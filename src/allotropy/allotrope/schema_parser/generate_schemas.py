--- conflicted
+++ resolved
@@ -71,7 +71,6 @@
     return True
 
 
-<<<<<<< HEAD
 def _get_schema_and_model_paths(
     root_dir: Path, rel_schema_path: Path
 ) -> tuple[Path, Path]:
@@ -107,15 +106,12 @@
     lint_file(str(model_path))
 
 
-def generate_schemas(root_dir: Path, *, dry_run: Optional[bool] = False) -> list[str]:
-=======
 def generate_schemas(
     root_dir: Path,
     *,
     dry_run: Optional[bool] = False,
     schema_regex: Optional[str] = None,
 ) -> list[str]:
->>>>>>> 45311b3f
     """Generate schemas from JSON schema files.
 
     :root_dir: The root directory of the project.
