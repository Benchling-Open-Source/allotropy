--- conflicted
+++ resolved
@@ -2,13 +2,8 @@
 import os
 from pathlib import Path
 import re
-<<<<<<< HEAD
-import subprocess
-from typing import Optional  # noqa: S404, RUF100
-=======
 import subprocess  # noqa: S404, RUF100
 from typing import Optional
->>>>>>> 9cd2bf50
 
 from autoflake import fix_file  # type: ignore[import-untyped]
 from datamodel_code_generator import (
@@ -71,15 +66,13 @@
     return True
 
 
-<<<<<<< HEAD
-def generate_schemas(root_dir: Path, schema_regex: Optional[str] = None) -> int:
-=======
-def generate_schemas(root_dir: Path, *, dry_run: Optional[bool] = False) -> list[str]:
->>>>>>> 9cd2bf50
+def generate_schemas(root_dir: Path, *, dry_run: Optional[bool] = False, schema_regex: Optional[str] = None) -> list[str]:
     """Generate schemas from JSON schema files.
 
     :root_dir: The root directory of the project.
     :dry_run: If true, does not save changes to any models, but still returns the list of models that would change.
+    :schema_regex: If set, filters schemas to generate using regex.
+
     :return: A list of model files that were changed.
     """
     os.chdir(os.path.join(root_dir, SCHEMA_DIR_PATH))
