from abc import ABC, abstractmethod
from typing import final

UNITLESS = "(unitless)"


class HasUnit(ABC):
    @property
    @abstractmethod
    def unit(self) -> str:
        raise NotImplementedError


class HasUnitMethod(ABC):
    @classmethod
    def get_clazz_unit(cls) -> str:
        return cls._get_unit()

    @property
    @final
    def unit(self) -> str:
        return self._get_unit()

    @classmethod
    @abstractmethod
    def _get_unit(cls) -> str:
        raise NotImplementedError


class Centimeter(HasUnitMethod):
    @classmethod
    def _get_unit(cls) -> str:
        return "cm"


class Millimeter(HasUnitMethod):
    @classmethod
    def _get_unit(cls) -> str:
        return "mm"


class Nanometer(HasUnitMethod):
    @classmethod
    def _get_unit(cls) -> str:
        return "mm"


<<<<<<< HEAD
class Micrometer(HasUnitMethod):
    @classmethod
    def _get_unit(cls) -> str:
        return "μm"
=======
@dataclass
class Unitless:
    unit: Optional[str] = UNITLESS
>>>>>>> 8c530a31


class Hertz(HasUnitMethod):
    @classmethod
    def _get_unit(cls) -> str:
        return "Hz"


class CubicMillimeter(HasUnitMethod):
    @classmethod
    def _get_unit(cls) -> str:
        return "mm^3"


class Unitless(HasUnitMethod):
    @classmethod
    def _get_unit(cls) -> str:
        return "(unitless)"


class SecondTime(HasUnitMethod):
    @classmethod
    def _get_unit(cls) -> str:
        return "s"


class Percent(HasUnitMethod):
    @classmethod
    def _get_unit(cls) -> str:
        return "%"


class Cell(HasUnitMethod):
    @classmethod
    def _get_unit(cls) -> str:
        return "cell"


class Microliter(HasUnitMethod):
    @classmethod
    def _get_unit(cls) -> str:
        return "μL"


class NumberPerMicroliter(HasUnitMethod):
    @classmethod
    def _get_unit(cls) -> str:
        return "μL"


class MilliSecond(HasUnitMethod):
    @classmethod
    def _get_unit(cls) -> str:
        return "ms"


class MillionCellsPerMilliliter(HasUnitMethod):
    @classmethod
    def _get_unit(cls) -> str:
        return "10^6 cells/mL"


class TODO(HasUnitMethod):
    @classmethod
    def _get_unit(cls) -> str:
        return "TODO"


class DegreeCelsius(HasUnitMethod):
    @classmethod
    def _get_unit(cls) -> str:
        return "degC"


class Number(HasUnitMethod):
    @classmethod
    def _get_unit(cls) -> str:
        return "#"


class NanogramPerMicroliter(HasUnitMethod):
    @classmethod
    def _get_unit(cls) -> str:
        return "ng/uL"


class MicrogramPerMicroliter(HasUnitMethod):
    @classmethod
    def _get_unit(cls) -> str:
        return "ug/uL"


class PicogramPerMilliliter(HasUnitMethod):
    @classmethod
    def _get_unit(cls) -> str:
        return "pg/mL"


class NanogramPerMilliliter(HasUnitMethod):
    @classmethod
    def _get_unit(cls) -> str:
        return "pg/mL"


class MicrogramPerMilliliter(HasUnitMethod):
    @classmethod
    def _get_unit(cls) -> str:
        return "ug/mL"


class MilligramPerMilliliter(HasUnitMethod):
    @classmethod
    def _get_unit(cls) -> str:
        return "mg/mL"


class GramPerLiter(HasUnitMethod):
    @classmethod
    def _get_unit(cls) -> str:
        return "g/L"


class UnitPerLiter(HasUnitMethod):
    @classmethod
    def _get_unit(cls) -> str:
        return "U/L"


class MillimeterOfMercury(HasUnitMethod):
    @classmethod
    def _get_unit(cls) -> str:
        return "mmHg"


class OpticalDensity(HasUnitMethod):
    @classmethod
    def _get_unit(cls) -> str:
        return "OD"


class PH(HasUnitMethod):
    @classmethod
    def _get_unit(cls) -> str:
        return "pH"


class MilliOsmolesPerKilogram(HasUnitMethod):
    @classmethod
    def _get_unit(cls) -> str:
        return "mosm/kg"


class MillimolePerLiter(HasUnitMethod):
    @classmethod
    def _get_unit(cls) -> str:
        return "mmol/L"


class MilliAbsorbanceUnit(HasUnitMethod):
    @classmethod
    def _get_unit(cls) -> str:
        return "mAU"


class RelativeFluorescenceUnit(HasUnitMethod):
    @classmethod
    def _get_unit(cls) -> str:
        return "RFU"


class RelativeLightUnit(HasUnitMethod):
    @classmethod
    def _get_unit(cls) -> str:
        return "RLU"


class SquareCentimetersPerGram(HasUnitMethod):
    @classmethod
    def _get_unit(cls) -> str:
        return "cm^2/g"<|MERGE_RESOLUTION|>--- conflicted
+++ resolved
@@ -45,16 +45,10 @@
         return "mm"
 
 
-<<<<<<< HEAD
 class Micrometer(HasUnitMethod):
     @classmethod
     def _get_unit(cls) -> str:
         return "μm"
-=======
-@dataclass
-class Unitless:
-    unit: Optional[str] = UNITLESS
->>>>>>> 8c530a31
 
 
 class Hertz(HasUnitMethod):
@@ -72,7 +66,7 @@
 class Unitless(HasUnitMethod):
     @classmethod
     def _get_unit(cls) -> str:
-        return "(unitless)"
+        return UNITLESS
 
 
 class SecondTime(HasUnitMethod):
