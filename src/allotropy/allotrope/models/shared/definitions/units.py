--- conflicted
+++ resolved
@@ -64,18 +64,13 @@
 
 
 @dataclass
-<<<<<<< HEAD
 class Milliliter:
     unit: Optional[str] = "mL"
 
 
 @dataclass
-class NumberPerMicroliter:
-    unit: Optional[str] = "#/μL"
-=======
 class NumberPerMicroliter(HasUnit):
     unit: str = "#/μL"
->>>>>>> c0d3d11a
 
 
 @dataclass
@@ -184,15 +179,10 @@
 
 
 @dataclass
-<<<<<<< HEAD
-class SquareCentimetersPerGram:
-    unit: Optional[str] = "cm^2/g"
+class SquareCentimetersPerGram(HasUnit):
+    unit: str = "cm^2/g"
 
 
 @dataclass
-class CountsPerMilliliter:
-    unit: Optional[str] = "Counts/mL"
-=======
-class SquareCentimetersPerGram(HasUnit):
-    unit: str = "cm^2/g"
->>>>>>> c0d3d11a
+class CountsPerMilliliter(HasUnit):
+    unit: str = "Counts/mL"