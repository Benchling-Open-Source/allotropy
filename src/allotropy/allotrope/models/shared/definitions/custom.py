from dataclasses import dataclass

from allotropy.allotrope.models.shared.definitions.definitions import (
    TNullableQuantityValue,
    TQuantityValue,
)
from allotropy.allotrope.models.shared.definitions.units import (
    Cell,
    Centimeter,
    CountsPerMilliliter,
    CubicMillimeter,
    DegreeCelsius,
    GramPerLiter,
    Hertz,
    MicrogramPerMicroliter,
    MicrogramPerMilliliter,
    Microliter,
    Micrometer,
    MilliAbsorbanceUnit,
    MilligramPerMilliliter,
    Milliliter,
    Millimeter,
    MillimeterOfMercury,
    MillimolePerLiter,
    MillionCellsPerMilliliter,
    MilliOsmolesPerKilogram,
    MilliSecond,
    NanogramPerMicroliter,
    NanogramPerMilliliter,
    Nanometer,
    Number,
    NumberPerMicroliter,
    OpticalDensity,
    Percent,
    PH,
    PicogramPerMilliliter,
    RelativeFluorescenceUnit,
    RelativeLightUnit,
    SecondTime,
    SquareCentimetersPerGram,
    TODO,
    Unitless,
    UnitPerLiter,
)


@dataclass
class TQuantityValueCentimeter(Centimeter, TQuantityValue):
    pass


@dataclass
<<<<<<< HEAD
class TQuantityValueCountsPerMilliliter(
    CountsPerMilliliter, TQuantityValueWithOptionalUnit
):
    pass


@dataclass
class TQuantityValueMilliliter(Milliliter, TQuantityValueWithOptionalUnit):
    pass


@dataclass
class TQuantityValueMillimeter(Millimeter, TQuantityValueWithOptionalUnit):
=======
class TQuantityValueMillimeter(Millimeter, TQuantityValue):
>>>>>>> c0d3d11a
    pass


@dataclass
class TQuantityValueNanometer(Nanometer, TQuantityValue):
    pass


@dataclass
class TQuantityValueMicrometer(Micrometer, TQuantityValue):
    pass


@dataclass
class TQuantityValueHertz(Hertz, TQuantityValue):
    pass


@dataclass
class TQuantityValueCubicMillimeter(CubicMillimeter, TQuantityValue):
    pass


@dataclass
class TQuantityValueUnitless(Unitless, TQuantityValue):
    pass


@dataclass
class TQuantityValueSecondTime(SecondTime, TQuantityValue):
    pass


@dataclass
class TQuantityValuePercent(Percent, TQuantityValue):
    pass


@dataclass
class TQuantityValueCell(Cell, TQuantityValue):
    pass


@dataclass
class TQuantityValueMicroliter(Microliter, TQuantityValue):
    pass


@dataclass
class TQuantityValueNumberPerMicroliter(NumberPerMicroliter, TQuantityValue):
    pass


@dataclass
class TQuantityValueMilliSecond(MilliSecond, TQuantityValue):
    pass


@dataclass
class TQuantityValueMillionCellsPerMilliliter(
    MillionCellsPerMilliliter, TQuantityValue
):
    pass


@dataclass
class TQuantityValueTODO(TODO, TQuantityValue):
    pass


@dataclass
class TQuantityValueGramPerLiter(GramPerLiter, TQuantityValue):
    pass


@dataclass
class TQuantityValueDegreeCelsius(DegreeCelsius, TQuantityValue):
    pass


@dataclass
class TQuantityValueNumber(Number, TQuantityValue):
    pass


@dataclass
class TQuantityValueNanogramPerMicroliter(NanogramPerMicroliter, TQuantityValue):
    pass


@dataclass
class TQuantityValueMicrogramPerMicroliter(MicrogramPerMicroliter, TQuantityValue):
    pass


@dataclass
class TQuantityValuePicogramPerMilliliter(PicogramPerMilliliter, TQuantityValue):
    pass


@dataclass
class TQuantityValueNanogramPerMilliliter(NanogramPerMilliliter, TQuantityValue):
    pass


@dataclass
class TQuantityValueMicrogramPerMilliliter(MicrogramPerMilliliter, TQuantityValue):
    pass


@dataclass
class TQuantityValueMilligramPerMilliliter(MilligramPerMilliliter, TQuantityValue):
    pass


@dataclass
class TQuantityValueUnitPerLiter(UnitPerLiter, TQuantityValue):
    pass


@dataclass
class TQuantityValueMillimeterOfMercury(MillimeterOfMercury, TQuantityValue):
    pass


@dataclass
class TQuantityValueOpticalDensity(OpticalDensity, TQuantityValue):
    pass


@dataclass
class TQuantityValuePH(PH, TQuantityValue):
    pass


@dataclass
class TQuantityValueMilliOsmolesPerKilogram(MilliOsmolesPerKilogram, TQuantityValue):
    pass


@dataclass
class TQuantityValueMillimolePerLiter(MillimolePerLiter, TQuantityValue):
    pass


@dataclass
class TQuantityValueMilliAbsorbanceUnit(MilliAbsorbanceUnit, TQuantityValue):
    pass


@dataclass
class TQuantityValueRelativeFluorescenceUnit(RelativeFluorescenceUnit, TQuantityValue):
    pass


@dataclass
class TQuantityValueRelativeLightUnit(RelativeLightUnit, TQuantityValue):
    pass


@dataclass
class TQuantityValueSquareCentimetersPerGram(SquareCentimetersPerGram, TQuantityValue):
    pass


@dataclass
class TNullableQuantityValueCell(Cell, TNullableQuantityValue):
    pass


@dataclass
class TNullableQuantityValueGramPerLiter(GramPerLiter, TNullableQuantityValue):
    pass


@dataclass
class TNullableQuantityValueMicrometer(Micrometer, TNullableQuantityValue):
    pass


@dataclass
class TNullableQuantityValueMilliOsmolesPerKilogram(
    MilliOsmolesPerKilogram, TNullableQuantityValue
):
    pass


@dataclass
class TNullableQuantityValueMillimeterOfMercury(
    MillimeterOfMercury, TNullableQuantityValue
):
    pass


@dataclass
class TNullableQuantityValueMillimolePerLiter(
    MillimolePerLiter, TNullableQuantityValue
):
    pass


@dataclass
class TNullableQuantityValueMillionCellsPerMilliliter(
    MillionCellsPerMilliliter, TNullableQuantityValue
):
    pass


@dataclass
class TNullableQuantityValueOpticalDensity(OpticalDensity, TNullableQuantityValue):
    pass


@dataclass
class TNullableQuantityValuePH(PH, TNullableQuantityValue):
    pass


@dataclass
class TNullableQuantityValuePercent(Percent, TNullableQuantityValue):
    pass


@dataclass
class TNullableQuantityValueTODO(TODO, TNullableQuantityValue):
    pass


@dataclass
class TNullableQuantityValueUnitPerLiter(UnitPerLiter, TNullableQuantityValue):
    pass


@dataclass
class TNullableQuantityValueUnitless(Unitless, TNullableQuantityValue):
    pass<|MERGE_RESOLUTION|>--- conflicted
+++ resolved
@@ -50,23 +50,17 @@
 
 
 @dataclass
-<<<<<<< HEAD
-class TQuantityValueCountsPerMilliliter(
-    CountsPerMilliliter, TQuantityValueWithOptionalUnit
-):
-    pass
-
-
-@dataclass
-class TQuantityValueMilliliter(Milliliter, TQuantityValueWithOptionalUnit):
-    pass
-
-
-@dataclass
-class TQuantityValueMillimeter(Millimeter, TQuantityValueWithOptionalUnit):
-=======
+class TQuantityValueCountsPerMilliliter(CountsPerMilliliter, TQuantityValue):
+    pass
+
+
+@dataclass
+class TQuantityValueMilliliter(Milliliter, TQuantityValue):
+    pass
+
+
+@dataclass
 class TQuantityValueMillimeter(Millimeter, TQuantityValue):
->>>>>>> c0d3d11a
     pass
 
 
