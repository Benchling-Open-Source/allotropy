from dataclasses import dataclass

from allotropy.allotrope.models.shared.definitions.definitions import (
    TNullableQuantityValue,
    TQuantityValue,
)
from allotropy.allotrope.models.shared.definitions.units import (
    Cell,
    Centimeter,
    CubicMillimeter,
    DegreeCelsius,
    GramPerLiter,
    Hertz,
    MicrogramPerMicroliter,
    MicrogramPerMilliliter,
    Microliter,
    Micrometer,
    MilliAbsorbanceUnit,
    MilligramPerMilliliter,
    Millimeter,
    MillimeterOfMercury,
    MillimolePerLiter,
    MillionCellsPerMilliliter,
    MilliOsmolesPerKilogram,
    MilliSecond,
    NanogramPerMicroliter,
    NanogramPerMilliliter,
    Nanometer,
    Number,
    NumberPerMicroliter,
    OpticalDensity,
    Percent,
    PH,
    PicogramPerMilliliter,
    RelativeFluorescenceUnit,
    RelativeLightUnit,
    SecondTime,
    SquareCentimetersPerGram,
    TODO,
    Unitless,
    UnitPerLiter,
)


@dataclass
class TQuantityValueCentimeter(Centimeter, TQuantityValue):
    pass


@dataclass
class TQuantityValueMillimeter(Millimeter, TQuantityValue):
    pass


@dataclass
class TQuantityValueNanometer(Nanometer, TQuantityValue):
    pass


@dataclass
class TQuantityValueMicrometer(Micrometer, TQuantityValue):
    pass


@dataclass
class TQuantityValueHertz(Hertz, TQuantityValue):
    pass


@dataclass
class TQuantityValueCubicMillimeter(CubicMillimeter, TQuantityValue):
    pass


@dataclass
class TQuantityValueUnitless(Unitless, TQuantityValue):
    pass


@dataclass
class TQuantityValueSecondTime(SecondTime, TQuantityValue):
    pass


@dataclass
class TQuantityValuePercent(Percent, TQuantityValue):
    pass


@dataclass
class TQuantityValueCell(Cell, TQuantityValue):
    pass


@dataclass
class TQuantityValueMicroliter(Microliter, TQuantityValue):
    pass


@dataclass
class TQuantityValueNumberPerMicroliter(NumberPerMicroliter, TQuantityValue):
    pass


@dataclass
class TQuantityValueMilliSecond(MilliSecond, TQuantityValue):
    pass


@dataclass
class TQuantityValueMillionCellsPerMilliliter(
    MillionCellsPerMilliliter, TQuantityValue
):
    pass


@dataclass
class TQuantityValueTODO(TODO, TQuantityValue):
    pass


@dataclass
class TQuantityValueGramPerLiter(GramPerLiter, TQuantityValue):
    pass


@dataclass
class TQuantityValueDegreeCelsius(DegreeCelsius, TQuantityValue):
    pass


@dataclass
class TQuantityValueNumber(Number, TQuantityValue):
    pass


@dataclass
class TQuantityValueNanogramPerMicroliter(NanogramPerMicroliter, TQuantityValue):
    pass


@dataclass
class TQuantityValueMicrogramPerMicroliter(MicrogramPerMicroliter, TQuantityValue):
    pass


@dataclass
class TQuantityValuePicogramPerMilliliter(PicogramPerMilliliter, TQuantityValue):
    pass


@dataclass
class TQuantityValueNanogramPerMilliliter(NanogramPerMilliliter, TQuantityValue):
    pass


@dataclass
class TQuantityValueMicrogramPerMilliliter(MicrogramPerMilliliter, TQuantityValue):
    pass


@dataclass
class TQuantityValueMilligramPerMilliliter(MilligramPerMilliliter, TQuantityValue):
    pass


@dataclass
class TQuantityValueUnitPerLiter(UnitPerLiter, TQuantityValue):
    pass


@dataclass
class TQuantityValueMillimeterOfMercury(MillimeterOfMercury, TQuantityValue):
    pass


@dataclass
class TQuantityValueOpticalDensity(OpticalDensity, TQuantityValue):
    pass


@dataclass
class TQuantityValuePH(PH, TQuantityValue):
    pass


@dataclass
class TQuantityValueMilliOsmolesPerKilogram(MilliOsmolesPerKilogram, TQuantityValue):
    pass


@dataclass
class TQuantityValueMillimolePerLiter(MillimolePerLiter, TQuantityValue):
    pass


@dataclass
class TQuantityValueMilliAbsorbanceUnit(MilliAbsorbanceUnit, TQuantityValue):
    pass


@dataclass
<<<<<<< HEAD
class TRelativeFluorescenceUnit(RelativeFluorescenceUnit, TQuantityValue):
=======
class TQuantityValueRelativeFluorescenceUnit(
    RelativeFluorescenceUnit, TQuantityValueWithOptionalUnit
):
>>>>>>> 2e8dac97
    pass


@dataclass
<<<<<<< HEAD
class TRelativeLightUnit(RelativeLightUnit, TQuantityValue):
=======
class TQuantityValueRelativeLightUnit(
    RelativeLightUnit, TQuantityValueWithOptionalUnit
):
>>>>>>> 2e8dac97
    pass


@dataclass
class TQuantityValueSquareCentimetersPerGram(SquareCentimetersPerGram, TQuantityValue):
    pass


@dataclass
class TNullableQuantityValueCell(Cell, TNullableQuantityValue):
    pass


@dataclass
class TNullableQuantityValueGramPerLiter(GramPerLiter, TNullableQuantityValue):
    pass


@dataclass
class TNullableQuantityValueMicrometer(Micrometer, TNullableQuantityValue):
    pass


@dataclass
class TNullableQuantityValueMilliOsmolesPerKilogram(
    MilliOsmolesPerKilogram, TNullableQuantityValue
):
    pass


@dataclass
class TNullableQuantityValueMillimeterOfMercury(
    MillimeterOfMercury, TNullableQuantityValue
):
    pass


@dataclass
class TNullableQuantityValueMillimolePerLiter(
    MillimolePerLiter, TNullableQuantityValue
):
    pass


@dataclass
class TNullableQuantityValueMillionCellsPerMilliliter(
    MillionCellsPerMilliliter, TNullableQuantityValue
):
    pass


@dataclass
class TNullableQuantityValueOpticalDensity(OpticalDensity, TNullableQuantityValue):
    pass


@dataclass
class TNullableQuantityValuePH(PH, TNullableQuantityValue):
    pass


@dataclass
class TNullableQuantityValuePercent(Percent, TNullableQuantityValue):
    pass


@dataclass
class TNullableQuantityValueTODO(TODO, TNullableQuantityValue):
    pass


@dataclass
class TNullableQuantityValueUnitPerLiter(UnitPerLiter, TNullableQuantityValue):
    pass


@dataclass
class TNullableQuantityValueUnitless(Unitless, TNullableQuantityValue):
    pass<|MERGE_RESOLUTION|>--- conflicted
+++ resolved
@@ -200,24 +200,12 @@
 
 
 @dataclass
-<<<<<<< HEAD
-class TRelativeFluorescenceUnit(RelativeFluorescenceUnit, TQuantityValue):
-=======
-class TQuantityValueRelativeFluorescenceUnit(
-    RelativeFluorescenceUnit, TQuantityValueWithOptionalUnit
-):
->>>>>>> 2e8dac97
-    pass
-
-
-@dataclass
-<<<<<<< HEAD
-class TRelativeLightUnit(RelativeLightUnit, TQuantityValue):
-=======
-class TQuantityValueRelativeLightUnit(
-    RelativeLightUnit, TQuantityValueWithOptionalUnit
-):
->>>>>>> 2e8dac97
+class TQuantityValueRelativeFluorescenceUnit(RelativeFluorescenceUnit, TQuantityValue):
+    pass
+
+
+@dataclass
+class TQuantityValueRelativeLightUnit(RelativeLightUnit, TQuantityValue):
     pass
 
 
