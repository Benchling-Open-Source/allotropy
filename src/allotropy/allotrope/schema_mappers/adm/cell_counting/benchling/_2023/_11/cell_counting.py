--- conflicted
+++ resolved
@@ -84,13 +84,11 @@
     standard_deviation: float | None = None
     aggregate_rate: float | None = None
 
-<<<<<<< HEAD
     errors: list[Error] | None = None
-=======
+
     # customer information document fields
     debris_index: float | None = None
     cell_aggregation_percentage: JsonFloat | None = None
->>>>>>> e1a0622b
 
 
 @dataclass(frozen=True)
@@ -246,30 +244,11 @@
                 TQuantityValueUnitless, measurement.debris_index
             ),
         }
-<<<<<<< HEAD
         data_processing_document = DataProcessingDocument(
             cell_type_processing_method=measurement.cell_type_processing_method,
             minimum_cell_diameter_setting=quantity_or_none(
                 TQuantityValueMicrometer,
                 measurement.minimum_cell_diameter_setting,
-=======
-        processed_data_document = ProcessedDataDocumentItem(
-            processed_data_identifier=measurement.processed_data_identifier,
-            data_processing_document=DataProcessingDocument(
-                cell_type_processing_method=measurement.cell_type_processing_method,
-                minimum_cell_diameter_setting=quantity_or_none(
-                    TQuantityValueMicrometer,
-                    measurement.minimum_cell_diameter_setting,
-                ),
-                maximum_cell_diameter_setting=quantity_or_none(
-                    TQuantityValueMicrometer,
-                    measurement.maximum_cell_diameter_setting,
-                ),
-                cell_density_dilution_factor=quantity_or_none(
-                    TQuantityValueUnitless,
-                    measurement.cell_density_dilution_factor,
-                ),
->>>>>>> e1a0622b
             ),
             maximum_cell_diameter_setting=quantity_or_none(
                 TQuantityValueMicrometer,
