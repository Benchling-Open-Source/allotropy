--- conflicted
+++ resolved
@@ -108,7 +108,6 @@
 @dataclass(frozen=True)
 class MeasurementGroup:
     measurements: list[Measurement]
-    custom_info: dict[str, Any] | None = None
     analyst: str | None = None
     custom_info: dict[str, Any] | None = None
 
@@ -130,10 +129,8 @@
     brand_name: str | None = None
     asset_management_identifier: str | None = None
     description: str | None = None
-<<<<<<< HEAD
+    data_system_custom_info: dict[str, Any] | None = None
     device_system_custom_info: dict[str, Any] | None = None
-=======
-    system_info_custom_info: dict[str, Any] | None = None
 
 
 @dataclass(frozen=True)
@@ -144,7 +141,6 @@
     unit: str
     data_sources: list[DataSource]
     description: str | None = None
->>>>>>> 8520f400
 
 
 @dataclass
@@ -188,7 +184,7 @@
                         ASM_converter_version=ASM_CONVERTER_VERSION,
                         ASM_file_identifier=data.metadata.asm_file_identifier,
                     ),
-                    data.metadata.system_info_custom_info or {},
+                    data.metadata.data_system_custom_info or {},
                 ),
                 cell_counting_document=[
                     self._get_technique_document(
@@ -212,14 +208,10 @@
                     measurement_document=[
                         self._get_measurement_document(measurement, metadata)
                         for measurement in measurement_group.measurements
-<<<<<<< HEAD
-                    ]
-=======
                     ],
                     calculated_data_aggregate_document=self._get_calculated_data_aggregate_document(
                         calculated_data
                     ),
->>>>>>> 8520f400
                 ),
                 measurement_group.custom_info or {},
             ),
@@ -228,12 +220,7 @@
     def _get_measurement_document(
         self, measurement: Measurement, metadata: Metadata
     ) -> MeasurementDocument:
-<<<<<<< HEAD
-        custom_info_doc = measurement.custom_info or {}
-        measurement_doc = MeasurementDocument(
-=======
         measurement_document = MeasurementDocument(
->>>>>>> 8520f400
             measurement_time=self.get_date_time(measurement.timestamp),
             measurement_identifier=measurement.measurement_identifier,
             sample_document=self._get_sample_document(measurement),
@@ -268,7 +255,6 @@
         return add_custom_information_document(
             measurement_document, measurement.custom_info or {}
         )
-        return add_custom_information_document(measurement_doc, custom_info_doc)
 
     def _get_sample_document(self, measurement: Measurement) -> SampleDocument:
         # TODO(ASM gaps): we believe these values should be introduced to ASM.
