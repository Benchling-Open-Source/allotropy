from collections.abc import Sequence
from dataclasses import dataclass

from allotropy.allotrope.models.adm.liquid_chromatography.benchling._2023._09.liquid_chromatography import (
    ChromatogramDataCube,
    ChromatographyColumnDocument,
    DataSystemDocument,
    DerivedColumnPressureDataCube,
    DeviceControlAggregateDocument,
    DeviceControlDocumentItem,
    DeviceSystemDocument,
    InjectionDocument,
    LiquidChromatographyAggregateDocument,
    LiquidChromatographyDocumentItem,
    MeasurementAggregateDocument,
    MeasurementDocument,
    Model,
    Peak as PeakDocument,
    PeakList,
    PostColumnPressureDataCube,
    PreColumnPressureDataCube,
    ProcessedDataAggregateDocument,
    ProcessedDataDocumentItem,
    SampleDocument,
    SampleFlowRateDataCube,
    SamplePressureDataCube,
    SolventConcentrationDataCube,
    SystemFlowRateDataCube,
    SystemPressureDataCube,
    TemperatureProfileDataCube,
)
from allotropy.allotrope.models.shared.definitions.custom import (
    TQuantityValueCubicMillimeter,
    TQuantityValueMicrometer,
    TQuantityValueMilliAbsorbanceUnit,
    TQuantityValueMillimeter,
    TQuantityValuePercent,
    TQuantityValueSecondTime,
)
from allotropy.allotrope.models.shared.definitions.definitions import TDatacube
from allotropy.allotrope.schema_mappers.data_cube import (
    DataCube,
    get_data_cube,
)
from allotropy.allotrope.schema_mappers.schema_mapper import SchemaMapper
from allotropy.constants import ASM_CONVERTER_VERSION
from allotropy.exceptions import AllotropeConversionError
from allotropy.parsers.utils.values import quantity_or_none, quantity_or_none_from_unit


@dataclass(frozen=True)
class Metadata:
    asset_management_identifier: str
    analyst: str
    detection_type: str | None = None
    model_number: str | None = None
    software_name: str | None = None
    file_name: str | None = None
    unc_path: str | None = None
    equipment_serial_number: str | None = None
    software_version: str | None = None
    product_manufacturer: str | None = None
    brand_name: str | None = None
    device_identifier: str | None = None
    firmware_version: str | None = None
    description: str | None = None


@dataclass(frozen=True)
<<<<<<< HEAD
class DataCubeComponent:
    type_: FieldComponentDatatype
    concept: str
    unit: str


@dataclass(frozen=True)
class DataCube:
    label: str
    structure_dimensions: list[DataCubeComponent]
    structure_measures: list[DataCubeComponent]
    dimensions: list[list[float]]
    measures: list[Sequence[float | None]]


@dataclass(frozen=True)
class Peak:
    start: float
    start_unit: str
    end: float
    end_unit: str
    area: float | None = None
    area_unit: str | None = None
    relative_area: float | None = None
    width: float | None = None
    relative_width: float | None = None
    height: float | None = None
    relative_height: float | None = None
    retention_time: float | None = None
    written_name: str | None = None
=======
class ProcessedDataDoc:
    chromatogram_data_cube: DataCube | None = None
    derived_column_pressure_data_cube: DataCube | None = None
>>>>>>> 288a346f


@dataclass(frozen=True)
class DeviceControlDoc:
    device_type: str
    solvent_conc_data_cube: DataCube | None = None
    pre_column_pressure_data_cube: DataCube | None = None
    sample_pressure_data_cube: DataCube | None = None
    system_pressure_data_cube: DataCube | None = None
    post_column_pressure_data_cube: DataCube | None = None
    sample_flow_data_cube: DataCube | None = None
    system_flow_data_cube: DataCube | None = None
    temperature_profile_data_cube: DataCube | None = None


@dataclass(frozen=True)
class Measurement:
    measurement_identifier: str
    sample_identifier: str

    # Injection metadata
    injection_identifier: str
    injection_time: str
    autosampler_injection_volume_setting: float

    device_control_docs: list[DeviceControlDoc]

    # Optional metadata
    sample_role_type: str | None = None
    written_name: str | None = None
    chromatography_serial_num: str | None = None
    column_inner_diameter: float | None = None
    chromatography_chemistry_type: str | None = None
    chromatography_particle_size: float | None = None
    batch_identifier: str | None = None

    # Measurement data cubes
    chromatogram_data_cube: DataCube | None = None
    processed_data_chromatogram_data_cube: DataCube | None = None
    derived_column_pressure_data_cube: DataCube | None = None

    peaks: list[Peak] | None = None


@dataclass(frozen=True)
class MeasurementGroup:
    measurements: list[Measurement]


@dataclass(frozen=True)
class Data:
    metadata: Metadata
    measurement_groups: list[MeasurementGroup]


class Mapper(SchemaMapper[Data, Model]):
    MANIFEST = "http://purl.allotrope.org/manifests/liquid-chromatography/BENCHLING/2023/09/liquid-chromatography.manifest"

    def map_model(self, data: Data) -> Model:
        return Model(
            liquid_chromatography_aggregate_document=LiquidChromatographyAggregateDocument(
                liquid_chromatography_document=[
                    self._get_technique_document(group, data.metadata)
                    for group in data.measurement_groups
                ],
                device_system_document=DeviceSystemDocument(
                    asset_management_identifier=data.metadata.asset_management_identifier,
                    product_manufacturer=data.metadata.product_manufacturer,
                    device_identifier=data.metadata.device_identifier,
                    firmware_version=data.metadata.firmware_version,
                ),
                data_system_document=DataSystemDocument(
                    file_name=data.metadata.file_name,
                    UNC_path=data.metadata.unc_path,
                    software_name=data.metadata.software_name,
                    software_version=data.metadata.software_version,
                    ASM_converter_name=self.converter_name,
                    ASM_converter_version=ASM_CONVERTER_VERSION,
                ),
            ),
            field_asm_manifest=self.MANIFEST,
        )

    def _get_technique_document(
        self, group: MeasurementGroup, metadata: Metadata
    ) -> LiquidChromatographyDocumentItem:
        return LiquidChromatographyDocumentItem(
            analyst=metadata.analyst,
            measurement_aggregate_document=MeasurementAggregateDocument(
                measurement_document=[
                    self._get_measurement_document_item(measurement)
                    for measurement in group.measurements
                ]
            ),
        )

    def _get_measurement_document_item(
        self, measurement: Measurement
    ) -> MeasurementDocument:
        if len(measurement.device_control_docs) < 1:
            msg = "Expected at least one device control document in measurement."
            raise AllotropeConversionError(msg)

        return MeasurementDocument(
            measurement_identifier=measurement.measurement_identifier,
            chromatography_column_document=self._get_chromatography_column_document(
                measurement
            ),
            sample_document=self._get_sample_document(measurement),
            injection_document=(
                self._get_injection_document(measurement)
                if measurement.injection_identifier
                else None
            ),
            processed_data_aggregate_document=self._get_processed_data_aggregate_document(
                measurement
            ),
            device_control_aggregate_document=DeviceControlAggregateDocument(
                device_control_document=[
                    self._get_device_control_document(device_control_doc)
                    for device_control_doc in measurement.device_control_docs
                ]
            ),
            chromatogram_data_cube=(
                self._get_data_cube(
                    measurement.chromatogram_data_cube,
                    ChromatogramDataCube,
                )
            ),
        )

    def _get_chromatography_column_document(
        self, measurement: Measurement
    ) -> ChromatographyColumnDocument:
        return ChromatographyColumnDocument(
            chromatography_column_serial_number=measurement.chromatography_serial_num,
            chromatography_column_chemistry_type=measurement.chromatography_chemistry_type,
            column_inner_diameter=quantity_or_none(
                TQuantityValueMillimeter,
                measurement.column_inner_diameter,
            ),
            chromatography_column_particle_size=quantity_or_none(
                TQuantityValueMicrometer, measurement.chromatography_particle_size
            ),
        )

    def _get_injection_document(self, measurement: Measurement) -> InjectionDocument:
        return InjectionDocument(
            injection_identifier=measurement.injection_identifier,
            injection_time=self.get_date_time(measurement.injection_time),
            autosampler_injection_volume_setting__chromatography_=TQuantityValueCubicMillimeter(
                value=measurement.autosampler_injection_volume_setting,
            ),
        )

    def _get_sample_document(self, measurement: Measurement) -> SampleDocument:
        return SampleDocument(
            sample_identifier=measurement.sample_identifier,
            batch_identifier=measurement.batch_identifier,
            sample_role_type=measurement.sample_role_type,
            written_name=measurement.written_name,
        )

<<<<<<< HEAD
    def _get_data_cube(
        self,
        data_cube: DataCube | None,
        data_cube_class: type[DataCubeType],
    ) -> DataCubeType | None:
        if not data_cube:
            return None

        return data_cube_class(
            label=data_cube.label,
            cube_structure=TDatacubeStructure(
                dimensions=[
                    TDatacubeComponent(
                        field_componentDatatype=structure_dim.type_,
                        concept=structure_dim.concept,
                        unit=structure_dim.unit,
                    )
                    for structure_dim in data_cube.structure_dimensions
                ],
                measures=[
                    TDatacubeComponent(
                        field_componentDatatype=structure_dim.type_,
                        concept=structure_dim.concept,
                        unit=structure_dim.unit,
                    )
                    for structure_dim in data_cube.structure_measures
                ],
            ),
            data=TDatacubeData(
                dimensions=[list(dim) for dim in data_cube.dimensions],
                measures=[list(dim) for dim in data_cube.measures],
            ),
        )

    def _get_peak_document(self, peak: Peak) -> PeakDocument:
        return PeakDocument(
            peak_start=quantity_or_none_from_unit(peak.start_unit, peak.start),  # type: ignore[arg-type]
            peak_end=quantity_or_none_from_unit(peak.end_unit, peak.end),  # type: ignore[arg-type]
            peak_area=quantity_or_none_from_unit(peak.area_unit, peak.area),
            peak_width=quantity_or_none(TQuantityValueSecondTime, peak.width),
            peak_height=quantity_or_none(
                TQuantityValueMilliAbsorbanceUnit, peak.height
=======
    def get_device_system_doc(self, data: Data) -> DeviceSystemDocument:
        return DeviceSystemDocument(
            asset_management_identifier=data.metadata.asset_management_id,
            product_manufacturer=data.metadata.product_manufacturer,
            device_identifier=data.metadata.device_id,
            firmware_version=data.metadata.firmware_version,
        )

    def get_chromatography_col_doc(
        self, measurement: Measurement
    ) -> ChromatographyColumnDocument:
        return ChromatographyColumnDocument(
            chromatography_column_serial_number=measurement.chromatography_serial_num,
            chromatography_column_chemistry_type=measurement.chromatography_chemistry_type,
            column_inner_diameter=TQuantityValueMillimeter(
                value=measurement.column_inner_diameter,
>>>>>>> 288a346f
            ),
            relative_peak_area=quantity_or_none(
                TQuantityValuePercent, peak.relative_area
            ),
            relative_peak_height=quantity_or_none(
                TQuantityValuePercent, peak.relative_height
            ),
            retention_time=quantity_or_none(
                TQuantityValueSecondTime, peak.retention_time
            ),
            written_name=peak.written_name,
        )

    def _get_processed_data_aggregate_document(
        self, measurement: Measurement
    ) -> ProcessedDataAggregateDocument | None:
        if not (
            measurement.processed_data_chromatogram_data_cube
            or measurement.derived_column_pressure_data_cube
            or measurement.peaks
        ):
            return None
        return ProcessedDataAggregateDocument(
            processed_data_document=[
                ProcessedDataDocumentItem(
<<<<<<< HEAD
                    chromatogram_data_cube=self._get_data_cube(
                        measurement.processed_data_chromatogram_data_cube,
                        TDatacube,
                    ),
                    derived_column_pressure_data_cube=self._get_data_cube(
                        measurement.derived_column_pressure_data_cube,
=======
                    chromatogram_data_cube=get_data_cube(
                        processed_data_doc.chromatogram_data_cube,
                        TDatacube,
                    ),
                    derived_column_pressure_data_cube=get_data_cube(
                        processed_data_doc.derived_column_pressure_data_cube,
>>>>>>> 288a346f
                        DerivedColumnPressureDataCube,
                    ),
                    peak_list=PeakList(
                        peak=[
                            self._get_peak_document(peak) for peak in measurement.peaks
                        ]
                    )
                    if measurement.peaks
                    else None,
                )
            ]
        )

    def _get_device_control_document(
        self, device_control_doc: DeviceControlDoc
    ) -> DeviceControlDocumentItem:
        return DeviceControlDocumentItem(
            device_type=device_control_doc.device_type,
<<<<<<< HEAD
            solvent_concentration_data_cube=self._get_data_cube(
                device_control_doc.solvent_conc_data_cube,
                SolventConcentrationDataCube,
            ),
            pre_column_pressure_data_cube=self._get_data_cube(
                device_control_doc.pre_column_pressure_data_cube,
                PreColumnPressureDataCube,
            ),
            sample_pressure_data_cube=self._get_data_cube(
                device_control_doc.sample_pressure_data_cube,
                SamplePressureDataCube,
            ),
            system_pressure_data_cube=self._get_data_cube(
                device_control_doc.system_pressure_data_cube,
                SystemPressureDataCube,
            ),
            post_column_pressure_data_cube=self._get_data_cube(
                device_control_doc.post_column_pressure_data_cube,
                PostColumnPressureDataCube,
            ),
            sample_flow_rate_data_cube=self._get_data_cube(
                device_control_doc.sample_flow_data_cube,
                SampleFlowRateDataCube,
            ),
            system_flow_rate_data_cube=self._get_data_cube(
                device_control_doc.system_flow_data_cube,
                SystemFlowRateDataCube,
            ),
            temperature_profile_data_cube=self._get_data_cube(
                device_control_doc.temperature_profile_data_cube,
                TemperatureProfileDataCube,
            ),
=======
            solvent_concentration_data_cube=get_data_cube(
                device_control_doc.solvent_conc_data_cube,
                SolventConcentrationDataCube,
            ),
            pre_column_pressure_data_cube=get_data_cube(
                device_control_doc.pre_column_pressure_data_cube,
                PreColumnPressureDataCube,
            ),
            sample_pressure_data_cube=get_data_cube(
                device_control_doc.sample_pressure_data_cube,
                SamplePressureDataCube,
            ),
            system_pressure_data_cube=get_data_cube(
                device_control_doc.system_pressure_data_cube,
                SystemPressureDataCube,
            ),
            post_column_pressure_data_cube=get_data_cube(
                device_control_doc.post_column_pressure_data_cube,
                PostColumnPressureDataCube,
            ),
            sample_flow_rate_data_cube=get_data_cube(
                device_control_doc.sample_flow_data_cube,
                SampleFlowRateDataCube,
            ),
            system_flow_rate_data_cube=get_data_cube(
                device_control_doc.system_flow_data_cube,
                SystemFlowRateDataCube,
            ),
            temperature_profile_data_cube=get_data_cube(
                device_control_doc.temperature_profile_data_cube,
                TemperatureProfileDataCube,
            ),
        )

    def get_device_control_aggregate_document(
        self, device_control_docs: list[DeviceControlDoc]
    ) -> DeviceControlAggregateDocument:
        return DeviceControlAggregateDocument(
            device_control_document=[
                self.get_device_control_doc_item(device_control_doc)
                for device_control_doc in device_control_docs
            ]
        )

    def get_measurement_doc(self, measurement: Measurement) -> MeasurementDocument:
        return MeasurementDocument(
            measurement_identifier=measurement.measurement_identifier,
            chromatography_column_document=self.get_chromatography_col_doc(measurement),
            sample_document=self.get_sample_doc(measurement),
            injection_document=self.get_injection_doc(measurement),
            processed_data_aggregate_document=(
                self.get_processed_data_agg_doc(measurement.processed_data_doc)
                if measurement.processed_data_doc
                else None
            ),
            device_control_aggregate_document=self.get_device_control_aggregate_document(
                measurement.device_control_docs
            ),
            chromatogram_data_cube=get_data_cube(
                measurement.chromatogram_data_cube,
                ChromatogramDataCube,
            ),
        )

    def get_measurement_agg_doc(
        self, measurement_group: MeasurementGroup
    ) -> MeasurementAggregateDocument:
        return MeasurementAggregateDocument(
            measurement_document=[
                self.get_measurement_doc(measurement)
                for measurement in measurement_group.measurements
            ]
        )

    def get_liquid_chromatography_doc_item(
        self, metadata: Metadata, measurement_group: MeasurementGroup
    ) -> LiquidChromatographyDocumentItem:
        return LiquidChromatographyDocumentItem(
            analyst=metadata.analyst,
            measurement_aggregate_document=self.get_measurement_agg_doc(
                measurement_group
            ),
        )

    def get_liquid_chromatography_agg_doc(
        self, data: Data
    ) -> LiquidChromatographyAggregateDocument:
        return LiquidChromatographyAggregateDocument(
            liquid_chromatography_document=[
                self.get_liquid_chromatography_doc_item(
                    data.metadata, measurement_group
                )
                for measurement_group in data.measurement_groups
            ],
            device_system_document=self.get_device_system_doc(data),
>>>>>>> 288a346f
        )<|MERGE_RESOLUTION|>--- conflicted
+++ resolved
@@ -1,4 +1,3 @@
-from collections.abc import Sequence
 from dataclasses import dataclass
 
 from allotropy.allotrope.models.adm.liquid_chromatography.benchling._2023._09.liquid_chromatography import (
@@ -67,23 +66,6 @@
 
 
 @dataclass(frozen=True)
-<<<<<<< HEAD
-class DataCubeComponent:
-    type_: FieldComponentDatatype
-    concept: str
-    unit: str
-
-
-@dataclass(frozen=True)
-class DataCube:
-    label: str
-    structure_dimensions: list[DataCubeComponent]
-    structure_measures: list[DataCubeComponent]
-    dimensions: list[list[float]]
-    measures: list[Sequence[float | None]]
-
-
-@dataclass(frozen=True)
 class Peak:
     start: float
     start_unit: str
@@ -98,11 +80,6 @@
     relative_height: float | None = None
     retention_time: float | None = None
     written_name: str | None = None
-=======
-class ProcessedDataDoc:
-    chromatogram_data_cube: DataCube | None = None
-    derived_column_pressure_data_cube: DataCube | None = None
->>>>>>> 288a346f
 
 
 @dataclass(frozen=True)
@@ -227,7 +204,7 @@
                 ]
             ),
             chromatogram_data_cube=(
-                self._get_data_cube(
+                get_data_cube(
                     measurement.chromatogram_data_cube,
                     ChromatogramDataCube,
                 )
@@ -266,41 +243,6 @@
             written_name=measurement.written_name,
         )
 
-<<<<<<< HEAD
-    def _get_data_cube(
-        self,
-        data_cube: DataCube | None,
-        data_cube_class: type[DataCubeType],
-    ) -> DataCubeType | None:
-        if not data_cube:
-            return None
-
-        return data_cube_class(
-            label=data_cube.label,
-            cube_structure=TDatacubeStructure(
-                dimensions=[
-                    TDatacubeComponent(
-                        field_componentDatatype=structure_dim.type_,
-                        concept=structure_dim.concept,
-                        unit=structure_dim.unit,
-                    )
-                    for structure_dim in data_cube.structure_dimensions
-                ],
-                measures=[
-                    TDatacubeComponent(
-                        field_componentDatatype=structure_dim.type_,
-                        concept=structure_dim.concept,
-                        unit=structure_dim.unit,
-                    )
-                    for structure_dim in data_cube.structure_measures
-                ],
-            ),
-            data=TDatacubeData(
-                dimensions=[list(dim) for dim in data_cube.dimensions],
-                measures=[list(dim) for dim in data_cube.measures],
-            ),
-        )
-
     def _get_peak_document(self, peak: Peak) -> PeakDocument:
         return PeakDocument(
             peak_start=quantity_or_none_from_unit(peak.start_unit, peak.start),  # type: ignore[arg-type]
@@ -309,24 +251,6 @@
             peak_width=quantity_or_none(TQuantityValueSecondTime, peak.width),
             peak_height=quantity_or_none(
                 TQuantityValueMilliAbsorbanceUnit, peak.height
-=======
-    def get_device_system_doc(self, data: Data) -> DeviceSystemDocument:
-        return DeviceSystemDocument(
-            asset_management_identifier=data.metadata.asset_management_id,
-            product_manufacturer=data.metadata.product_manufacturer,
-            device_identifier=data.metadata.device_id,
-            firmware_version=data.metadata.firmware_version,
-        )
-
-    def get_chromatography_col_doc(
-        self, measurement: Measurement
-    ) -> ChromatographyColumnDocument:
-        return ChromatographyColumnDocument(
-            chromatography_column_serial_number=measurement.chromatography_serial_num,
-            chromatography_column_chemistry_type=measurement.chromatography_chemistry_type,
-            column_inner_diameter=TQuantityValueMillimeter(
-                value=measurement.column_inner_diameter,
->>>>>>> 288a346f
             ),
             relative_peak_area=quantity_or_none(
                 TQuantityValuePercent, peak.relative_area
@@ -352,21 +276,12 @@
         return ProcessedDataAggregateDocument(
             processed_data_document=[
                 ProcessedDataDocumentItem(
-<<<<<<< HEAD
-                    chromatogram_data_cube=self._get_data_cube(
+                    chromatogram_data_cube=get_data_cube(
                         measurement.processed_data_chromatogram_data_cube,
                         TDatacube,
                     ),
-                    derived_column_pressure_data_cube=self._get_data_cube(
+                    derived_column_pressure_data_cube=get_data_cube(
                         measurement.derived_column_pressure_data_cube,
-=======
-                    chromatogram_data_cube=get_data_cube(
-                        processed_data_doc.chromatogram_data_cube,
-                        TDatacube,
-                    ),
-                    derived_column_pressure_data_cube=get_data_cube(
-                        processed_data_doc.derived_column_pressure_data_cube,
->>>>>>> 288a346f
                         DerivedColumnPressureDataCube,
                     ),
                     peak_list=PeakList(
@@ -385,40 +300,6 @@
     ) -> DeviceControlDocumentItem:
         return DeviceControlDocumentItem(
             device_type=device_control_doc.device_type,
-<<<<<<< HEAD
-            solvent_concentration_data_cube=self._get_data_cube(
-                device_control_doc.solvent_conc_data_cube,
-                SolventConcentrationDataCube,
-            ),
-            pre_column_pressure_data_cube=self._get_data_cube(
-                device_control_doc.pre_column_pressure_data_cube,
-                PreColumnPressureDataCube,
-            ),
-            sample_pressure_data_cube=self._get_data_cube(
-                device_control_doc.sample_pressure_data_cube,
-                SamplePressureDataCube,
-            ),
-            system_pressure_data_cube=self._get_data_cube(
-                device_control_doc.system_pressure_data_cube,
-                SystemPressureDataCube,
-            ),
-            post_column_pressure_data_cube=self._get_data_cube(
-                device_control_doc.post_column_pressure_data_cube,
-                PostColumnPressureDataCube,
-            ),
-            sample_flow_rate_data_cube=self._get_data_cube(
-                device_control_doc.sample_flow_data_cube,
-                SampleFlowRateDataCube,
-            ),
-            system_flow_rate_data_cube=self._get_data_cube(
-                device_control_doc.system_flow_data_cube,
-                SystemFlowRateDataCube,
-            ),
-            temperature_profile_data_cube=self._get_data_cube(
-                device_control_doc.temperature_profile_data_cube,
-                TemperatureProfileDataCube,
-            ),
-=======
             solvent_concentration_data_cube=get_data_cube(
                 device_control_doc.solvent_conc_data_cube,
                 SolventConcentrationDataCube,
@@ -451,68 +332,4 @@
                 device_control_doc.temperature_profile_data_cube,
                 TemperatureProfileDataCube,
             ),
-        )
-
-    def get_device_control_aggregate_document(
-        self, device_control_docs: list[DeviceControlDoc]
-    ) -> DeviceControlAggregateDocument:
-        return DeviceControlAggregateDocument(
-            device_control_document=[
-                self.get_device_control_doc_item(device_control_doc)
-                for device_control_doc in device_control_docs
-            ]
-        )
-
-    def get_measurement_doc(self, measurement: Measurement) -> MeasurementDocument:
-        return MeasurementDocument(
-            measurement_identifier=measurement.measurement_identifier,
-            chromatography_column_document=self.get_chromatography_col_doc(measurement),
-            sample_document=self.get_sample_doc(measurement),
-            injection_document=self.get_injection_doc(measurement),
-            processed_data_aggregate_document=(
-                self.get_processed_data_agg_doc(measurement.processed_data_doc)
-                if measurement.processed_data_doc
-                else None
-            ),
-            device_control_aggregate_document=self.get_device_control_aggregate_document(
-                measurement.device_control_docs
-            ),
-            chromatogram_data_cube=get_data_cube(
-                measurement.chromatogram_data_cube,
-                ChromatogramDataCube,
-            ),
-        )
-
-    def get_measurement_agg_doc(
-        self, measurement_group: MeasurementGroup
-    ) -> MeasurementAggregateDocument:
-        return MeasurementAggregateDocument(
-            measurement_document=[
-                self.get_measurement_doc(measurement)
-                for measurement in measurement_group.measurements
-            ]
-        )
-
-    def get_liquid_chromatography_doc_item(
-        self, metadata: Metadata, measurement_group: MeasurementGroup
-    ) -> LiquidChromatographyDocumentItem:
-        return LiquidChromatographyDocumentItem(
-            analyst=metadata.analyst,
-            measurement_aggregate_document=self.get_measurement_agg_doc(
-                measurement_group
-            ),
-        )
-
-    def get_liquid_chromatography_agg_doc(
-        self, data: Data
-    ) -> LiquidChromatographyAggregateDocument:
-        return LiquidChromatographyAggregateDocument(
-            liquid_chromatography_document=[
-                self.get_liquid_chromatography_doc_item(
-                    data.metadata, measurement_group
-                )
-                for measurement_group in data.measurement_groups
-            ],
-            device_system_document=self.get_device_system_doc(data),
->>>>>>> 288a346f
         )