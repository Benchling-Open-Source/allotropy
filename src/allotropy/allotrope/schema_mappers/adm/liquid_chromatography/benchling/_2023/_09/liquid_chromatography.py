--- conflicted
+++ resolved
@@ -37,12 +37,7 @@
     TQuantityValueCentimeter,
     TQuantityValueCubicMillimeter,
     TQuantityValueMicrometer,
-<<<<<<< HEAD
-=======
-    TQuantityValueMilliAbsorbanceUnit,
     TQuantityValueMilliliter,
-    TQuantityValueMilliliterPerMinute,
->>>>>>> 3c055cea
     TQuantityValueMillimeter,
     TQuantityValueNanometer,
     TQuantityValuePercent,
@@ -179,18 +174,15 @@
     column_inner_diameter: float | None = None
     chromatography_chemistry_type: str | None = None
     chromatography_particle_size: float | None = None
-<<<<<<< HEAD
     column_product_manufacturer: str | None = None
     chromatography_length: float | None = None
     batch_identifier: str | None = None
     sample_custom_info: dict[str, Any] | None = None
     injection_custom_info: dict[str, Any] | None = None
     column_custom_info: dict[str, Any] | None = None
-=======
     void_volume: float | None = None
     batch_identifier: str | None = None
     flow_rate: float | None = None
->>>>>>> 3c055cea
 
     # Measurement data cubes
     chromatogram_data_cube: DataCube | None = None
@@ -203,11 +195,8 @@
 @dataclass(frozen=True)
 class MeasurementGroup:
     measurements: list[Measurement]
-<<<<<<< HEAD
+    fractions: list[Fraction] | None = None
     measurement_aggregate_custom_info: dict[str, Any] | None = None
-=======
-    fractions: list[Fraction] | None = None
->>>>>>> 3c055cea
 
 
 @dataclass(frozen=True)
@@ -270,7 +259,6 @@
     ) -> LiquidChromatographyDocumentItem:
         return LiquidChromatographyDocumentItem(
             analyst=metadata.analyst,
-<<<<<<< HEAD
             measurement_aggregate_document=add_custom_information_document(
                 MeasurementAggregateDocument(
                     measurement_document=[
@@ -278,17 +266,10 @@
                         for measurement in group.measurements
                     ]
                 ),
-                custom_info_doc=group.measurement_aggregate_custom_info,
-=======
-            measurement_aggregate_document=MeasurementAggregateDocument(
-                measurement_document=[
-                    self._get_measurement_document_item(measurement)
-                    for measurement in group.measurements
-                ],
                 fraction_aggregate_document=self._get_fraction_aggregate_document(
                     group.fractions
                 ),
->>>>>>> 3c055cea
+                custom_info_doc=group.measurement_aggregate_custom_info,
             ),
         )
 
@@ -350,13 +331,10 @@
                 ),
                 product_manufacturer=measurement.column_product_manufacturer,
             ),
-<<<<<<< HEAD
-            custom_info_doc=measurement.column_custom_info,
-=======
             void_volume=quantity_or_none(
                 TQuantityValueMilliliter, measurement.void_volume
             ),
->>>>>>> 3c055cea
+            custom_info_doc=measurement.column_custom_info,
         )
 
     def _get_injection_document(self, measurement: Measurement) -> InjectionDocument:
@@ -413,7 +391,6 @@
                 peak_width_at_half_height=quantity_or_none_from_unit(  # type: ignore[arg-type]
                     peak.width_at_half_height_unit, peak.width_at_half_height
                 ),
-<<<<<<< HEAD
                 asymmetry_factor_measured_at_10___height=quantity_or_none(
                     TQuantityValueUnitless,
                     peak.asymmetry_factor_measured_at_10___height,
@@ -432,14 +409,12 @@
                     peak.number_of_theoretical_plates__chromatography_,
                 ),
                 written_name=peak.written_name,
-=======
                 peak_analyte_amount=quantity_or_none(
                     TQuantityValueUnitless, peak.peak_analyte_amount
                 ),
                 relative_peak_analyte_amount=quantity_or_none(
                     TQuantityValuePercent, peak.relative_peak_analyte_amount
                 ),
->>>>>>> 3c055cea
             ),
             peak.custom_info,
         )
@@ -538,9 +513,7 @@
                     TemperatureProfileDataCube,
                 ),
             ),
-<<<<<<< HEAD
             custom_info_doc=device_control_doc.device_control_custom_info,
-=======
         )
 
     def _get_fraction_aggregate_document(
@@ -567,5 +540,4 @@
             retention_volume=quantity_or_none(
                 TQuantityValueMilliliter, fraction_doc.retention_volume
             ),
->>>>>>> 3c055cea
         )