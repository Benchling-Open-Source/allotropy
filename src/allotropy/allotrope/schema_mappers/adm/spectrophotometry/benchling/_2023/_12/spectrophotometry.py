from dataclasses import dataclass
from enum import Enum
from typing import Any, TypeVar

from allotropy.allotrope.converter import add_custom_information_document
from allotropy.allotrope.models.adm.spectrophotometry.benchling._2023._12.spectrophotometry import (
    CalculatedDataAggregateDocument,
    CalculatedDataDocumentItem,
    ContainerType,
    DataSourceAggregateDocument,
    DataSourceDocumentItem,
    DataSystemDocument,
    DeviceSystemDocument,
    FluorescencePointDetectionDeviceControlAggregateDocument,
    FluorescencePointDetectionDeviceControlDocumentItem,
    FluorescencePointDetectionMeasurementDocumentItems,
    MeasurementAggregateDocument,
    Model,
    ProcessedDataAggregateDocument,
    ProcessedDataDocumentItem,
    SampleDocument,
    SpectrophotometryAggregateDocument,
    SpectrophotometryDocumentItem,
    UltravioletAbsorbancePointDetectionDeviceControlAggregateDocument,
    UltravioletAbsorbancePointDetectionDeviceControlDocumentItem,
    UltravioletAbsorbancePointDetectionMeasurementDocumentItems,
    UltravioletAbsorbanceSpectrumDetectionDeviceControlAggregateDocument,
    UltravioletAbsorbanceSpectrumDetectionDeviceControlDocumentItem,
    UltravioletAbsorbanceSpectrumDetectionMeasurementDocumentItems,
)
from allotropy.allotrope.models.shared.definitions.custom import (
    TQuantityValueMicroliter,
    TQuantityValueMilliAbsorbanceUnit,
    TQuantityValueNanometer,
    TQuantityValueRelativeFluorescenceUnit,
    TQuantityValueUnitless,
)
from allotropy.allotrope.models.shared.definitions.definitions import (
    FieldComponentDatatype,
    InvalidJsonFloat,
    JsonFloat,
    TDatacube,
    TDatacubeComponent,
    TDatacubeData,
    TDatacubeStructure,
    TQuantityValue,
)
from allotropy.allotrope.schema_mappers.schema_mapper import SchemaMapper
from allotropy.constants import ASM_CONVERTER_VERSION
from allotropy.exceptions import AllotropeConversionError, AllotropyParserError
from allotropy.parsers.utils.units import get_quantity_class
from allotropy.parsers.utils.values import assert_not_none, quantity_or_none


class MeasurementType(Enum):
    ULTRAVIOLET_ABSORBANCE = "ULTRAVIOLET_ABSORBANCE"
    FLUORESCENCE = "FLUORESCENCE"
    ULTRAVIOLET_ABSORBANCE_SPECTRUM = "ULTRAVIOLET_ABSORBANCE_SPECTRUM"


MeasurementDocumentItems = (
    UltravioletAbsorbancePointDetectionMeasurementDocumentItems
    | FluorescencePointDetectionMeasurementDocumentItems
    | UltravioletAbsorbanceSpectrumDetectionMeasurementDocumentItems
)


@dataclass(frozen=True)
class ProcessedDataFeature:
    result: float | InvalidJsonFloat
    unit: str
    feature: str | None = None
    identifier: str | None = None


@dataclass(frozen=True)
class ProcessedData:
    features: list[ProcessedDataFeature]
    identifier: str | None = None


@dataclass(frozen=True)
class DataSource:
    identifier: str
    feature: str


@dataclass(frozen=True)
class CalculatedDataItem:
    identifier: str
    name: str
    value: float
    unit: str
    data_sources: list[DataSource]


@dataclass
class DataCubeComponent:
    type_: FieldComponentDatatype
    concept: str
    unit: str


@dataclass
class DataCube:
    label: str
    structure_dimensions: list[DataCubeComponent]
    structure_measures: list[DataCubeComponent]
    dimensions: list[list[float]]
    measures: list[list[float | None]]


CubeClass = TypeVar("CubeClass")


@dataclass(frozen=True)
class Measurement:
    type_: MeasurementType
    # Measurement metadata
    identifier: str
    sample_identifier: str
    data_cube: DataCube | None = None
    location_identifier: str | None = None
    batch_identifier: str | None = None
    analyst: str | None = None
    measurement_time: str | None = None
    well_plate_identifier: str | None = None

    # Settings
    sample_volume_setting: float | None = None
    detector_wavelength_setting: JsonFloat | None = None
    excitation_wavelength_setting: str | None = None
    emission_wavelength_setting: str | None = None
    dilution_factor_setting: float | None = None
    operating_minimum: float | None = None
    operating_maximum: float | None = None
    original_sample_concentration: JsonFloat | None = None
    original_sample_concentration_unit: str | None = None
    qubit_tube_concentration: JsonFloat | None = None
    qubit_tube_concentration_units: str | None = None
    standard_1_concentration: float | None = None
    standard_2_concentration: float | None = None
    standard_3_concentration: float | None = None
    baseline_absorbance: float | None = None
    electronic_absorbance_reference_wavelength_setting: float | None = None
    nucleic_acid_factor: float | None = None

    # Measurements
    absorbance: JsonFloat | None = None
    fluorescence: JsonFloat | None = None

    # Processed data
    calculated_data: list[CalculatedDataItem] | None = None
    processed_data: ProcessedData | None = None


@dataclass(frozen=True)
class MeasurementGroup:
    measurements: list[Measurement]
    plate_well_count: float | None = None
    measurement_time: str | None = None
    experiment_type: str | None = None
    analyst: str | None = None
    container_type: str | None = None

    processed_data: ProcessedData | None = None


@dataclass(frozen=True)
class Metadata:
    device_identifier: str
    device_type: str
    model_number: str
    software_name: str | None = None
    detection_type: str | None = None
    unc_path: str | None = None
    software_version: str | None = None
    equipment_serial_number: str | None = None
    product_manufacturer: str | None = None
    brand_name: str | None = None
    container_type: ContainerType | None = None

    file_name: str | None = None
    data_system_instance_id: str | None = None

    analyst: str | None = None
    measurement_time: str | None = None


@dataclass(frozen=True)
class Data:
    metadata: Metadata
    measurement_groups: list[MeasurementGroup]
    calculated_data: list[CalculatedDataItem] | None = None


class Mapper(SchemaMapper[Data, Model]):
    MANIFEST = "http://purl.allotrope.org/manifests/spectrophotometry/BENCHLING/2023/12/spectrophotometry.manifest"

    def map_model(self, data: Data) -> Model:
        return Model(
            spectrophotometry_aggregate_document=SpectrophotometryAggregateDocument(
                device_system_document=DeviceSystemDocument(
                    device_identifier=data.metadata.device_identifier,
                    model_number=data.metadata.model_number,
                    brand_name=data.metadata.brand_name,
                    product_manufacturer=data.metadata.product_manufacturer,
                ),
                data_system_document=DataSystemDocument(
                    file_name=data.metadata.file_name,
                    ASM_converter_name=self.converter_name,
                    ASM_converter_version=ASM_CONVERTER_VERSION,
                    software_name=data.metadata.software_name,
                ),
                spectrophotometry_document=[
                    self._get_technique_document(measurement_group, data.metadata)
                    for measurement_group in data.measurement_groups
                ],
                calculated_data_aggregate_document=self._get_calculated_data_aggregate_document(
                    data.calculated_data
                ),
            ),
            field_asm_manifest=self.MANIFEST,
        )

    def _get_technique_document(
        self, measurement_group: MeasurementGroup, metadata: Metadata
    ) -> SpectrophotometryDocumentItem:
        return SpectrophotometryDocumentItem(
            analyst=measurement_group.analyst,
            measurement_aggregate_document=MeasurementAggregateDocument(
                measurement_time=self.get_date_time(
                    assert_not_none(measurement_group.measurement_time)
                ),
                experiment_type=measurement_group.experiment_type,
                container_type=metadata.container_type,
                measurement_document=[
                    self._get_measurement_document_item(measurement, metadata)
                    for measurement in measurement_group.measurements
                ],
            ),
        )

    def _get_measurement_document_item(
        self, measurement: Measurement, metadata: Metadata
    ) -> MeasurementDocumentItems:
        # TODO(switch-statement): use switch statement once Benchling can use 3.10 syntax
        if measurement.type_ == MeasurementType.ULTRAVIOLET_ABSORBANCE:
            return self._get_ultraviolet_absorbance_measurement_document(
                measurement, metadata
            )
        elif measurement.type_ == MeasurementType.FLUORESCENCE:
            return self._get_fluorescence_measurement_document(measurement, metadata)
        elif measurement.type_ == MeasurementType.ULTRAVIOLET_ABSORBANCE_SPECTRUM:
            return self._get_ultraviolet_absorbance_spectrum_measurement_document(
                measurement, metadata
            )
        else:
            msg = f"Invalid measurement type: {measurement.type_}"
            raise AllotropyParserError(msg)

    def _get_ultraviolet_absorbance_measurement_document(
        self, measurement: Measurement, metadata: Metadata
    ) -> UltravioletAbsorbancePointDetectionMeasurementDocumentItems:
        return add_custom_information_document(
            UltravioletAbsorbancePointDetectionMeasurementDocumentItems(
                measurement_identifier=measurement.identifier,
                sample_document=self._get_sample_document(measurement),
                processed_data_aggregate_document=self._get_processed_data_aggregate_document(
                    measurement.processed_data
                ),
                device_control_aggregate_document=UltravioletAbsorbancePointDetectionDeviceControlAggregateDocument(
                    device_control_document=[
                        add_custom_information_document(
                            UltravioletAbsorbancePointDetectionDeviceControlDocumentItem(
                                device_type=metadata.device_type,
                                detector_wavelength_setting=quantity_or_none(
                                    TQuantityValueNanometer,
                                    measurement.detector_wavelength_setting,
                                ),
                                electronic_absorbance_reference_bandwidth_setting=quantity_or_none(
                                    TQuantityValueNanometer,
                                    measurement.electronic_absorbance_reference_wavelength_setting,
                                ),
                            ),
                            self._get_device_control_custom_document(measurement),
                        )
                    ]
                ),
                absorbance=TQuantityValueMilliAbsorbanceUnit(
                    value=assert_not_none(measurement.absorbance)  # type: ignore[arg-type]
                ),
                calculated_data_aggregate_document=self._get_calculated_data_aggregate_document(
                    measurement.calculated_data
                ),
            ),
            custom_info_doc={
                "sample volume setting": quantity_or_none(
                    TQuantityValueMilliAbsorbanceUnit,
                    measurement.baseline_absorbance,
                ),
            },
        )

    def _get_ultraviolet_absorbance_spectrum_measurement_document(
        self, measurement: Measurement, metadata: Metadata
    ) -> UltravioletAbsorbanceSpectrumDetectionMeasurementDocumentItems:
        return UltravioletAbsorbanceSpectrumDetectionMeasurementDocumentItems(
            measurement_identifier=measurement.identifier,
            sample_document=self._get_sample_document(measurement),
            processed_data_aggregate_document=self._get_processed_data_aggregate_document(
                measurement.processed_data
            ),
            device_control_aggregate_document=UltravioletAbsorbanceSpectrumDetectionDeviceControlAggregateDocument(
                device_control_document=[
                    add_custom_information_document(
                        UltravioletAbsorbanceSpectrumDetectionDeviceControlDocumentItem(
                            device_type=metadata.device_type,
                            detection_type=metadata.detection_type,
                        ),
                        self._get_device_control_custom_document(measurement),
                    )
                ]
            ),
            absorption_spectrum_data_cube=self._get_data_cube(measurement),
        )

    def _get_data_cube(self, measurement: Measurement) -> TDatacube:
        if not measurement.data_cube:
            msg = "Unable to find UV Absorption Spectrum data"
            raise AllotropeConversionError(msg)
        return TDatacube(
            label=measurement.data_cube.label,
            cube_structure=TDatacubeStructure(
                dimensions=[
                    TDatacubeComponent(
                        field_componentDatatype=component.type_,
                        concept=component.concept,
                        unit=component.unit,
                    )
                    for component in measurement.data_cube.structure_dimensions
                ],
                measures=[
                    TDatacubeComponent(
                        field_componentDatatype=component.type_,
                        concept=component.concept,
                        unit=component.unit,
                    )
                    for component in measurement.data_cube.structure_measures
                ],
            ),
            data=TDatacubeData(
                dimensions=measurement.data_cube.dimensions, measures=measurement.data_cube.measures  # type: ignore[arg-type]
            ),
        )

    def _get_fluorescence_measurement_document(
        self, measurement: Measurement, metadata: Metadata
    ) -> FluorescencePointDetectionMeasurementDocumentItems:
        return FluorescencePointDetectionMeasurementDocumentItems(
            measurement_identifier=measurement.identifier,
            sample_document=self._get_sample_document(measurement),
            processed_data_aggregate_document=self._get_processed_data_aggregate_document(
                measurement.processed_data
            ),
            device_control_aggregate_document=FluorescencePointDetectionDeviceControlAggregateDocument(
                device_control_document=[
                    add_custom_information_document(
                        FluorescencePointDetectionDeviceControlDocumentItem(
                            device_type=metadata.device_type,
                            detector_wavelength_setting=quantity_or_none(
                                TQuantityValueNanometer,
                                measurement.detector_wavelength_setting,
                            ),
                        ),
                        self._get_device_control_custom_document(measurement),
                    )
                ]
            ),
            fluorescence=TQuantityValueRelativeFluorescenceUnit(
                value=assert_not_none(measurement.fluorescence)  # type: ignore[arg-type]
            ),
        )

    def _get_device_control_custom_document(
        self, measurement: Measurement
    ) -> dict[str, Any]:
        return {
            "sample volume setting": quantity_or_none(
                TQuantityValueMicroliter, measurement.sample_volume_setting
            ),
            "excitation setting": measurement.excitation_wavelength_setting,
            "emission setting": measurement.emission_wavelength_setting,
            "dilution factor": quantity_or_none(
                TQuantityValueUnitless, measurement.dilution_factor_setting
            ),
<<<<<<< HEAD
            "nucleic acid factor": quantity_or_none(
                TQuantityValueUnitless, measurement.nucleic_acid_factor
=======
            "operating minimum": quantity_or_none(
                TQuantityValueNanometer, measurement.operating_minimum
            ),
            "operating maximum": quantity_or_none(
                TQuantityValueNanometer, measurement.operating_maximum
>>>>>>> d8139c3b
            ),
        }

    def _get_sample_document(self, measurement: Measurement) -> SampleDocument:
        custom_document = {
            "original sample concentration": quantity_or_none(
                get_quantity_class(measurement.original_sample_concentration_unit)
                or TQuantityValueUnitless,
                measurement.original_sample_concentration,
            ),
            "qubit tube concentration": quantity_or_none(
                get_quantity_class(measurement.qubit_tube_concentration_units)
                or TQuantityValueUnitless,
                measurement.qubit_tube_concentration,
            ),
            "standard 1 concentration": quantity_or_none(
                TQuantityValueRelativeFluorescenceUnit,
                measurement.standard_1_concentration,
            ),
            "standard 2 concentration": quantity_or_none(
                TQuantityValueRelativeFluorescenceUnit,
                measurement.standard_2_concentration,
            ),
            "standard 3 concentration": quantity_or_none(
                TQuantityValueRelativeFluorescenceUnit,
                measurement.standard_3_concentration,
            ),
        }
        return add_custom_information_document(
            SampleDocument(
                sample_identifier=measurement.sample_identifier,
                batch_identifier=measurement.batch_identifier,
                location_identifier=measurement.location_identifier,
                well_plate_identifier=measurement.well_plate_identifier,
            ),
            custom_document,
        )

    def _get_processed_data_aggregate_document(
        self, data: ProcessedData | None
    ) -> ProcessedDataAggregateDocument | None:
        if not data:
            return None

        return ProcessedDataAggregateDocument(
            processed_data_document=[
                ProcessedDataDocumentItem(
                    # TODO(nstender): figure out how to limit possible classes from get_quantity_class for typing.
                    mass_concentration=quantity_or_none(
                        get_quantity_class(feature.unit), feature.result  # type: ignore[arg-type]
                    ),
                    processed_data_identifier=data.identifier,
                )
                for feature in data.features
            ]
        )

    def _get_calculated_data_aggregate_document(
        self, calculated_data_items: list[CalculatedDataItem] | None
    ) -> CalculatedDataAggregateDocument | None:
        if not calculated_data_items:
            return None

        return CalculatedDataAggregateDocument(
            calculated_data_document=[
                CalculatedDataDocumentItem(
                    calculated_data_identifier=calculated_data_item.identifier,
                    calculated_data_name=calculated_data_item.name,
                    calculated_result=TQuantityValue(
                        value=calculated_data_item.value,
                        unit=calculated_data_item.unit,
                    ),
                    data_source_aggregate_document=DataSourceAggregateDocument(
                        data_source_document=[
                            DataSourceDocumentItem(
                                data_source_identifier=item.identifier,
                                data_source_feature=item.feature,
                            )
                            for item in calculated_data_item.data_sources
                        ]
                    )
                    if calculated_data_item.data_sources
                    else None,
                )
                for calculated_data_item in calculated_data_items
            ]
        )<|MERGE_RESOLUTION|>--- conflicted
+++ resolved
@@ -394,16 +394,14 @@
             "dilution factor": quantity_or_none(
                 TQuantityValueUnitless, measurement.dilution_factor_setting
             ),
-<<<<<<< HEAD
+            "operating minimum": quantity_or_none(
+                TQuantityValueNanometer, measurement.operating_minimum
+            ),
+            "operating maximum": quantity_or_none(
+                TQuantityValueNanometer, measurement.operating_maximum
+            ),
             "nucleic acid factor": quantity_or_none(
                 TQuantityValueUnitless, measurement.nucleic_acid_factor
-=======
-            "operating minimum": quantity_or_none(
-                TQuantityValueNanometer, measurement.operating_minimum
-            ),
-            "operating maximum": quantity_or_none(
-                TQuantityValueNanometer, measurement.operating_maximum
->>>>>>> d8139c3b
             ),
         }
 
