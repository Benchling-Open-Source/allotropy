--- conflicted
+++ resolved
@@ -50,13 +50,11 @@
 * Removed "Is Required" from "Autosampler Injection Volume Setting" and from "Injection Time"
  * Reasoning: These two fields relate to a peice of hardware, Autosampler, that is not always used for LC runs
  * Proposal: Make "Autosampler Injection Volume Setting" and from "Injection Time" optional fields
-<<<<<<< HEAD
+
+* Added "Injection Volume Setting", Relative Retention Time", "Peak Analyte Amount", "Peak Group", "relative Corrected Peak Area", "Location Identifier", "Well", and "Observation" feilds to schema
+ * Reasoning: all of these additional feild were present in Thermo Fisher Chromeleon data output.
+ * Proposal: Added feilds above to capture more data. Potentional revision of replacing "Autosampler Injection Volume" with "Injection Volume Setting"
 
 * Added fraction aggregate document to BENCHLING/2023/09
  * Reasoning: Support for fraction events
- * Proposal: Add fraction aggregate document an element of measurement aggregate document
-=======
-* Added "Injection Volume Setting", Relative Retention Time", "Peak Analyte Amount", "Peak Group", "relative Corrected Peak Area", "Location Identifier", "Well", and "Observation" feilds to schema
- * Reasoning: all of these additional feild were present in Thermo Fisher Chromeleon data output.
- * Proposal: Added feilds above to capture more data. Potentional revision of replacing "Autosampler Injection Volume" with "Injection Volume Setting"
->>>>>>> eaa7a2e5
+ * Proposal: Add fraction aggregate document an element of measurement aggregate document