{
<<<<<<< HEAD
  "tQuantityValueCell": {
    "allOf": [
      {
        "$ref": "#/$defs/tQuantityValue"
      },
      {
        "$ref": "#/$defs/Cell"
      }
    ]
  },
  "tNullableQuantityValueCell": {
    "allOf": [
      {
        "$ref": "#/$defs/tNullableQuantityValue"
      },
      {
        "$ref": "#/$defs/Cell"
      }
    ]
  },
  "tQuantityValueCentimeter": {
    "allOf": [
      {
        "$ref": "#/$defs/tQuantityValue"
      },
      {
        "$ref": "#/$defs/Centimeter"
      }
    ]
  },
  "tNullableQuantityValueCentimeter": {
    "allOf": [
      {
        "$ref": "#/$defs/tNullableQuantityValue"
      },
      {
        "$ref": "#/$defs/Centimeter"
      }
    ]
  },
  "tQuantityValueCounts": {
    "allOf": [
      {
        "$ref": "#/$defs/tQuantityValue"
      },
      {
        "$ref": "#/$defs/Counts"
      }
    ]
  },
  "tNullableQuantityValueCounts": {
    "allOf": [
      {
        "$ref": "#/$defs/tNullableQuantityValue"
      },
      {
        "$ref": "#/$defs/Counts"
      }
    ]
  },
  "tQuantityValueCountsTimesSecond": {
    "allOf": [
      {
        "$ref": "#/$defs/tQuantityValue"
      },
      {
        "$ref": "#/$defs/CountsTimesSecond"
      }
    ]
  },
  "tNullableQuantityValueCountsTimesSecond": {
    "allOf": [
      {
        "$ref": "#/$defs/tNullableQuantityValue"
      },
      {
        "$ref": "#/$defs/CountsTimesSecond"
      }
    ]
  },
  "tQuantityValueCubicMillimeter": {
    "allOf": [
      {
        "$ref": "#/$defs/tQuantityValue"
      },
      {
        "$ref": "#/$defs/CubicMillimeter"
      }
    ]
  },
  "tNullableQuantityValueCubicMillimeter": {
    "allOf": [
      {
        "$ref": "#/$defs/tNullableQuantityValue"
      },
      {
        "$ref": "#/$defs/CubicMillimeter"
      }
    ]
  },
  "tQuantityValueDegreeCelsius": {
    "allOf": [
      {
        "$ref": "#/$defs/tQuantityValue"
      },
      {
        "$ref": "#/$defs/DegreeCelsius"
      }
    ]
  },
  "tNullableQuantityValueDegreeCelsius": {
    "allOf": [
      {
        "$ref": "#/$defs/tNullableQuantityValue"
      },
      {
        "$ref": "#/$defs/DegreeCelsius"
      }
    ]
  },
  "tQuantityValueGramPerLiter": {
    "allOf": [
      {
        "$ref": "#/$defs/tQuantityValue"
      },
      {
        "$ref": "#/$defs/GramPerLiter"
      }
    ]
  },
  "tNullableQuantityValueGramPerLiter": {
    "allOf": [
      {
        "$ref": "#/$defs/tNullableQuantityValue"
      },
      {
        "$ref": "#/$defs/GramPerLiter"
      }
    ]
  },
  "tQuantityValueHertz": {
    "allOf": [
      {
        "$ref": "#/$defs/tQuantityValue"
      },
      {
        "$ref": "#/$defs/Hertz"
      }
    ]
  },
  "tNullableQuantityValueHertz": {
    "allOf": [
      {
        "$ref": "#/$defs/tNullableQuantityValue"
      },
      {
        "$ref": "#/$defs/Hertz"
      }
    ]
  },
  "tQuantityValueMicrogramPerMicroliter": {
    "allOf": [
      {
        "$ref": "#/$defs/tQuantityValue"
      },
      {
        "$ref": "#/$defs/MicrogramPerMicroliter"
      }
    ]
  },
  "tNullableQuantityValueMicrogramPerMicroliter": {
    "allOf": [
      {
        "$ref": "#/$defs/tNullableQuantityValue"
      },
      {
        "$ref": "#/$defs/MicrogramPerMicroliter"
      }
    ]
  },
  "tQuantityValueMicrogramPerMilliliter": {
    "allOf": [
      {
        "$ref": "#/$defs/tQuantityValue"
      },
      {
        "$ref": "#/$defs/MicrogramPerMilliliter"
      }
    ]
  },
  "tNullableQuantityValueMicrogramPerMilliliter": {
    "allOf": [
      {
        "$ref": "#/$defs/tNullableQuantityValue"
      },
      {
        "$ref": "#/$defs/MicrogramPerMilliliter"
      }
    ]
  },
  "tQuantityValueMicroliter": {
    "allOf": [
      {
        "$ref": "#/$defs/tQuantityValue"
      },
      {
        "$ref": "#/$defs/Microliter"
      }
    ]
  },
  "tNullableQuantityValueMicroliter": {
    "allOf": [
      {
        "$ref": "#/$defs/tNullableQuantityValue"
      },
      {
        "$ref": "#/$defs/Microliter"
      }
    ]
  },
  "tQuantityValueMicrometer": {
    "allOf": [
      {
        "$ref": "#/$defs/tQuantityValue"
      },
      {
        "$ref": "#/$defs/Micrometer"
      }
    ]
  },
  "tNullableQuantityValueMicrometer": {
    "allOf": [
      {
        "$ref": "#/$defs/tNullableQuantityValue"
      },
      {
        "$ref": "#/$defs/Micrometer"
      }
    ]
  },
  "tQuantityValueMilliAbsorbanceUnit": {
    "allOf": [
      {
        "$ref": "#/$defs/tQuantityValue"
      },
      {
        "$ref": "#/$defs/MilliAbsorbanceUnit"
      }
    ]
  },
  "tNullableQuantityValueMilliAbsorbanceUnit": {
    "allOf": [
      {
        "$ref": "#/$defs/tNullableQuantityValue"
      },
      {
        "$ref": "#/$defs/MilliAbsorbanceUnit"
      }
    ]
  },
  "tQuantityValueMilliAbsorbanceUnitTimesMilliliter": {
    "allOf": [
      {
        "$ref": "#/$defs/tQuantityValue"
      },
      {
        "$ref": "#/$defs/MilliAbsorbanceUnitTimesMilliliter"
      }
    ]
  },
  "tNullableQuantityValueMilliAbsorbanceUnitTimesMilliliter": {
    "allOf": [
      {
        "$ref": "#/$defs/tNullableQuantityValue"
      },
      {
        "$ref": "#/$defs/MilliAbsorbanceUnitTimesMilliliter"
      }
    ]
  },
  "tQuantityValueMilliAbsorbanceUnitTimesSecond": {
    "allOf": [
      {
        "$ref": "#/$defs/tQuantityValue"
      },
      {
        "$ref": "#/$defs/MilliAbsorbanceUnitTimesSecond"
      }
    ]
  },
  "tNullableQuantityValueMilliAbsorbanceUnitTimesSecond": {
    "allOf": [
      {
        "$ref": "#/$defs/tNullableQuantityValue"
      },
      {
        "$ref": "#/$defs/MilliAbsorbanceUnitTimesSecond"
      }
    ]
  },
  "tQuantityValueMilliOsmolesPerKilogram": {
    "allOf": [
      {
        "$ref": "#/$defs/tQuantityValue"
      },
      {
        "$ref": "#/$defs/MilliOsmolesPerKilogram"
      }
    ]
  },
  "tNullableQuantityValueMilliOsmolesPerKilogram": {
    "allOf": [
      {
        "$ref": "#/$defs/tNullableQuantityValue"
      },
      {
        "$ref": "#/$defs/MilliOsmolesPerKilogram"
      }
    ]
  },
  "tQuantityValueMilliSecond": {
    "allOf": [
      {
        "$ref": "#/$defs/tQuantityValue"
      },
      {
        "$ref": "#/$defs/MilliSecond"
      }
    ]
  },
  "tNullableQuantityValueMilliSecond": {
    "allOf": [
      {
        "$ref": "#/$defs/tNullableQuantityValue"
      },
      {
        "$ref": "#/$defs/MilliSecond"
      }
    ]
  },
  "tQuantityValueMilligramPerMilliliter": {
    "allOf": [
      {
        "$ref": "#/$defs/tQuantityValue"
      },
      {
        "$ref": "#/$defs/MilligramPerMilliliter"
      }
    ]
  },
  "tNullableQuantityValueMilligramPerMilliliter": {
    "allOf": [
      {
        "$ref": "#/$defs/tNullableQuantityValue"
      },
      {
        "$ref": "#/$defs/MilligramPerMilliliter"
      }
    ]
  },
  "tQuantityValueMilliliter": {
    "allOf": [
      {
        "$ref": "#/$defs/tQuantityValue"
      },
      {
        "$ref": "#/$defs/Milliliter"
      }
    ]
  },
  "tNullableQuantityValueMilliliter": {
    "allOf": [
      {
        "$ref": "#/$defs/tNullableQuantityValue"
      },
      {
        "$ref": "#/$defs/Milliliter"
      }
    ]
  },
  "tQuantityValueMillimeter": {
    "allOf": [
      {
        "$ref": "#/$defs/tQuantityValue"
      },
      {
        "$ref": "#/$defs/Millimeter"
      }
    ]
  },
  "tNullableQuantityValueMillimeter": {
    "allOf": [
      {
        "$ref": "#/$defs/tNullableQuantityValue"
      },
      {
        "$ref": "#/$defs/Millimeter"
      }
    ]
  },
  "tQuantityValueMillimeterOfMercury": {
    "allOf": [
      {
        "$ref": "#/$defs/tQuantityValue"
      },
      {
        "$ref": "#/$defs/MillimeterOfMercury"
      }
    ]
  },
  "tNullableQuantityValueMillimeterOfMercury": {
    "allOf": [
      {
        "$ref": "#/$defs/tNullableQuantityValue"
      },
      {
        "$ref": "#/$defs/MillimeterOfMercury"
      }
    ]
  },
  "tQuantityValueMillimolePerLiter": {
    "allOf": [
      {
        "$ref": "#/$defs/tQuantityValue"
      },
      {
        "$ref": "#/$defs/MillimolePerLiter"
      }
    ]
  },
  "tNullableQuantityValueMillimolePerLiter": {
    "allOf": [
      {
        "$ref": "#/$defs/tNullableQuantityValue"
      },
      {
        "$ref": "#/$defs/MillimolePerLiter"
      }
    ]
  },
  "tQuantityValueMillionCellsPerMilliliter": {
    "allOf": [
      {
        "$ref": "#/$defs/tQuantityValue"
      },
      {
        "$ref": "#/$defs/MillionCellsPerMilliliter"
      }
    ]
  },
  "tNullableQuantityValueMillionCellsPerMilliliter": {
    "allOf": [
      {
        "$ref": "#/$defs/tNullableQuantityValue"
      },
      {
        "$ref": "#/$defs/MillionCellsPerMilliliter"
      }
    ]
  },
  "tQuantityValueMillivolt": {
    "allOf": [
      {
        "$ref": "#/$defs/tQuantityValue"
      },
      {
        "$ref": "#/$defs/Millivolt"
      }
    ]
  },
  "tNullableQuantityValueMillivolt": {
    "allOf": [
      {
        "$ref": "#/$defs/tNullableQuantityValue"
      },
      {
        "$ref": "#/$defs/Millivolt"
      }
    ]
  },
  "tQuantityValueMillivoltTimesSecond": {
    "allOf": [
      {
        "$ref": "#/$defs/tQuantityValue"
      },
      {
        "$ref": "#/$defs/MillivoltTimesSecond"
      }
    ]
  },
  "tNullableQuantityValueMillivoltTimesSecond": {
    "allOf": [
      {
        "$ref": "#/$defs/tNullableQuantityValue"
      },
      {
        "$ref": "#/$defs/MillivoltTimesSecond"
      }
    ]
  },
  "tQuantityValueNanoCoulomb": {
    "allOf": [
      {
        "$ref": "#/$defs/tQuantityValue"
      },
      {
        "$ref": "#/$defs/NanoCoulomb"
      }
    ]
  },
  "tNullableQuantityValueNanoCoulomb": {
    "allOf": [
      {
        "$ref": "#/$defs/tNullableQuantityValue"
      },
      {
        "$ref": "#/$defs/NanoCoulomb"
      }
    ]
  },
  "tQuantityValueNanoCoulombTimesSecond": {
    "allOf": [
      {
        "$ref": "#/$defs/tQuantityValue"
      },
      {
        "$ref": "#/$defs/NanoCoulombTimesSecond"
      }
    ]
  },
  "tNullableQuantityValueNanoCoulombTimesSecond": {
    "allOf": [
      {
        "$ref": "#/$defs/tNullableQuantityValue"
      },
      {
        "$ref": "#/$defs/NanoCoulombTimesSecond"
      }
    ]
  },
  "tQuantityValueNanogramPerMicroliter": {
    "allOf": [
      {
        "$ref": "#/$defs/tQuantityValue"
      },
      {
        "$ref": "#/$defs/NanogramPerMicroliter"
      }
    ]
  },
  "tNullableQuantityValueNanogramPerMicroliter": {
    "allOf": [
      {
        "$ref": "#/$defs/tNullableQuantityValue"
      },
      {
        "$ref": "#/$defs/NanogramPerMicroliter"
      }
    ]
  },
  "tQuantityValueNanogramPerMilliliter": {
    "allOf": [
      {
        "$ref": "#/$defs/tQuantityValue"
      },
      {
        "$ref": "#/$defs/NanogramPerMilliliter"
      }
    ]
  },
  "tNullableQuantityValueNanogramPerMilliliter": {
    "allOf": [
      {
        "$ref": "#/$defs/tNullableQuantityValue"
      },
      {
        "$ref": "#/$defs/NanogramPerMilliliter"
      }
    ]
  },
  "tQuantityValueNanometer": {
    "allOf": [
      {
        "$ref": "#/$defs/tQuantityValue"
      },
      {
        "$ref": "#/$defs/Nanometer"
      }
    ]
  },
  "tNullableQuantityValueNanometer": {
    "allOf": [
      {
        "$ref": "#/$defs/tNullableQuantityValue"
      },
      {
        "$ref": "#/$defs/Nanometer"
      }
    ]
  },
  "tQuantityValueNumber": {
    "allOf": [
      {
        "$ref": "#/$defs/tQuantityValue"
      },
      {
        "$ref": "#/$defs/Number"
      }
    ]
  },
  "tNullableQuantityValueNumber": {
    "allOf": [
      {
        "$ref": "#/$defs/tNullableQuantityValue"
      },
      {
        "$ref": "#/$defs/Number"
      }
    ]
  },
  "tQuantityValueNumberPerMicroliter": {
    "allOf": [
      {
        "$ref": "#/$defs/tQuantityValue"
      },
      {
        "$ref": "#/$defs/NumberPerMicroliter"
      }
    ]
  },
  "tNullableQuantityValueNumberPerMicroliter": {
    "allOf": [
      {
        "$ref": "#/$defs/tNullableQuantityValue"
      },
      {
        "$ref": "#/$defs/NumberPerMicroliter"
      }
    ]
  },
  "tQuantityValueOpticalDensity": {
    "allOf": [
      {
        "$ref": "#/$defs/tQuantityValue"
      },
      {
        "$ref": "#/$defs/OpticalDensity"
      }
    ]
  },
  "tNullableQuantityValueOpticalDensity": {
    "allOf": [
      {
        "$ref": "#/$defs/tNullableQuantityValue"
      },
      {
        "$ref": "#/$defs/OpticalDensity"
      }
    ]
  },
  "tQuantityValuePH": {
    "allOf": [
      {
        "$ref": "#/$defs/tQuantityValue"
      },
      {
        "$ref": "#/$defs/PH"
      }
    ]
  },
  "tNullableQuantityValuePH": {
    "allOf": [
      {
        "$ref": "#/$defs/tNullableQuantityValue"
      },
      {
        "$ref": "#/$defs/PH"
      }
    ]
  },
  "tQuantityValuePercent": {
    "allOf": [
      {
        "$ref": "#/$defs/tQuantityValue"
      },
      {
        "$ref": "#/$defs/Percent"
      }
    ]
  },
  "tNullableQuantityValuePercent": {
    "allOf": [
      {
        "$ref": "#/$defs/tNullableQuantityValue"
      },
      {
        "$ref": "#/$defs/Percent"
      }
    ]
  },
  "tQuantityValuePicoAmpere": {
    "allOf": [
      {
        "$ref": "#/$defs/tQuantityValue"
      },
      {
        "$ref": "#/$defs/PicoAmpere"
      }
    ]
  },
  "tNullableQuantityValuePicoAmpere": {
    "allOf": [
      {
        "$ref": "#/$defs/tNullableQuantityValue"
      },
      {
        "$ref": "#/$defs/PicoAmpere"
      }
    ]
  },
  "tQuantityValuePicoAmpereTimesSecond": {
    "allOf": [
      {
        "$ref": "#/$defs/tQuantityValue"
      },
      {
        "$ref": "#/$defs/PicoAmpereTimesSecond"
      }
    ]
  },
  "tNullableQuantityValuePicoAmpereTimesSecond": {
    "allOf": [
      {
        "$ref": "#/$defs/tNullableQuantityValue"
      },
      {
        "$ref": "#/$defs/PicoAmpereTimesSecond"
      }
    ]
  },
  "tQuantityValuePicogramPerMilliliter": {
    "allOf": [
      {
        "$ref": "#/$defs/tQuantityValue"
      },
      {
        "$ref": "#/$defs/PicogramPerMilliliter"
      }
    ]
  },
  "tNullableQuantityValuePicogramPerMilliliter": {
    "allOf": [
      {
        "$ref": "#/$defs/tNullableQuantityValue"
      },
      {
        "$ref": "#/$defs/PicogramPerMilliliter"
      }
    ]
  },
  "tQuantityValueRelativeFluorescenceUnit": {
    "allOf": [
      {
        "$ref": "#/$defs/tQuantityValue"
      },
      {
        "$ref": "#/$defs/RelativeFluorescenceUnit"
      }
    ]
  },
  "tNullableQuantityValueRelativeFluorescenceUnit": {
    "allOf": [
      {
        "$ref": "#/$defs/tNullableQuantityValue"
      },
      {
        "$ref": "#/$defs/RelativeFluorescenceUnit"
      }
    ]
  },
  "tQuantityValueRelativeLightUnit": {
    "allOf": [
      {
        "$ref": "#/$defs/tQuantityValue"
      },
      {
        "$ref": "#/$defs/RelativeLightUnit"
      }
    ]
  },
  "tNullableQuantityValueRelativeLightUnit": {
    "allOf": [
      {
        "$ref": "#/$defs/tNullableQuantityValue"
      },
      {
        "$ref": "#/$defs/RelativeLightUnit"
      }
    ]
  },
  "tQuantityValueSecondTime": {
    "allOf": [
      {
        "$ref": "#/$defs/tQuantityValue"
      },
      {
        "$ref": "#/$defs/SecondTime"
      }
    ]
  },
  "tNullableQuantityValueSecondTime": {
    "allOf": [
      {
        "$ref": "#/$defs/tNullableQuantityValue"
      },
      {
        "$ref": "#/$defs/SecondTime"
      }
    ]
  },
  "tQuantityValueSquareCentimetersPerGram": {
    "allOf": [
      {
        "$ref": "#/$defs/tQuantityValue"
      },
      {
        "$ref": "#/$defs/SquareCentimetersPerGram"
      }
    ]
  },
  "tNullableQuantityValueSquareCentimetersPerGram": {
    "allOf": [
      {
        "$ref": "#/$defs/tNullableQuantityValue"
      },
      {
        "$ref": "#/$defs/SquareCentimetersPerGram"
      }
    ]
  },
  "tQuantityValueTODO": {
    "allOf": [
      {
        "$ref": "#/$defs/tQuantityValue"
      },
      {
        "$ref": "#/$defs/TODO"
      }
    ]
  },
  "tNullableQuantityValueTODO": {
    "allOf": [
      {
        "$ref": "#/$defs/tNullableQuantityValue"
      },
      {
        "$ref": "#/$defs/TODO"
      }
    ]
  },
  "tQuantityValueUnitPerLiter": {
    "allOf": [
      {
        "$ref": "#/$defs/tQuantityValue"
      },
      {
        "$ref": "#/$defs/UnitPerLiter"
      }
    ]
  },
  "tNullableQuantityValueUnitPerLiter": {
    "allOf": [
      {
        "$ref": "#/$defs/tNullableQuantityValue"
      },
      {
        "$ref": "#/$defs/UnitPerLiter"
      }
    ]
  },
  "tQuantityValueUnitless": {
    "allOf": [
      {
        "$ref": "#/$defs/tQuantityValue"
      },
      {
        "$ref": "#/$defs/Unitless"
      }
    ]
  },
  "tNullableQuantityValueUnitless": {
    "allOf": [
      {
        "$ref": "#/$defs/tNullableQuantityValue"
      },
      {
        "$ref": "#/$defs/Unitless"
      }
    ]
  }
=======
    "tQuantityValueCentimeter": {
        "allOf": [
            {
                "$ref": "#/$defs/tQuantityValue"
            },
            {
                "$ref": "#/$defs/Centimeter"
            }
        ]
    },
    "tQuantityValueMillimeter": {
        "allOf": [
            {
                "$ref": "#/$defs/tQuantityValue"
            },
            {
                "$ref": "#/$defs/Millimeter"
            }
        ]
    },
    "tQuantityValueNanometer": {
        "allOf": [
            {
                "$ref": "#/$defs/tQuantityValue"
            },
            {
                "$ref": "#/$defs/Nanometer"
            }
        ]
    },
    "tQuantityValueMicrometer": {
        "allOf": [
            {
                "$ref": "#/$defs/tQuantityValue"
            },
            {
                "$ref": "#/$defs/Micrometer"
            }
        ]
    },
    "tQuantityValueHertz": {
        "allOf": [
            {
                "$ref": "#/$defs/tQuantityValue"
            },
            {
                "$ref": "#/$defs/Hertz"
            }
        ]
    },
    "tQuantityValueCubicMillimeter": {
        "allOf": [
            {
                "$ref": "#/$defs/tQuantityValue"
            },
            {
                "$ref": "#/$defs/CubicMillimeter"
            }
        ]
    },
    "tQuantityValueUnitless": {
        "allOf": [
            {
                "$ref": "#/$defs/tQuantityValue"
            },
            {
                "$ref": "#/$defs/Unitless"
            }
        ]
    },
    "tQuantityValueSecondTime": {
        "allOf": [
            {
                "$ref": "#/$defs/tQuantityValue"
            },
            {
                "$ref": "#/$defs/SecondTime"
            }
        ]
    },
    "tQuantityValueMilliSecond": {
        "allOf": [
            {
                "$ref": "#/$defs/tQuantityValue"
            },
            {
                "$ref": "#/$defs/MilliSecond"
            }
        ]
    },
    "tQuantityValuePercent": {
        "allOf": [
            {
                "$ref": "#/$defs/tQuantityValue"
            },
            {
                "$ref": "#/$defs/Percent"
            }
        ]
    },
    "tQuantityValueMilliliter": {
        "allOf": [
            {
                "$ref": "#/$defs/tQuantityValue"
            },
            {
                "$ref": "#/$defs/Milliliter"
            }
        ]
    },
    "tQuantityValueMicroliter": {
        "allOf": [
            {
                "$ref": "#/$defs/tQuantityValue"
            },
            {
                "$ref": "#/$defs/Microliter"
            }
        ]
    },
    "tQuantityValueNumberPerMicroliter": {
        "allOf": [
            {
                "$ref": "#/$defs/tQuantityValue"
            },
            {
                "$ref": "#/$defs/NumberPerMicroliter"
            }
        ]
    },
    "tQuantityValueMillionCellsPerMilliliter": {
        "allOf": [
            {
                "$ref": "#/$defs/tQuantityValue"
            },
            {
                "$ref": "#/$defs/MillionCellsPerMilliliter"
            }
        ]
    },
    "tQuantityValueCell": {
        "allOf": [
            {
                "$ref": "#/$defs/tQuantityValue"
            },
            {
                "$ref": "#/$defs/Cell"
            }
        ]
    },
    "tQuantityValueTODO": {
        "allOf": [
            {
                "$ref": "#/$defs/tQuantityValue"
            },
            {
                "$ref": "#/$defs/TODO"
            }
        ]
    },
    "tQuantityValueCountsPerMilliliter": {
        "allOf": [
            {
                "$ref": "#/$defs/tQuantityValue"
            },
            {
                "$ref": "#/$defs/CountsPerMilliliter"
            }
        ]
    },
    "tQuantityValueGramPerLiter": {
        "allOf": [
            {
                "$ref": "#/$defs/tQuantityValue"
            },
            {
                "$ref": "#/$defs/GramPerLiter"
            }
        ]
    },
    "tQuantityValueUnitPerLiter": {
        "allOf": [
            {
                "$ref": "#/$defs/tQuantityValue"
            },
            {
                "$ref": "#/$defs/UnitPerLiter"
            }
        ]
    },
    "tQuantityValueMillimeterOfMercury": {
        "allOf": [
            {
                "$ref": "#/$defs/tQuantityValue"
            },
            {
                "$ref": "#/$defs/MillimeterOfMercury"
            }
        ]
    },
    "tQuantityValueOpticalDensity": {
        "allOf": [
            {
                "$ref": "#/$defs/tQuantityValue"
            },
            {
                "$ref": "#/$defs/OpticalDensity"
            }
        ]
    },
    "tQuantityValuePH": {
        "allOf": [
            {
                "$ref": "#/$defs/tQuantityValue"
            },
            {
                "$ref": "#/$defs/PH"
            }
        ]
    },
    "tQuantityValueMilliOsmolesPerKilogram": {
        "allOf": [
            {
                "$ref": "#/$defs/tQuantityValue"
            },
            {
                "$ref": "#/$defs/MilliOsmolesPerKilogram"
            }
        ]
    },
    "tQuantityValueMillimolePerLiter": {
        "allOf": [
            {
                "$ref": "#/$defs/tQuantityValue"
            },
            {
                "$ref": "#/$defs/MillimolePerLiter"
            }
        ]
    },
    "tQuantityValueNumber": {
        "allOf": [
            {
                "$ref": "#/$defs/Number"
            },
            {
                "$ref": "#/$defs/tQuantityValue"
            }
        ]
    },
    "tQuantityValueNanogramPerMicroliter": {
        "allOf": [
            {
                "$ref": "#/$defs/NanogramPerMicroliter"
            },
            {
                "$ref": "#/$defs/tQuantityValue"
            }
        ]
    },
    "tQuantityValueMicrogramPerMicroliter": {
        "allOf": [
            {
                "$ref": "#/$defs/MicrogramPerMicroliter"
            },
            {
                "$ref": "#/$defs/tQuantityValue"
            }
        ]
    },
    "tQuantityValuePicogramPerMilliliter": {
        "allOf": [
            {
                "$ref": "#/$defs/PicogramPerMilliliter"
            },
            {
                "$ref": "#/$defs/tQuantityValue"
            }
        ]
    },
    "tQuantityValueNanogramPerMilliliter": {
        "allOf": [
            {
                "$ref": "#/$defs/NanogramPerMilliliter"
            },
            {
                "$ref": "#/$defs/tQuantityValue"
            }
        ]
    },
    "tQuantityValueMicrogramPerMilliliter": {
        "allOf": [
            {
                "$ref": "#/$defs/MicrogramPerMilliliter"
            },
            {
                "$ref": "#/$defs/tQuantityValue"
            }
        ]
    },
    "tQuantityValueMilligramPerMilliliter": {
        "allOf": [
            {
                "$ref": "#/$defs/MilligramPerMilliliter"
            },
            {
                "$ref": "#/$defs/tQuantityValue"
            }
        ]
    },
    "tQuantityValueDegreeCelsius": {
        "allOf": [
            {
                "$ref": "#/$defs/DegreeCelsius"
            },
            {
                "$ref": "#/$defs/tQuantityValue"
            }
        ]
    },
    "tQuantityValueMilliAbsorbanceUnit": {
        "allOf": [
            {
                "$ref": "#/$defs/MilliAbsorbanceUnit"
            },
            {
                "$ref": "#/$defs/tQuantityValue"
            }
        ]
    },
    "tQuantityValueRelativeFluorescenceUnit": {
        "allOf": [
            {
                "$ref": "#/$defs/RelativeFluorescenceUnit"
            },
            {
                "$ref": "#/$defs/tQuantityValue"
            }
        ]
    },
    "tQuantityValueRelativeLightUnit": {
        "allOf": [
            {
                "$ref": "#/$defs/RelativeLightUnit"
            },
            {
                "$ref": "#/$defs/tQuantityValue"
            }
        ]
    },
    "tQuantityValueSquareCentimetersPerGram":{
        "allOf": [
            {
                "$ref": "#/$defs/tQuantityValue"
            },
            {
                "$ref": "#/$defs/SquareCentimetersPerGram"
            }
        ]
    },
    "tNullableQuantityValueMicrometer": {
        "allOf": [
            {
                "$ref": "#/$defs/Micrometer"
            },
            {
                "$ref": "#/$defs/tNullableQuantityValue"
            }
        ]
    },
    "tNullableQuantityValuePercent": {
        "allOf": [
            {
                "$ref": "#/$defs/Percent"
            },
            {
                "$ref": "#/$defs/tNullableQuantityValue"
            }
        ]
    },
    "tNullableQuantityValueCubicMillimeter": {
        "allOf": [
            {
                "$ref": "#/$defs/CubicMillimeter"
            },
            {
                "$ref": "#/$defs/tNullableQuantityValue"
            }
        ]
    },
    "tNullableQuantityValueCell": {
        "allOf": [
            {
                "$ref": "#/$defs/Cell"
            },
            {
                "$ref": "#/$defs/tNullableQuantityValue"
            }
        ]
    },
    "tNullableQuantityValueTODO": {
        "allOf": [
            {
                "$ref": "#/$defs/TODO"
            },
            {
                "$ref": "#/$defs/tNullableQuantityValue"
            }
        ]
    },
    "tNullableQuantityValueGramPerLiter": {
        "allOf": [
            {
                "$ref": "#/$defs/GramPerLiter"
            },
            {
                "$ref": "#/$defs/tNullableQuantityValue"
            }
        ]
    },
    "tNullableQuantityValueUnitPerLiter": {
        "allOf": [
            {
                "$ref": "#/$defs/UnitPerLiter"
            },
            {
                "$ref": "#/$defs/tNullableQuantityValue"
            }
        ]
    },
    "tNullableQuantityValueMillimeterOfMercury": {
        "allOf": [
            {
                "$ref": "#/$defs/MillimeterOfMercury"
            },
            {
                "$ref": "#/$defs/tNullableQuantityValue"
            }
        ]
    },
    "tNullableQuantityValueOpticalDensity": {
        "allOf": [
            {
                "$ref": "#/$defs/OpticalDensity"
            },
            {
                "$ref": "#/$defs/tNullableQuantityValue"
            }
        ]
    },
    "tNullableQuantityValuePH": {
        "allOf": [
            {
                "$ref": "#/$defs/PH"
            },
            {
                "$ref": "#/$defs/tNullableQuantityValue"
            }
        ]
    },
    "tNullableQuantityValueMilliOsmolesPerKilogram": {
        "allOf": [
            {
                "$ref": "#/$defs/MilliOsmolesPerKilogram"
            },
            {
                "$ref": "#/$defs/tNullableQuantityValue"
            }
        ]
    },
    "tNullableQuantityValueMillimolePerLiter": {
        "allOf": [
            {
                "$ref": "#/$defs/MillimolePerLiter"
            },
            {
                "$ref": "#/$defs/tNullableQuantityValue"
            }
        ]
    },
    "tNullableQuantityValueMillionCellsPerMilliliter": {
        "allOf": [
            {
                "$ref": "#/$defs/MillionCellsPerMilliliter"
            },
            {
                "$ref": "#/$defs/tNullableQuantityValue"
            }
        ]
    },
    "tNullableQuantityValueUnitless": {
        "allOf": [
            {
                "$ref": "#/$defs/tNullableQuantityValue"
            },
            {
                "$ref": "#/$defs/tNullableQuantityValue"
            }
        ]
    }
>>>>>>> 7d2c0041
}<|MERGE_RESOLUTION|>--- conflicted
+++ resolved
@@ -1,906 +1,4 @@
 {
-<<<<<<< HEAD
-  "tQuantityValueCell": {
-    "allOf": [
-      {
-        "$ref": "#/$defs/tQuantityValue"
-      },
-      {
-        "$ref": "#/$defs/Cell"
-      }
-    ]
-  },
-  "tNullableQuantityValueCell": {
-    "allOf": [
-      {
-        "$ref": "#/$defs/tNullableQuantityValue"
-      },
-      {
-        "$ref": "#/$defs/Cell"
-      }
-    ]
-  },
-  "tQuantityValueCentimeter": {
-    "allOf": [
-      {
-        "$ref": "#/$defs/tQuantityValue"
-      },
-      {
-        "$ref": "#/$defs/Centimeter"
-      }
-    ]
-  },
-  "tNullableQuantityValueCentimeter": {
-    "allOf": [
-      {
-        "$ref": "#/$defs/tNullableQuantityValue"
-      },
-      {
-        "$ref": "#/$defs/Centimeter"
-      }
-    ]
-  },
-  "tQuantityValueCounts": {
-    "allOf": [
-      {
-        "$ref": "#/$defs/tQuantityValue"
-      },
-      {
-        "$ref": "#/$defs/Counts"
-      }
-    ]
-  },
-  "tNullableQuantityValueCounts": {
-    "allOf": [
-      {
-        "$ref": "#/$defs/tNullableQuantityValue"
-      },
-      {
-        "$ref": "#/$defs/Counts"
-      }
-    ]
-  },
-  "tQuantityValueCountsTimesSecond": {
-    "allOf": [
-      {
-        "$ref": "#/$defs/tQuantityValue"
-      },
-      {
-        "$ref": "#/$defs/CountsTimesSecond"
-      }
-    ]
-  },
-  "tNullableQuantityValueCountsTimesSecond": {
-    "allOf": [
-      {
-        "$ref": "#/$defs/tNullableQuantityValue"
-      },
-      {
-        "$ref": "#/$defs/CountsTimesSecond"
-      }
-    ]
-  },
-  "tQuantityValueCubicMillimeter": {
-    "allOf": [
-      {
-        "$ref": "#/$defs/tQuantityValue"
-      },
-      {
-        "$ref": "#/$defs/CubicMillimeter"
-      }
-    ]
-  },
-  "tNullableQuantityValueCubicMillimeter": {
-    "allOf": [
-      {
-        "$ref": "#/$defs/tNullableQuantityValue"
-      },
-      {
-        "$ref": "#/$defs/CubicMillimeter"
-      }
-    ]
-  },
-  "tQuantityValueDegreeCelsius": {
-    "allOf": [
-      {
-        "$ref": "#/$defs/tQuantityValue"
-      },
-      {
-        "$ref": "#/$defs/DegreeCelsius"
-      }
-    ]
-  },
-  "tNullableQuantityValueDegreeCelsius": {
-    "allOf": [
-      {
-        "$ref": "#/$defs/tNullableQuantityValue"
-      },
-      {
-        "$ref": "#/$defs/DegreeCelsius"
-      }
-    ]
-  },
-  "tQuantityValueGramPerLiter": {
-    "allOf": [
-      {
-        "$ref": "#/$defs/tQuantityValue"
-      },
-      {
-        "$ref": "#/$defs/GramPerLiter"
-      }
-    ]
-  },
-  "tNullableQuantityValueGramPerLiter": {
-    "allOf": [
-      {
-        "$ref": "#/$defs/tNullableQuantityValue"
-      },
-      {
-        "$ref": "#/$defs/GramPerLiter"
-      }
-    ]
-  },
-  "tQuantityValueHertz": {
-    "allOf": [
-      {
-        "$ref": "#/$defs/tQuantityValue"
-      },
-      {
-        "$ref": "#/$defs/Hertz"
-      }
-    ]
-  },
-  "tNullableQuantityValueHertz": {
-    "allOf": [
-      {
-        "$ref": "#/$defs/tNullableQuantityValue"
-      },
-      {
-        "$ref": "#/$defs/Hertz"
-      }
-    ]
-  },
-  "tQuantityValueMicrogramPerMicroliter": {
-    "allOf": [
-      {
-        "$ref": "#/$defs/tQuantityValue"
-      },
-      {
-        "$ref": "#/$defs/MicrogramPerMicroliter"
-      }
-    ]
-  },
-  "tNullableQuantityValueMicrogramPerMicroliter": {
-    "allOf": [
-      {
-        "$ref": "#/$defs/tNullableQuantityValue"
-      },
-      {
-        "$ref": "#/$defs/MicrogramPerMicroliter"
-      }
-    ]
-  },
-  "tQuantityValueMicrogramPerMilliliter": {
-    "allOf": [
-      {
-        "$ref": "#/$defs/tQuantityValue"
-      },
-      {
-        "$ref": "#/$defs/MicrogramPerMilliliter"
-      }
-    ]
-  },
-  "tNullableQuantityValueMicrogramPerMilliliter": {
-    "allOf": [
-      {
-        "$ref": "#/$defs/tNullableQuantityValue"
-      },
-      {
-        "$ref": "#/$defs/MicrogramPerMilliliter"
-      }
-    ]
-  },
-  "tQuantityValueMicroliter": {
-    "allOf": [
-      {
-        "$ref": "#/$defs/tQuantityValue"
-      },
-      {
-        "$ref": "#/$defs/Microliter"
-      }
-    ]
-  },
-  "tNullableQuantityValueMicroliter": {
-    "allOf": [
-      {
-        "$ref": "#/$defs/tNullableQuantityValue"
-      },
-      {
-        "$ref": "#/$defs/Microliter"
-      }
-    ]
-  },
-  "tQuantityValueMicrometer": {
-    "allOf": [
-      {
-        "$ref": "#/$defs/tQuantityValue"
-      },
-      {
-        "$ref": "#/$defs/Micrometer"
-      }
-    ]
-  },
-  "tNullableQuantityValueMicrometer": {
-    "allOf": [
-      {
-        "$ref": "#/$defs/tNullableQuantityValue"
-      },
-      {
-        "$ref": "#/$defs/Micrometer"
-      }
-    ]
-  },
-  "tQuantityValueMilliAbsorbanceUnit": {
-    "allOf": [
-      {
-        "$ref": "#/$defs/tQuantityValue"
-      },
-      {
-        "$ref": "#/$defs/MilliAbsorbanceUnit"
-      }
-    ]
-  },
-  "tNullableQuantityValueMilliAbsorbanceUnit": {
-    "allOf": [
-      {
-        "$ref": "#/$defs/tNullableQuantityValue"
-      },
-      {
-        "$ref": "#/$defs/MilliAbsorbanceUnit"
-      }
-    ]
-  },
-  "tQuantityValueMilliAbsorbanceUnitTimesMilliliter": {
-    "allOf": [
-      {
-        "$ref": "#/$defs/tQuantityValue"
-      },
-      {
-        "$ref": "#/$defs/MilliAbsorbanceUnitTimesMilliliter"
-      }
-    ]
-  },
-  "tNullableQuantityValueMilliAbsorbanceUnitTimesMilliliter": {
-    "allOf": [
-      {
-        "$ref": "#/$defs/tNullableQuantityValue"
-      },
-      {
-        "$ref": "#/$defs/MilliAbsorbanceUnitTimesMilliliter"
-      }
-    ]
-  },
-  "tQuantityValueMilliAbsorbanceUnitTimesSecond": {
-    "allOf": [
-      {
-        "$ref": "#/$defs/tQuantityValue"
-      },
-      {
-        "$ref": "#/$defs/MilliAbsorbanceUnitTimesSecond"
-      }
-    ]
-  },
-  "tNullableQuantityValueMilliAbsorbanceUnitTimesSecond": {
-    "allOf": [
-      {
-        "$ref": "#/$defs/tNullableQuantityValue"
-      },
-      {
-        "$ref": "#/$defs/MilliAbsorbanceUnitTimesSecond"
-      }
-    ]
-  },
-  "tQuantityValueMilliOsmolesPerKilogram": {
-    "allOf": [
-      {
-        "$ref": "#/$defs/tQuantityValue"
-      },
-      {
-        "$ref": "#/$defs/MilliOsmolesPerKilogram"
-      }
-    ]
-  },
-  "tNullableQuantityValueMilliOsmolesPerKilogram": {
-    "allOf": [
-      {
-        "$ref": "#/$defs/tNullableQuantityValue"
-      },
-      {
-        "$ref": "#/$defs/MilliOsmolesPerKilogram"
-      }
-    ]
-  },
-  "tQuantityValueMilliSecond": {
-    "allOf": [
-      {
-        "$ref": "#/$defs/tQuantityValue"
-      },
-      {
-        "$ref": "#/$defs/MilliSecond"
-      }
-    ]
-  },
-  "tNullableQuantityValueMilliSecond": {
-    "allOf": [
-      {
-        "$ref": "#/$defs/tNullableQuantityValue"
-      },
-      {
-        "$ref": "#/$defs/MilliSecond"
-      }
-    ]
-  },
-  "tQuantityValueMilligramPerMilliliter": {
-    "allOf": [
-      {
-        "$ref": "#/$defs/tQuantityValue"
-      },
-      {
-        "$ref": "#/$defs/MilligramPerMilliliter"
-      }
-    ]
-  },
-  "tNullableQuantityValueMilligramPerMilliliter": {
-    "allOf": [
-      {
-        "$ref": "#/$defs/tNullableQuantityValue"
-      },
-      {
-        "$ref": "#/$defs/MilligramPerMilliliter"
-      }
-    ]
-  },
-  "tQuantityValueMilliliter": {
-    "allOf": [
-      {
-        "$ref": "#/$defs/tQuantityValue"
-      },
-      {
-        "$ref": "#/$defs/Milliliter"
-      }
-    ]
-  },
-  "tNullableQuantityValueMilliliter": {
-    "allOf": [
-      {
-        "$ref": "#/$defs/tNullableQuantityValue"
-      },
-      {
-        "$ref": "#/$defs/Milliliter"
-      }
-    ]
-  },
-  "tQuantityValueMillimeter": {
-    "allOf": [
-      {
-        "$ref": "#/$defs/tQuantityValue"
-      },
-      {
-        "$ref": "#/$defs/Millimeter"
-      }
-    ]
-  },
-  "tNullableQuantityValueMillimeter": {
-    "allOf": [
-      {
-        "$ref": "#/$defs/tNullableQuantityValue"
-      },
-      {
-        "$ref": "#/$defs/Millimeter"
-      }
-    ]
-  },
-  "tQuantityValueMillimeterOfMercury": {
-    "allOf": [
-      {
-        "$ref": "#/$defs/tQuantityValue"
-      },
-      {
-        "$ref": "#/$defs/MillimeterOfMercury"
-      }
-    ]
-  },
-  "tNullableQuantityValueMillimeterOfMercury": {
-    "allOf": [
-      {
-        "$ref": "#/$defs/tNullableQuantityValue"
-      },
-      {
-        "$ref": "#/$defs/MillimeterOfMercury"
-      }
-    ]
-  },
-  "tQuantityValueMillimolePerLiter": {
-    "allOf": [
-      {
-        "$ref": "#/$defs/tQuantityValue"
-      },
-      {
-        "$ref": "#/$defs/MillimolePerLiter"
-      }
-    ]
-  },
-  "tNullableQuantityValueMillimolePerLiter": {
-    "allOf": [
-      {
-        "$ref": "#/$defs/tNullableQuantityValue"
-      },
-      {
-        "$ref": "#/$defs/MillimolePerLiter"
-      }
-    ]
-  },
-  "tQuantityValueMillionCellsPerMilliliter": {
-    "allOf": [
-      {
-        "$ref": "#/$defs/tQuantityValue"
-      },
-      {
-        "$ref": "#/$defs/MillionCellsPerMilliliter"
-      }
-    ]
-  },
-  "tNullableQuantityValueMillionCellsPerMilliliter": {
-    "allOf": [
-      {
-        "$ref": "#/$defs/tNullableQuantityValue"
-      },
-      {
-        "$ref": "#/$defs/MillionCellsPerMilliliter"
-      }
-    ]
-  },
-  "tQuantityValueMillivolt": {
-    "allOf": [
-      {
-        "$ref": "#/$defs/tQuantityValue"
-      },
-      {
-        "$ref": "#/$defs/Millivolt"
-      }
-    ]
-  },
-  "tNullableQuantityValueMillivolt": {
-    "allOf": [
-      {
-        "$ref": "#/$defs/tNullableQuantityValue"
-      },
-      {
-        "$ref": "#/$defs/Millivolt"
-      }
-    ]
-  },
-  "tQuantityValueMillivoltTimesSecond": {
-    "allOf": [
-      {
-        "$ref": "#/$defs/tQuantityValue"
-      },
-      {
-        "$ref": "#/$defs/MillivoltTimesSecond"
-      }
-    ]
-  },
-  "tNullableQuantityValueMillivoltTimesSecond": {
-    "allOf": [
-      {
-        "$ref": "#/$defs/tNullableQuantityValue"
-      },
-      {
-        "$ref": "#/$defs/MillivoltTimesSecond"
-      }
-    ]
-  },
-  "tQuantityValueNanoCoulomb": {
-    "allOf": [
-      {
-        "$ref": "#/$defs/tQuantityValue"
-      },
-      {
-        "$ref": "#/$defs/NanoCoulomb"
-      }
-    ]
-  },
-  "tNullableQuantityValueNanoCoulomb": {
-    "allOf": [
-      {
-        "$ref": "#/$defs/tNullableQuantityValue"
-      },
-      {
-        "$ref": "#/$defs/NanoCoulomb"
-      }
-    ]
-  },
-  "tQuantityValueNanoCoulombTimesSecond": {
-    "allOf": [
-      {
-        "$ref": "#/$defs/tQuantityValue"
-      },
-      {
-        "$ref": "#/$defs/NanoCoulombTimesSecond"
-      }
-    ]
-  },
-  "tNullableQuantityValueNanoCoulombTimesSecond": {
-    "allOf": [
-      {
-        "$ref": "#/$defs/tNullableQuantityValue"
-      },
-      {
-        "$ref": "#/$defs/NanoCoulombTimesSecond"
-      }
-    ]
-  },
-  "tQuantityValueNanogramPerMicroliter": {
-    "allOf": [
-      {
-        "$ref": "#/$defs/tQuantityValue"
-      },
-      {
-        "$ref": "#/$defs/NanogramPerMicroliter"
-      }
-    ]
-  },
-  "tNullableQuantityValueNanogramPerMicroliter": {
-    "allOf": [
-      {
-        "$ref": "#/$defs/tNullableQuantityValue"
-      },
-      {
-        "$ref": "#/$defs/NanogramPerMicroliter"
-      }
-    ]
-  },
-  "tQuantityValueNanogramPerMilliliter": {
-    "allOf": [
-      {
-        "$ref": "#/$defs/tQuantityValue"
-      },
-      {
-        "$ref": "#/$defs/NanogramPerMilliliter"
-      }
-    ]
-  },
-  "tNullableQuantityValueNanogramPerMilliliter": {
-    "allOf": [
-      {
-        "$ref": "#/$defs/tNullableQuantityValue"
-      },
-      {
-        "$ref": "#/$defs/NanogramPerMilliliter"
-      }
-    ]
-  },
-  "tQuantityValueNanometer": {
-    "allOf": [
-      {
-        "$ref": "#/$defs/tQuantityValue"
-      },
-      {
-        "$ref": "#/$defs/Nanometer"
-      }
-    ]
-  },
-  "tNullableQuantityValueNanometer": {
-    "allOf": [
-      {
-        "$ref": "#/$defs/tNullableQuantityValue"
-      },
-      {
-        "$ref": "#/$defs/Nanometer"
-      }
-    ]
-  },
-  "tQuantityValueNumber": {
-    "allOf": [
-      {
-        "$ref": "#/$defs/tQuantityValue"
-      },
-      {
-        "$ref": "#/$defs/Number"
-      }
-    ]
-  },
-  "tNullableQuantityValueNumber": {
-    "allOf": [
-      {
-        "$ref": "#/$defs/tNullableQuantityValue"
-      },
-      {
-        "$ref": "#/$defs/Number"
-      }
-    ]
-  },
-  "tQuantityValueNumberPerMicroliter": {
-    "allOf": [
-      {
-        "$ref": "#/$defs/tQuantityValue"
-      },
-      {
-        "$ref": "#/$defs/NumberPerMicroliter"
-      }
-    ]
-  },
-  "tNullableQuantityValueNumberPerMicroliter": {
-    "allOf": [
-      {
-        "$ref": "#/$defs/tNullableQuantityValue"
-      },
-      {
-        "$ref": "#/$defs/NumberPerMicroliter"
-      }
-    ]
-  },
-  "tQuantityValueOpticalDensity": {
-    "allOf": [
-      {
-        "$ref": "#/$defs/tQuantityValue"
-      },
-      {
-        "$ref": "#/$defs/OpticalDensity"
-      }
-    ]
-  },
-  "tNullableQuantityValueOpticalDensity": {
-    "allOf": [
-      {
-        "$ref": "#/$defs/tNullableQuantityValue"
-      },
-      {
-        "$ref": "#/$defs/OpticalDensity"
-      }
-    ]
-  },
-  "tQuantityValuePH": {
-    "allOf": [
-      {
-        "$ref": "#/$defs/tQuantityValue"
-      },
-      {
-        "$ref": "#/$defs/PH"
-      }
-    ]
-  },
-  "tNullableQuantityValuePH": {
-    "allOf": [
-      {
-        "$ref": "#/$defs/tNullableQuantityValue"
-      },
-      {
-        "$ref": "#/$defs/PH"
-      }
-    ]
-  },
-  "tQuantityValuePercent": {
-    "allOf": [
-      {
-        "$ref": "#/$defs/tQuantityValue"
-      },
-      {
-        "$ref": "#/$defs/Percent"
-      }
-    ]
-  },
-  "tNullableQuantityValuePercent": {
-    "allOf": [
-      {
-        "$ref": "#/$defs/tNullableQuantityValue"
-      },
-      {
-        "$ref": "#/$defs/Percent"
-      }
-    ]
-  },
-  "tQuantityValuePicoAmpere": {
-    "allOf": [
-      {
-        "$ref": "#/$defs/tQuantityValue"
-      },
-      {
-        "$ref": "#/$defs/PicoAmpere"
-      }
-    ]
-  },
-  "tNullableQuantityValuePicoAmpere": {
-    "allOf": [
-      {
-        "$ref": "#/$defs/tNullableQuantityValue"
-      },
-      {
-        "$ref": "#/$defs/PicoAmpere"
-      }
-    ]
-  },
-  "tQuantityValuePicoAmpereTimesSecond": {
-    "allOf": [
-      {
-        "$ref": "#/$defs/tQuantityValue"
-      },
-      {
-        "$ref": "#/$defs/PicoAmpereTimesSecond"
-      }
-    ]
-  },
-  "tNullableQuantityValuePicoAmpereTimesSecond": {
-    "allOf": [
-      {
-        "$ref": "#/$defs/tNullableQuantityValue"
-      },
-      {
-        "$ref": "#/$defs/PicoAmpereTimesSecond"
-      }
-    ]
-  },
-  "tQuantityValuePicogramPerMilliliter": {
-    "allOf": [
-      {
-        "$ref": "#/$defs/tQuantityValue"
-      },
-      {
-        "$ref": "#/$defs/PicogramPerMilliliter"
-      }
-    ]
-  },
-  "tNullableQuantityValuePicogramPerMilliliter": {
-    "allOf": [
-      {
-        "$ref": "#/$defs/tNullableQuantityValue"
-      },
-      {
-        "$ref": "#/$defs/PicogramPerMilliliter"
-      }
-    ]
-  },
-  "tQuantityValueRelativeFluorescenceUnit": {
-    "allOf": [
-      {
-        "$ref": "#/$defs/tQuantityValue"
-      },
-      {
-        "$ref": "#/$defs/RelativeFluorescenceUnit"
-      }
-    ]
-  },
-  "tNullableQuantityValueRelativeFluorescenceUnit": {
-    "allOf": [
-      {
-        "$ref": "#/$defs/tNullableQuantityValue"
-      },
-      {
-        "$ref": "#/$defs/RelativeFluorescenceUnit"
-      }
-    ]
-  },
-  "tQuantityValueRelativeLightUnit": {
-    "allOf": [
-      {
-        "$ref": "#/$defs/tQuantityValue"
-      },
-      {
-        "$ref": "#/$defs/RelativeLightUnit"
-      }
-    ]
-  },
-  "tNullableQuantityValueRelativeLightUnit": {
-    "allOf": [
-      {
-        "$ref": "#/$defs/tNullableQuantityValue"
-      },
-      {
-        "$ref": "#/$defs/RelativeLightUnit"
-      }
-    ]
-  },
-  "tQuantityValueSecondTime": {
-    "allOf": [
-      {
-        "$ref": "#/$defs/tQuantityValue"
-      },
-      {
-        "$ref": "#/$defs/SecondTime"
-      }
-    ]
-  },
-  "tNullableQuantityValueSecondTime": {
-    "allOf": [
-      {
-        "$ref": "#/$defs/tNullableQuantityValue"
-      },
-      {
-        "$ref": "#/$defs/SecondTime"
-      }
-    ]
-  },
-  "tQuantityValueSquareCentimetersPerGram": {
-    "allOf": [
-      {
-        "$ref": "#/$defs/tQuantityValue"
-      },
-      {
-        "$ref": "#/$defs/SquareCentimetersPerGram"
-      }
-    ]
-  },
-  "tNullableQuantityValueSquareCentimetersPerGram": {
-    "allOf": [
-      {
-        "$ref": "#/$defs/tNullableQuantityValue"
-      },
-      {
-        "$ref": "#/$defs/SquareCentimetersPerGram"
-      }
-    ]
-  },
-  "tQuantityValueTODO": {
-    "allOf": [
-      {
-        "$ref": "#/$defs/tQuantityValue"
-      },
-      {
-        "$ref": "#/$defs/TODO"
-      }
-    ]
-  },
-  "tNullableQuantityValueTODO": {
-    "allOf": [
-      {
-        "$ref": "#/$defs/tNullableQuantityValue"
-      },
-      {
-        "$ref": "#/$defs/TODO"
-      }
-    ]
-  },
-  "tQuantityValueUnitPerLiter": {
-    "allOf": [
-      {
-        "$ref": "#/$defs/tQuantityValue"
-      },
-      {
-        "$ref": "#/$defs/UnitPerLiter"
-      }
-    ]
-  },
-  "tNullableQuantityValueUnitPerLiter": {
-    "allOf": [
-      {
-        "$ref": "#/$defs/tNullableQuantityValue"
-      },
-      {
-        "$ref": "#/$defs/UnitPerLiter"
-      }
-    ]
-  },
-  "tQuantityValueUnitless": {
-    "allOf": [
-      {
-        "$ref": "#/$defs/tQuantityValue"
-      },
-      {
-        "$ref": "#/$defs/Unitless"
-      }
-    ]
-  },
-  "tNullableQuantityValueUnitless": {
-    "allOf": [
-      {
-        "$ref": "#/$defs/tNullableQuantityValue"
-      },
-      {
-        "$ref": "#/$defs/Unitless"
-      }
-    ]
-  }
-=======
     "tQuantityValueCentimeter": {
         "allOf": [
             {
@@ -1401,5 +499,4 @@
             }
         ]
     }
->>>>>>> 7d2c0041
 }