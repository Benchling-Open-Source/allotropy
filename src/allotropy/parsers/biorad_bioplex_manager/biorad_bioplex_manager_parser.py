from __future__ import annotations

from allotropy.allotrope.models.adm.multi_analyte_profiling.benchling._2024._01.multi_analyte_profiling import (
    Model,
)
from allotropy.allotrope.schema_mappers.adm.multi_analyte_profiling.benchling._2024._01.multi_analyte_profiling import (
    Data,
    Mapper,
)
from allotropy.named_file_contents import NamedFileContents
from allotropy.parsers.biorad_bioplex_manager.biorad_bioplex_manager_reader import (
    BioradBioplexReader,
)
from allotropy.parsers.biorad_bioplex_manager.biorad_bioplex_manager_structure import (
    create_measurement_group,
    create_metadata,
    SampleMetadata,
    SystemMetadata,
    Well,
)
from allotropy.parsers.release_state import ReleaseState
from allotropy.parsers.vendor_parser import MapperVendorParser


class BioradBioplexParser(MapperVendorParser[Data, Model]):
    DISPLAY_NAME = "Bio-Rad Bio-Plex Manager"
    RELEASE_STATE = ReleaseState.RECOMMENDED
<<<<<<< HEAD
    SCHEMA_MAPPER = Mapper
=======
    SUPPORTED_EXTENSIONS = "xml"
>>>>>>> 8269223f

    def create_data(self, named_file_contents: NamedFileContents) -> Data:
        reader = BioradBioplexReader(named_file_contents)

        samples_dict = SampleMetadata.create_samples(reader["Samples"])
        # Only parse system-level metadata once, from the first well.
        system_metadata = SystemMetadata.create(reader["Wells"][0])

        return Data(
            create_metadata(
                reader.root, system_metadata, named_file_contents.original_file_name
            ),
            [
                create_measurement_group(
                    well,
                    samples_dict[well.name],
                    system_metadata,
                    experimental_data_id=reader["NativeDocumentLocation"].text,
                    experiment_type=reader["Description"].text,
                    plate_well_count=int(
                        reader.get_attribute("PlateDimensions", "TotalWells")
                    ),
                )
                for well in [Well.create(well_xml) for well_xml in reader["Wells"]]
            ],
        )<|MERGE_RESOLUTION|>--- conflicted
+++ resolved
@@ -25,11 +25,8 @@
 class BioradBioplexParser(MapperVendorParser[Data, Model]):
     DISPLAY_NAME = "Bio-Rad Bio-Plex Manager"
     RELEASE_STATE = ReleaseState.RECOMMENDED
-<<<<<<< HEAD
+    SUPPORTED_EXTENSIONS = "xml"
     SCHEMA_MAPPER = Mapper
-=======
-    SUPPORTED_EXTENSIONS = "xml"
->>>>>>> 8269223f
 
     def create_data(self, named_file_contents: NamedFileContents) -> Data:
         reader = BioradBioplexReader(named_file_contents)
