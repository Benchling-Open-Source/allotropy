from __future__ import annotations

from dataclasses import dataclass

import pandas as pd

from allotropy.allotrope.models.shared.definitions.units import UNITLESS
from allotropy.allotrope.schema_mappers.adm.spectrophotometry.benchling._2023._12.spectrophotometry import (
    CalculatedDataItem,
    Data,
    DataSource,
    Measurement,
    MeasurementGroup,
    Metadata,
    ProcessedData,
    ProcessedDataFeature,
)
from allotropy.parsers.constants import NOT_APPLICABLE
from allotropy.parsers.utils.iterables import get_first_not_none
from allotropy.parsers.utils.uuids import random_uuid_str
from allotropy.parsers.utils.values import (
    try_float_from_series_or_none,
<<<<<<< HEAD
    try_str_from_series,
=======
    try_non_nan_str_from_series_or_none,
>>>>>>> 8e5f6ba1
    try_str_from_series_or_none,
)

# These may be reported in the results, and are stored as calculated data
ABSORBANCE_RATIOS = [
    (260, 280),
    (260, 230),
]


@dataclass
class SpectroscopyRow:
    analyst: str | None
    timestamp: str
    experiment_type: str | None
    measurements: list[Measurement]
    absorbance_ratios: dict[tuple[int, int], float]

    @staticmethod
    def create(data: pd.Series[str]) -> SpectroscopyRow:
        analyst = try_str_from_series_or_none(data, "user id")
        timestamp = f'{try_str_from_series_or_none(data, "date")} {try_str_from_series_or_none(data, "time")}'
        experiment_type = try_str_from_series_or_none(data, "na type")

<<<<<<< HEAD
        sample_id = try_str_from_series_or_none(data, "sample id") or NOT_APPLICABLE
        well_plate_id = try_str_from_series_or_none(data, "plate id")
        location_id = try_str_from_series(data, "well")
=======
        sample_id = (
            try_non_nan_str_from_series_or_none(data, "sample id") or NOT_APPLICABLE
        )
        well_plate_id = try_non_nan_str_from_series_or_none(data, "plate id")
        location_id = try_str_from_series_or_none(data, "well")
>>>>>>> 8e5f6ba1

        is_na_experiment = experiment_type and "NA" in experiment_type

        a260_absorbance = try_float_from_series_or_none(data, "a260")
        a280_absorbance = get_first_not_none(
            lambda key: try_float_from_series_or_none(data, key), ["a280", "a280 10mm"]
        )
        measurements = []

        mass_concentration = get_first_not_none(
            lambda key: try_float_from_series_or_none(data, key),
            ["conc.", "conc", "concentration"],
        )
        unit = try_str_from_series_or_none(data, "units")

        # We only capture mass concentration on one measurement document
        # TODO(nstender): why not just capture in both? Seems relevant, and would make this so much simpler.
        # capture concentration on the 260 measurement document if:
        #   - there is no experiment type and no 280 column add the concentration here
        # capture concentration on the 280 measurement document if:
        #   - the experiment type is something other than DNA or RNA
        #   - if the experiment type is not specified
        absorbances = (
            (
                260,
                a260_absorbance,
                is_na_experiment
                or not (experiment_type or a280_absorbance is not None),
            ),
            (280, a280_absorbance, not (experiment_type and is_na_experiment)),
        )

        for wavelength, absorbance, capture_concentration in absorbances:
            if not absorbance:
                continue
            measurements.append(
                Measurement(
                    identifier=random_uuid_str(),
                    absorbance=absorbance,
                    detector_wavelength_setting=wavelength,
                    sample_identifier=sample_id,
                    well_plate_identifier=well_plate_id,
                    location_identifier=location_id,
                    processed_data=ProcessedData(
                        features=[
                            ProcessedDataFeature(
                                result=mass_concentration,
                                unit=unit,
                            )
                        ],
                    )
                    if capture_concentration and mass_concentration and unit
                    else None,
                )
            )

        absorbance_ratios = {}
        for numerator, denominator in ABSORBANCE_RATIOS:
            ratio = try_float_from_series_or_none(data, f"{numerator}/{denominator}")
            if ratio:
                absorbance_ratios[(numerator, denominator)] = ratio

        return SpectroscopyRow(
            analyst,
            timestamp,
            experiment_type,
            measurements,
            absorbance_ratios,
        )

    @staticmethod
    def create_rows(data: pd.DataFrame) -> list[SpectroscopyRow]:
        data.columns = data.columns.str.lower()
        return list(data.apply(SpectroscopyRow.create, axis="columns"))  # type: ignore[call-overload]


def _create_metadata(file_name: str) -> Metadata:
    return Metadata(
        device_identifier="Nanodrop",
        device_type="absorbance detector",
        model_number="Nanodrop Eight",
        file_name=file_name,
    )


def _create_measurement_groups(rows: list[SpectroscopyRow]) -> list[MeasurementGroup]:
    return [
        MeasurementGroup(
            _measurement_time=row.timestamp,
            analyst=row.analyst,
            experiment_type=row.experiment_type,
            measurements=row.measurements,
        )
        for row in rows
    ]


def _create_calculated_data(rows: list[SpectroscopyRow]) -> list[CalculatedDataItem]:
    return [
        CalculatedDataItem(
            identifier=random_uuid_str(),
            name=f"A{numerator}/{denominator}",
            value=ratio,
            unit=UNITLESS,
            data_sources=[
                DataSource(identifier=measurement.identifier, feature="absorbance")
                for measurement in row.measurements
                if measurement.detector_wavelength_setting in (numerator, denominator)
            ],
        )
        for row in rows
        for (numerator, denominator), ratio in row.absorbance_ratios.items()
    ]


def create_data(data: pd.DataFrame, file_name: str) -> Data:
    rows = SpectroscopyRow.create_rows(data)

    return Data(
        metadata=_create_metadata(file_name),
        measurement_groups=_create_measurement_groups(rows),
        calculated_data=_create_calculated_data(rows),
    )<|MERGE_RESOLUTION|>--- conflicted
+++ resolved
@@ -20,11 +20,7 @@
 from allotropy.parsers.utils.uuids import random_uuid_str
 from allotropy.parsers.utils.values import (
     try_float_from_series_or_none,
-<<<<<<< HEAD
-    try_str_from_series,
-=======
     try_non_nan_str_from_series_or_none,
->>>>>>> 8e5f6ba1
     try_str_from_series_or_none,
 )
 
@@ -49,17 +45,11 @@
         timestamp = f'{try_str_from_series_or_none(data, "date")} {try_str_from_series_or_none(data, "time")}'
         experiment_type = try_str_from_series_or_none(data, "na type")
 
-<<<<<<< HEAD
-        sample_id = try_str_from_series_or_none(data, "sample id") or NOT_APPLICABLE
-        well_plate_id = try_str_from_series_or_none(data, "plate id")
-        location_id = try_str_from_series(data, "well")
-=======
         sample_id = (
             try_non_nan_str_from_series_or_none(data, "sample id") or NOT_APPLICABLE
         )
         well_plate_id = try_non_nan_str_from_series_or_none(data, "plate id")
         location_id = try_str_from_series_or_none(data, "well")
->>>>>>> 8e5f6ba1
 
         is_na_experiment = experiment_type and "NA" in experiment_type
 
