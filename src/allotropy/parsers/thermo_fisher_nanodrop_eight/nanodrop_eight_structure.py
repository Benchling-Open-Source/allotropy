--- conflicted
+++ resolved
@@ -125,23 +125,14 @@
         )
 
 
-<<<<<<< HEAD
-def create_metadata(file_path: str, data: pd.DataFrame) -> Metadata:
-=======
-def create_metadata(data: SeriesData, file_name: str) -> Metadata:
->>>>>>> 47d1150f
+def create_metadata(data: SeriesData, file_path: str) -> Metadata:
     return Metadata(
         device_identifier=constants.DEVICE_IDENTIFIER,
         device_type=constants.DEVICE_TYPE,
         model_number=constants.MODEL_NUBMER,
-<<<<<<< HEAD
-        equipment_serial_number=data.iloc[0]["serial number"],
+        equipment_serial_number=data[str, "serial number"],
         file_name=Path(file_path).name,
         unc_path=file_path,
-=======
-        equipment_serial_number=data[str, "serial number"],
-        file_name=file_name,
->>>>>>> 47d1150f
     )
 
 
