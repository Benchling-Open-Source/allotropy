--- conflicted
+++ resolved
@@ -19,14 +19,6 @@
 from allotropy.parsers.utils.values import assert_not_none
 
 
-@cache
-<<<<<<< HEAD
-def build_quantity(
-    view_tr_data: ViewData[WellItem],
-    target: str,
-    well_item: WellItem,
-) -> CalculatedDocument | None:
-=======
 def build_amp_score(well_item: WellItem) -> CalculatedDocument | None:
     if (amp_score := well_item.result.amp_score) is None:
         return None
@@ -63,8 +55,11 @@
 
 
 @cache
-def build_quantity(well_item: WellItem) -> CalculatedDocument | None:
->>>>>>> 9093430b
+def build_quantity(
+    view_tr_data: ViewData[WellItem],
+    target: str,
+    well_item: WellItem,
+) -> CalculatedDocument | None:
     if (quantity := well_item.result.quantity) is None:
         return None
 
@@ -596,22 +591,16 @@
     r_target: str,
 ) -> Iterator[CalculatedDocument]:
     # Quantity, Quantity Mean, Quantity SD, Ct Mean, Ct SD, Delta Ct Mean,
-<<<<<<< HEAD
-    # Delta Ct SE, Delta Delta Ct, RQ, RQ min, RQ max
+    # Delta Ct SE, Delta Delta Ct, RQ, RQ min, RQ max, Amplification score, Cq confidence
     for sample, target in view_st_data.iter_keys():
-        if calc_doc := build_quantity_mean(view_st_data, view_tr_data, sample, target):
-=======
-    # Delta Ct SE, Delta Delta Ct, RQ, RQ min, RQ max, Amplification score, Cq confidence
-    for sample, target in view_data.iter_keys():
-        for well_item in view_data.get_leaf_item(sample, target):
+        for well_item in view_st_data.get_leaf_item(sample, target):
             if calc_doc := build_amp_score(well_item):
                 yield calc_doc
 
             if calc_doc := build_cq_conf(well_item):
                 yield calc_doc
 
-        if calc_doc := build_quantity_mean(view_data, sample, target):
->>>>>>> 9093430b
+        if calc_doc := build_quantity_mean(view_st_data, view_tr_data, sample, target):
             yield from calc_doc.iter_struct()
 
         if calc_doc := build_quantity_sd(view_st_data, view_tr_data, sample, target):
@@ -642,9 +631,6 @@
     # Quantity, Quantity Mean, Quantity SD, Ct Mean, Ct SD, Y-Intercept,
     # R(superscript 2), Slope, Efficiency, Amplification score, Cq confidence
     for sample, target in view_st_data.iter_keys():
-<<<<<<< HEAD
-        if calc_doc := build_quantity_mean(view_st_data, view_tr_data, sample, target):
-=======
         for well_item in view_st_data.get_leaf_item(sample, target):
             if calc_doc := build_amp_score(well_item):
                 yield calc_doc
@@ -652,8 +638,7 @@
             if calc_doc := build_cq_conf(well_item):
                 yield calc_doc
 
-        if calc_doc := build_quantity_mean(view_st_data, sample, target):
->>>>>>> 9093430b
+        if calc_doc := build_quantity_mean(view_st_data, view_tr_data, sample, target):
             yield from calc_doc.iter_struct()
 
         if calc_doc := build_quantity_sd(view_st_data, view_tr_data, sample, target):
@@ -687,9 +672,6 @@
     # RQ max, Y-Intercept, R(superscript 2), Slope, Efficiency,
     # Amplification score, Cq confidence
     for sample, target in view_st_data.iter_keys():
-<<<<<<< HEAD
-        if calc_doc := build_quantity_mean(view_st_data, view_tr_data, sample, target):
-=======
         for well_item in view_st_data.get_leaf_item(sample, target):
             if calc_doc := build_amp_score(well_item):
                 yield calc_doc
@@ -697,8 +679,7 @@
             if calc_doc := build_cq_conf(well_item):
                 yield calc_doc
 
-        if calc_doc := build_quantity_mean(view_st_data, sample, target):
->>>>>>> 9093430b
+        if calc_doc := build_quantity_mean(view_st_data, view_tr_data, sample, target):
             yield from calc_doc.iter_struct()
 
         if calc_doc := build_quantity_sd(view_st_data, view_tr_data, sample, target):
