--- conflicted
+++ resolved
@@ -75,19 +75,10 @@
 class PerkinElmerEnvisionParser(VendorParser):
     def _parse(self, raw_contents: IOBase, filename: str) -> Model:
         reader = CsvReader(raw_contents)
-<<<<<<< HEAD
-        return self._get_model(Data.create(reader), filename)
-=======
         try:
-            return self._get_model(Data.create(reader))
+            return self._get_model(Data.create(reader), filename)
         except (Exception) as error:
             raise AllotropyError from error
-
-    def _get_model(self, data: Data) -> Model:
-        if not self._check_fluorescence(data):
-            msg = "Elmer envision currently only accepts fluorescence data"
-            raise NotImplementedError(msg)
->>>>>>> 728028fe
 
     def _get_model(self, data: Data, filename: str) -> Model:
         if data.number_of_wells is None:
