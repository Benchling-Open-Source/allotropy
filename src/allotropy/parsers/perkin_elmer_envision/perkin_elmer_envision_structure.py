--- conflicted
+++ resolved
@@ -32,11 +32,7 @@
 )
 from allotropy.allotrope.models.shared.components.plate_reader import SampleRoleType
 from allotropy.parsers.lines_reader import CsvReader
-<<<<<<< HEAD
-from allotropy.parsers.utils.values import assert_not_none, try_float, try_str
-=======
 from allotropy.parsers.utils.values import assert_not_none, try_float_or_none
->>>>>>> 9917d7d3
 
 
 def df_to_series(df: pd.DataFrame) -> pd.Series:
@@ -181,13 +177,9 @@
         data = reader.pop_csv_block_as_df("^Plate type")
         data_df = assert_not_none(data, "Plate type").T
         return PlateType(
-<<<<<<< HEAD
-            float(str(df_to_series(data).get("Number of the wells in the plate")))
-=======
             try_float_or_none(
                 str(df_to_series(data_df).get("Number of the wells in the plate"))
             )
->>>>>>> 9917d7d3
         )
 
 
@@ -381,13 +373,8 @@
             excitation_filter,
             emission_filters,
             filter_position_map.get(str(series.get("Using of emission filter")), None),
-<<<<<<< HEAD
-            number_of_flashes=try_float(str(series.get("Number of flashes"))),
-            detector_gain_setting=try_str(series.get("Reference AD gain")),
-=======
             number_of_flashes=try_float_or_none(str(series.get("Number of flashes"))),
             detector_gain_setting=str(series.get("Reference AD gain")),
->>>>>>> 9917d7d3
         )
 
     def get_emission_filter(self, id_val: str) -> Optional[Filter]:
