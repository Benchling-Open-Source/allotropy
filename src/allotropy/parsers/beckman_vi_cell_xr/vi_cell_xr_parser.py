from __future__ import annotations

from enum import Enum
from typing import Any, Optional

import pandas as pd

from allotropy.allotrope.models.cell_counting_benchling_2023_11_cell_counting import (
    CellCountingAggregateDocument,
    CellCountingDetectorDeviceControlAggregateDocument,
    CellCountingDetectorMeasurementDocumentItem,
    CellCountingDocumentItem,
    DataProcessingDocument,
    DataSystemDocument,
    DeviceControlDocumentItemModel,
    DeviceSystemDocument,
    MeasurementAggregateDocument,
    Model,
    ProcessedDataAggregateDocument1,
    ProcessedDataDocumentItem,
    SampleDocument,
)
from allotropy.allotrope.models.shared.definitions.custom import (
    TQuantityValueCell,
    TQuantityValueMicrometer,
    TQuantityValueMillionCellsPerMilliliter,
    TQuantityValuePercent,
    TQuantityValueUnitless,
)
from allotropy.constants import ASM_CONVERTER_NAME, ASM_CONVERTER_VERSION
from allotropy.exceptions import AllotropeConversionError
from allotropy.named_file_contents import NamedFileContents
from allotropy.parsers.beckman_vi_cell_xr.constants import (
    DATE_HEADER,
    DEFAULT_ANALYST,
    MODEL_NUMBER,
    SOFTWARE_NAME,
    XrVersion,
)
from allotropy.parsers.beckman_vi_cell_xr.vi_cell_xr_reader import ViCellXRReader
from allotropy.parsers.utils.uuids import random_uuid_str
from allotropy.parsers.vendor_parser import VendorParser

<<<<<<< HEAD
DILUTION_FACTOR = "Dilution factor"
TOTAL_CELLS = "Total cells"
TOTAL_CELLS_ML = "Total cells/ml (x10^6)"
AVG_DIAM_MICRONS = "Avg. diam. (microns)"
VIABLE_CELLS = "Viable cells"
AVG_CIRC = "Avg. circ."


property_lookup = {
    DILUTION_FACTOR: TQuantityValueUnitless,
    TOTAL_CELLS: TQuantityValueCell,
    TOTAL_CELLS_ML: TQuantityValueMillionCellsPerMilliliter,
    AVG_DIAM_MICRONS: TQuantityValueMicrometer,
    VIABLE_CELLS: TQuantityValueCell,
    AVG_CIRC: TQuantityValueUnitless,
}
=======
>>>>>>> 0d5f398a

class SampleProperty(Enum):
    DILUTION_FACTOR = ("Dilution factor", TQuantityValueUnitless)
    TOTAL_CELLS_ML = ("Total cells/ml (x10^6)", TQuantityValueMillionCellsPerMilliliter)
    AVERAGE_DIAMETER = ("Avg. diam. (microns)", TQuantityValueMicrometer)
    VIABLE_CELLS = ("Viable cells", TQuantityValueCell)
    AVERAGE_CIRCULARITY = ("Avg. circ.", TQuantityValueUnitless)

    def __init__(self, column_name: str, data_type: Any) -> None:
        self.column_name: str = column_name
        self.data_type: Any = data_type


def get_property_from_sample(
    sample: pd.Series[Any], sample_property: SampleProperty
) -> Any:
    return (
        sample_property.data_type(value=value)
        if (value := sample.get(sample_property.column_name))
        else None
    )


class ViCellXRParser(VendorParser):
    def to_allotrope(self, named_file_contents: NamedFileContents) -> Model:
        contents, filename = named_file_contents
        reader = ViCellXRReader(contents)

        return Model(
            field_asm_manifest="http://purl.allotrope.org/manifests/cell-counting/BENCHLING/2023/11/cell-counting.manifest",
            cell_counting_aggregate_document=CellCountingAggregateDocument(
                device_system_document=DeviceSystemDocument(
                    model_number=MODEL_NUMBER,
                    equipment_serial_number=self._get_device_serial_number(
                        reader.file_info
                    ),
                ),
                data_system_document=DataSystemDocument(
                    file_name=filename,
                    software_name=SOFTWARE_NAME,
                    software_version=reader.file_version.value,
                    ASM_converter_name=ASM_CONVERTER_NAME,
                    ASM_converter_version=ASM_CONVERTER_VERSION,
                ),
                cell_counting_document=[
                    self._get_cell_counting_document_item(sample, reader.file_version)
                    for _, sample in reader.data.iterrows()
                ],
            ),
        )

    def _get_device_serial_number(self, file_info: pd.Series[Any]) -> Optional[str]:
        serial = str(file_info["serial"])
        try:
            serial_number = serial[serial.rindex(":") + 1 :].strip()
        except ValueError:
            return None

        return serial_number

    def _get_cell_counting_document_item(
        self, sample: pd.Series[Any], file_version: XrVersion
    ) -> CellCountingDocumentItem:
        required_fields_list = [
            "Viability (%)",
            "Viable cells/ml (x10^6)",
        ]
        # Required fields
        try:
            viability__cell_counter_ = TQuantityValuePercent(
                value=sample["Viability (%)"]
            )
            viable_cell_density__cell_counter_ = (
                TQuantityValueMillionCellsPerMilliliter(
                    value=sample["Viable cells/ml (x10^6)"]
                )
            )
        except KeyError as e:
            error = f"Expected to find lines with all of these headers: {required_fields_list}."
            raise AllotropeConversionError(error) from e

        return CellCountingDocumentItem(
            analyst=DEFAULT_ANALYST,
            measurement_aggregate_document=MeasurementAggregateDocument(
                measurement_document=[
                    CellCountingDetectorMeasurementDocumentItem(
                        measurement_identifier=random_uuid_str(),
                        measurement_time=self._get_date_time(
                            str(sample.get(DATE_HEADER[file_version]))
                        ),
                        sample_document=SampleDocument(
                            sample_identifier=sample["Sample ID"]
                        ),
                        device_control_aggregate_document=CellCountingDetectorDeviceControlAggregateDocument(
                            device_control_document=[
                                DeviceControlDocumentItemModel(
                                    device_type="brightfield imager (cell counter)",
                                    detection_type="brightfield",
                                )
                            ]
                        ),
                        processed_data_aggregate_document=ProcessedDataAggregateDocument1(
                            processed_data_document=[
                                ProcessedDataDocumentItem(
                                    data_processing_document=DataProcessingDocument(
                                        cell_type_processing_method=sample.get("Cell type"),  # type: ignore[arg-type]
                                        cell_density_dilution_factor=get_property_from_sample(
<<<<<<< HEAD
                                            sample, DILUTION_FACTOR
=======
                                            sample,
                                            SampleProperty.DILUTION_FACTOR,
>>>>>>> 0d5f398a
                                        ),
                                    ),
                                    viability__cell_counter_=viability__cell_counter_,
                                    viable_cell_density__cell_counter_=viable_cell_density__cell_counter_,
                                    total_cell_count=get_property_from_sample(
                                        sample, TOTAL_CELLS
                                    ),
                                    total_cell_density__cell_counter_=get_property_from_sample(
<<<<<<< HEAD
                                        sample, TOTAL_CELLS_ML
                                    ),
                                    average_total_cell_diameter=get_property_from_sample(
                                        sample, AVG_DIAM_MICRONS
                                    ),
                                    viable_cell_count=get_property_from_sample(
                                        sample, VIABLE_CELLS
                                    ),
                                    average_total_cell_circularity=get_property_from_sample(
                                        sample, AVG_CIRC
=======
                                        sample, SampleProperty.TOTAL_CELLS_ML
                                    ),
                                    average_total_cell_diameter=get_property_from_sample(
                                        sample, SampleProperty.AVERAGE_DIAMETER
                                    ),
                                    viable_cell_count=get_property_from_sample(
                                        sample, SampleProperty.VIABLE_CELLS
                                    ),
                                    average_total_cell_circularity=get_property_from_sample(
                                        sample, SampleProperty.AVERAGE_CIRCULARITY
>>>>>>> 0d5f398a
                                    ),
                                ),
                            ]
                        ),
                    )
                ],
            ),
        )<|MERGE_RESOLUTION|>--- conflicted
+++ resolved
@@ -41,25 +41,6 @@
 from allotropy.parsers.utils.uuids import random_uuid_str
 from allotropy.parsers.vendor_parser import VendorParser
 
-<<<<<<< HEAD
-DILUTION_FACTOR = "Dilution factor"
-TOTAL_CELLS = "Total cells"
-TOTAL_CELLS_ML = "Total cells/ml (x10^6)"
-AVG_DIAM_MICRONS = "Avg. diam. (microns)"
-VIABLE_CELLS = "Viable cells"
-AVG_CIRC = "Avg. circ."
-
-
-property_lookup = {
-    DILUTION_FACTOR: TQuantityValueUnitless,
-    TOTAL_CELLS: TQuantityValueCell,
-    TOTAL_CELLS_ML: TQuantityValueMillionCellsPerMilliliter,
-    AVG_DIAM_MICRONS: TQuantityValueMicrometer,
-    VIABLE_CELLS: TQuantityValueCell,
-    AVG_CIRC: TQuantityValueUnitless,
-}
-=======
->>>>>>> 0d5f398a
 
 class SampleProperty(Enum):
     DILUTION_FACTOR = ("Dilution factor", TQuantityValueUnitless)
@@ -167,12 +148,8 @@
                                     data_processing_document=DataProcessingDocument(
                                         cell_type_processing_method=sample.get("Cell type"),  # type: ignore[arg-type]
                                         cell_density_dilution_factor=get_property_from_sample(
-<<<<<<< HEAD
-                                            sample, DILUTION_FACTOR
-=======
                                             sample,
                                             SampleProperty.DILUTION_FACTOR,
->>>>>>> 0d5f398a
                                         ),
                                     ),
                                     viability__cell_counter_=viability__cell_counter_,
@@ -181,18 +158,6 @@
                                         sample, TOTAL_CELLS
                                     ),
                                     total_cell_density__cell_counter_=get_property_from_sample(
-<<<<<<< HEAD
-                                        sample, TOTAL_CELLS_ML
-                                    ),
-                                    average_total_cell_diameter=get_property_from_sample(
-                                        sample, AVG_DIAM_MICRONS
-                                    ),
-                                    viable_cell_count=get_property_from_sample(
-                                        sample, VIABLE_CELLS
-                                    ),
-                                    average_total_cell_circularity=get_property_from_sample(
-                                        sample, AVG_CIRC
-=======
                                         sample, SampleProperty.TOTAL_CELLS_ML
                                     ),
                                     average_total_cell_diameter=get_property_from_sample(
@@ -203,7 +168,6 @@
                                     ),
                                     average_total_cell_circularity=get_property_from_sample(
                                         sample, SampleProperty.AVERAGE_CIRCULARITY
->>>>>>> 0d5f398a
                                     ),
                                 ),
                             ]
