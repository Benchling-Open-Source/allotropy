from __future__ import annotations

from enum import Enum
from typing import Any, Optional

import pandas as pd

from allotropy.allotrope.models.cell_counting_benchling_2023_11_cell_counting import (
    CellCountingAggregateDocument,
    CellCountingDetectorDeviceControlAggregateDocument,
    CellCountingDetectorMeasurementDocumentItem,
    CellCountingDocumentItem,
    DataProcessingDocument,
    DataSystemDocument,
    DeviceControlDocumentItemModel,
    DeviceSystemDocument,
    MeasurementAggregateDocument,
    Model,
    ProcessedDataAggregateDocument1,
    ProcessedDataDocumentItem,
    SampleDocument,
)
from allotropy.allotrope.models.shared.definitions.custom import (
    TQuantityValueCell,
    TQuantityValueMicrometer,
    TQuantityValueMillionCellsPerMilliliter,
    TQuantityValuePercent,
    TQuantityValueUnitless,
)
from allotropy.constants import ASM_CONVERTER_NAME, ASM_CONVERTER_VERSION
from allotropy.exceptions import AllotropeConversionError
from allotropy.named_file_contents import NamedFileContents
from allotropy.parsers.beckman_vi_cell_xr.constants import (
    DATE_HEADER,
    DEFAULT_ANALYST,
    MODEL_NUMBER,
    SOFTWARE_NAME,
    XrVersion,
)
from allotropy.parsers.beckman_vi_cell_xr.vi_cell_xr_reader import ViCellXRReader
from allotropy.parsers.utils.uuids import random_uuid_str
from allotropy.parsers.vendor_parser import VendorParser


class SampleProperty(Enum):
    DILUTION_FACTOR = ("Dilution factor", TQuantityValueUnitless)
    TOTAL_CELLS_ML = ("Total cells/ml (x10^6)", TQuantityValueMillionCellsPerMilliliter)
<<<<<<< HEAD
=======
    TOTAL_CELLS = ("Total cells", TQuantityValueCell)
>>>>>>> origin/main
    AVERAGE_DIAMETER = ("Avg. diam. (microns)", TQuantityValueMicrometer)
    VIABLE_CELLS = ("Viable cells", TQuantityValueCell)
    AVERAGE_CIRCULARITY = ("Avg. circ.", TQuantityValueUnitless)

    def __init__(self, column_name: str, data_type: Any) -> None:
        self.column_name: str = column_name
        self.data_type: Any = data_type


def get_property_from_sample(
    sample: pd.Series[Any], sample_property: SampleProperty
) -> Any:
    value = sample.get(sample_property.column_name)
    return sample_property.data_type(value=value) if value else None


class ViCellXRParser(VendorParser):
    def to_allotrope(self, named_file_contents: NamedFileContents) -> Model:
        contents, filename = named_file_contents
        reader = ViCellXRReader(contents)

        return Model(
            field_asm_manifest="http://purl.allotrope.org/manifests/cell-counting/BENCHLING/2023/11/cell-counting.manifest",
            cell_counting_aggregate_document=CellCountingAggregateDocument(
                device_system_document=DeviceSystemDocument(
                    model_number=MODEL_NUMBER,
                    equipment_serial_number=self._get_device_serial_number(
                        reader.file_info
                    ),
                ),
                data_system_document=DataSystemDocument(
                    file_name=filename,
                    software_name=SOFTWARE_NAME,
                    software_version=reader.file_version.value,
                    ASM_converter_name=ASM_CONVERTER_NAME,
                    ASM_converter_version=ASM_CONVERTER_VERSION,
                ),
                cell_counting_document=[
                    self._get_cell_counting_document_item(sample, reader.file_version)
                    for _, sample in reader.data.iterrows()
                ],
            ),
        )

    def _get_device_serial_number(self, file_info: pd.Series[Any]) -> Optional[str]:
        serial = str(file_info["serial"])
        try:
            serial_number = serial[serial.rindex(":") + 1 :].strip()
        except ValueError:
            return None

        return serial_number

    def _get_cell_counting_document_item(
        self, sample: pd.Series[Any], file_version: XrVersion
    ) -> CellCountingDocumentItem:
        required_fields_list = [
            "Viability (%)",
            "Viable cells/ml (x10^6)",
        ]
        # Required fields
        try:
            viability__cell_counter_ = TQuantityValuePercent(
                value=sample["Viability (%)"]
            )
            viable_cell_density__cell_counter_ = (
                TQuantityValueMillionCellsPerMilliliter(
                    value=sample["Viable cells/ml (x10^6)"]
                )
            )
        except KeyError as e:
            error = f"Expected to find lines with all of these headers: {required_fields_list}."
            raise AllotropeConversionError(error) from e

        return CellCountingDocumentItem(
            analyst=DEFAULT_ANALYST,
            measurement_aggregate_document=MeasurementAggregateDocument(
                measurement_document=[
                    CellCountingDetectorMeasurementDocumentItem(
                        measurement_identifier=random_uuid_str(),
                        measurement_time=self._get_date_time(
                            str(sample.get(DATE_HEADER[file_version]))
                        ),
                        sample_document=SampleDocument(
                            sample_identifier=sample["Sample ID"]
                        ),
                        device_control_aggregate_document=CellCountingDetectorDeviceControlAggregateDocument(
                            device_control_document=[
                                DeviceControlDocumentItemModel(
                                    device_type="brightfield imager (cell counter)",
                                    detection_type="brightfield",
                                )
                            ]
                        ),
                        processed_data_aggregate_document=ProcessedDataAggregateDocument1(
                            processed_data_document=[
                                ProcessedDataDocumentItem(
                                    data_processing_document=DataProcessingDocument(
                                        cell_type_processing_method=sample.get("Cell type"),  # type: ignore[arg-type]
                                        cell_density_dilution_factor=get_property_from_sample(
                                            sample,
                                            SampleProperty.DILUTION_FACTOR,
                                        ),
                                    ),
                                    viability__cell_counter_=viability__cell_counter_,
                                    viable_cell_density__cell_counter_=viable_cell_density__cell_counter_,
                                    total_cell_count=get_property_from_sample(
                                        sample, SampleProperty.TOTAL_CELLS
                                    ),
                                    total_cell_density__cell_counter_=get_property_from_sample(
                                        sample, SampleProperty.TOTAL_CELLS_ML
                                    ),
                                    average_total_cell_diameter=get_property_from_sample(
                                        sample, SampleProperty.AVERAGE_DIAMETER
                                    ),
                                    viable_cell_count=get_property_from_sample(
                                        sample, SampleProperty.VIABLE_CELLS
                                    ),
                                    average_total_cell_circularity=get_property_from_sample(
                                        sample, SampleProperty.AVERAGE_CIRCULARITY
                                    ),
                                ),
                            ]
                        ),
                    )
                ],
            ),
        )<|MERGE_RESOLUTION|>--- conflicted
+++ resolved
@@ -45,10 +45,7 @@
 class SampleProperty(Enum):
     DILUTION_FACTOR = ("Dilution factor", TQuantityValueUnitless)
     TOTAL_CELLS_ML = ("Total cells/ml (x10^6)", TQuantityValueMillionCellsPerMilliliter)
-<<<<<<< HEAD
-=======
     TOTAL_CELLS = ("Total cells", TQuantityValueCell)
->>>>>>> origin/main
     AVERAGE_DIAMETER = ("Avg. diam. (microns)", TQuantityValueMicrometer)
     VIABLE_CELLS = ("Viable cells", TQuantityValueCell)
     AVERAGE_CIRCULARITY = ("Avg. circ.", TQuantityValueUnitless)
