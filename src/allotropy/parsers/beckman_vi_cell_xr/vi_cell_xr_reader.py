from __future__ import annotations

import re
from typing import Any

import pandas as pd

from allotropy.allotrope.pandas_util import read_excel
from allotropy.parsers.beckman_vi_cell_xr.constants import (
    DATE_HEADER,
    DEFAULT_VERSION,
    MODEL_RE,
    XrVersion,
)
from allotropy.types import IOType

DATE_FORMAT = "%d %b %Y  %I:%M:%S %p"


class ViCellXRReader:
    def __init__(self, contents: IOType) -> None:
        self.contents = contents
        self.file_info = self._get_file_info()
        self.file_version = self._get_file_version()
        self.data = self._read_data()

    def _read_excel(
        self,
        **kwargs: Any,
    ) -> pd.DataFrame:
        return read_excel(self.contents, date_format=DATE_FORMAT, **kwargs)

    def _read_data(self) -> pd.DataFrame:
        header_row = 4
        if self.file_version == XrVersion._2_04:
            header_row = 3

        header = self._get_file_header(header_row)
        skiprows = header_row + 1
<<<<<<< HEAD
        return self._read_excel(
            skiprows=skiprows,
            names=header,
            parse_dates=[DATE_HEADER[self.file_version]],
        )
=======
        date_header = DATE_HEADER[self.file_version]

        file_data: pd.DataFrame = pd.read_excel(
            self.contents, skiprows=skiprows, names=header
        )

        # Do the datetime conversion and remove all rows that fail to pass as datetime
        # This fixes an issue where some files have a hidden invalid first row
        file_data[date_header] = pd.to_datetime(
            file_data[date_header], format="%d %b %Y  %I:%M:%S %p", errors="coerce"
        )
        file_data = file_data.dropna(subset=date_header)

        return file_data
>>>>>>> 5f6f2c74

    def _get_file_header(self, header_row: int) -> list[str]:
        """Combine the two rows that forms the header."""
        header = self._read_excel(
            nrows=2,
            skiprows=header_row,
            header=None,
        ).fillna("")

        header_list: list[str] = header.agg(
            lambda x: " ".join(x).replace(" /ml", "/ml").strip()
        ).to_list()
        return header_list

    def _get_file_info(self) -> pd.Series[Any]:
        info: pd.Series[Any] = self._read_excel(
            nrows=3, header=None, usecols=[0]
        ).squeeze()
        info.index = pd.Index(["model", "filepath", "serial"])
        return info

    def _get_file_version(self) -> XrVersion:
        match = re.match(MODEL_RE, self.file_info["model"], flags=re.IGNORECASE)
        try:
            version = match.groupdict()["version"]  # type: ignore[union-attr]
        except AttributeError:
            return DEFAULT_VERSION
        # TODO: raise exception for unsupported versions
        version = ".".join(version.split(".")[0:2])
        return XrVersion(version)<|MERGE_RESOLUTION|>--- conflicted
+++ resolved
@@ -37,18 +37,9 @@
 
         header = self._get_file_header(header_row)
         skiprows = header_row + 1
-<<<<<<< HEAD
-        return self._read_excel(
-            skiprows=skiprows,
-            names=header,
-            parse_dates=[DATE_HEADER[self.file_version]],
-        )
-=======
         date_header = DATE_HEADER[self.file_version]
 
-        file_data: pd.DataFrame = pd.read_excel(
-            self.contents, skiprows=skiprows, names=header
-        )
+        file_data = self._read_excel(skiprows=skiprows, names=header)
 
         # Do the datetime conversion and remove all rows that fail to pass as datetime
         # This fixes an issue where some files have a hidden invalid first row
@@ -58,7 +49,6 @@
         file_data = file_data.dropna(subset=date_header)
 
         return file_data
->>>>>>> 5f6f2c74
 
     def _get_file_header(self, header_row: int) -> list[str]:
         """Combine the two rows that forms the header."""
