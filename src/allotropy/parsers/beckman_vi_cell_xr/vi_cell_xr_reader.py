from __future__ import annotations

from dataclasses import dataclass
from io import StringIO
import re
from typing import Any

import pandas as pd

from allotropy.named_file_contents import NamedFileContents
from allotropy.parsers.beckman_vi_cell_xr.constants import (
    DATE_HEADER,
    DEFAULT_VERSION,
    HEADINGS_TO_PARSER_HEADINGS,
    MODEL_RE,
    XrVersion,
)
from allotropy.parsers.lines_reader import read_to_lines
from allotropy.parsers.utils.pandas import (
    assert_value_from_df,
    df_to_series,
    read_csv,
    read_excel,
    SeriesData,
    set_columns,
)
from allotropy.parsers.utils.values import assert_not_none


@dataclass
class ViCellData:
    data: list[SeriesData]
    serial_number: str | None
    version: XrVersion


def create_reader_data(named_file_contents: NamedFileContents) -> ViCellData:
    reader: ViCellXRReader | ViCellXRTXTReader = (
        ViCellXRTXTReader(named_file_contents)
        if named_file_contents.original_file_name.endswith("txt")
        else ViCellXRReader(named_file_contents)
    )
    return ViCellData(reader.data, reader.serial_number, reader.version)


def _get_file_version(version_str: str | None) -> XrVersion:
    match = re.match(MODEL_RE, version_str or "", flags=re.IGNORECASE)
    if not match:
        return DEFAULT_VERSION
    try:
        version = assert_not_none(match).groupdict()["version"]
        # TODO: raise exception for unsupported versions
        version = ".".join(version.split(".")[0:2])
        return XrVersion(version)
    except AttributeError:
        return DEFAULT_VERSION


class ViCellXRReader:
    data: list[SeriesData]
    serial_number: str | None
    version: XrVersion

    def __init__(self, named_file_contents: NamedFileContents) -> None:
        # calamine is faster for reading xlsx, but does not read xls. For xls, let pandas pick engine.
        self.engine = (
            "calamine"
            if named_file_contents.original_file_name.endswith("xlsx")
            else None
        )
        self.contents = named_file_contents.contents
        file_info = self._get_file_info()
        try:
            self.serial_number = (
                file_info.get(str, "serial", "").split(":", maxsplit=1)[1].strip()
            )
        except (IndexError, ValueError):
            self.serial_number = None
        self.version = _get_file_version(file_info.get(str, "model"))
        self.data = self._read_data()

    def _read_excel(self, **kwargs: Any) -> pd.DataFrame:
        return read_excel(self.contents, engine=self.engine, **kwargs)

    def _read_data(self) -> list[SeriesData]:
        header_row = 4
        if self.version == XrVersion._2_04:
            header_row = 3

        header = self._get_file_header(header_row)
        skiprows = header_row + 1

        file_data = self._read_excel(skiprows=skiprows, names=header)

        # rename the columns to match the existing parser that was based on xls(x) files
<<<<<<< HEAD
        # TODO: use replace function instead here for rename
        set_columns(
            file_data,
            [HEADINGS_TO_PARSER_HEADINGS.get(name, name) for name in file_data.columns],
        )
=======
        file_data = file_data.rename(columns=HEADINGS_TO_PARSER_HEADINGS)
>>>>>>> 4c300a7c

        # Do the datetime conversion and remove all rows that fail to pass as datetime
        # This fixes an issue where some files have a hidden invalid first row
        file_data[DATE_HEADER] = pd.to_datetime(
            assert_value_from_df(file_data, DATE_HEADER),
            format="%d %b %Y  %I:%M:%S %p",
            errors="coerce",
        )
        file_data = file_data.dropna(subset=DATE_HEADER)
        return [SeriesData(x) for _, x in file_data.iterrows()]

    def _get_file_header(self, header_row: int) -> list[str]:
        """Combine the two rows that forms the header."""
        header = (
            self._read_excel(
                nrows=2,
                skiprows=header_row,
                header=None,
            )
            .fillna("")
            .astype(str)
        )

        header_list: list[str] = header.agg(
            lambda x: " ".join(x).replace(" /ml", "/ml").strip()
        ).to_list()
        return header_list

    def _get_file_info(self) -> SeriesData:
        info: pd.Series[Any] = self._read_excel(
            nrows=3,
            header=None,
            usecols=[0],
        ).squeeze()
        info.index = pd.Index(["model", "filepath", "serial"])
        return SeriesData(info)


class ViCellXRTXTReader:
    data: list[SeriesData]
    serial_number: str | None
    version: XrVersion

    def __init__(self, contents: NamedFileContents) -> None:
        self.lines = read_to_lines(contents)
        self.data = self._read_data()
        self.serial_number = self.data[0].get(str, "Unit S/N")
        self.version = _get_file_version(str(self.data[0].series.name))

    def _read_data(self) -> list[SeriesData]:
        data_frame = read_csv(
            StringIO("\n".join(self.lines)), sep=" :", index_col=0, engine="python"
        )
        file_data = df_to_series(
            data_frame.astype(str).T, "Failed to parse input file."
        )
        file_data = file_data.str.strip().replace("", None)
        file_data = file_data.rename(index=HEADINGS_TO_PARSER_HEADINGS)
        # Do the datetime conversion and remove all rows that fail to pass as datetime
        # This fixes an issue where some files have a hidden invalid first row
        file_data[DATE_HEADER] = pd.to_datetime(
            file_data[DATE_HEADER],
            format="%d %b %Y  %I:%M:%S %p",
            errors="coerce",
        )
        return [SeriesData(file_data)]<|MERGE_RESOLUTION|>--- conflicted
+++ resolved
@@ -93,15 +93,7 @@
         file_data = self._read_excel(skiprows=skiprows, names=header)
 
         # rename the columns to match the existing parser that was based on xls(x) files
-<<<<<<< HEAD
-        # TODO: use replace function instead here for rename
-        set_columns(
-            file_data,
-            [HEADINGS_TO_PARSER_HEADINGS.get(name, name) for name in file_data.columns],
-        )
-=======
         file_data = file_data.rename(columns=HEADINGS_TO_PARSER_HEADINGS)
->>>>>>> 4c300a7c
 
         # Do the datetime conversion and remove all rows that fail to pass as datetime
         # This fixes an issue where some files have a hidden invalid first row
