--- conflicted
+++ resolved
@@ -7,11 +7,6 @@
 
 import pandas as pd
 
-<<<<<<< HEAD
-=======
-from allotropy.allotrope.pandas_util import read_csv, read_excel
-from allotropy.exceptions import AllotropyParserError
->>>>>>> 539f2380
 from allotropy.named_file_contents import NamedFileContents
 from allotropy.parsers.beckman_vi_cell_xr.constants import (
     DATE_HEADER,
@@ -21,12 +16,13 @@
     XrVersion,
 )
 from allotropy.parsers.lines_reader import read_to_lines
-<<<<<<< HEAD
-from allotropy.parsers.utils.pandas import assert_value_from_df, read_excel, SeriesData
-=======
-from allotropy.parsers.utils.pandas import df_to_series, SeriesData
-from allotropy.parsers.utils.values import assert_value_from_df
->>>>>>> 539f2380
+from allotropy.parsers.utils.pandas import (
+    assert_value_from_df,
+    df_to_series,
+    read_csv,
+    read_excel,
+    SeriesData,
+)
 
 
 @dataclass
