--- conflicted
+++ resolved
@@ -612,21 +612,12 @@
             )
             raise AllotropeConversionError(msg)
 
-<<<<<<< HEAD
     @staticmethod
     def split_wavelengths(values: Optional[str]) -> Optional[list[int]]:
         return None if values is None else [int(v) for v in values.split()]
 
-    @staticmethod
-    def parse_header(header: pd.Series[str]) -> PlateHeader:
-=======
     @classmethod
-    def parse_read_mode_header(cls, header: list[Optional[str]]) -> PlateBlockExtraAttr:
-        raise NotImplementedError
-
-    @classmethod
-    def get_data_type_idx(cls) -> int:
->>>>>>> d926ab27
+    def parse_header(cls, header: pd.Series[str]) -> PlateHeader:
         raise NotImplementedError
 
     @property
@@ -720,19 +711,8 @@
 
 @dataclass(frozen=True)
 class FluorescencePlateBlock(PlateBlock):
-<<<<<<< HEAD
-    @staticmethod
-    def parse_header(header: pd.Series[str]) -> PlateHeader:
-=======
-    EXCITATION_WAVELENGTHS_IDX: int = 20
-
     @classmethod
-    def get_data_type_idx(cls) -> int:
-        return 7
-
-    @classmethod
-    def parse_read_mode_header(cls, header: list[Optional[str]]) -> PlateBlockExtraAttr:
->>>>>>> d926ab27
+    def parse_header(cls, header: pd.Series[str]) -> PlateHeader:
         [
             _,  # Plate:
             name,
@@ -863,19 +843,8 @@
 
 @dataclass(frozen=True)
 class LuminescencePlateBlock(PlateBlock):
-<<<<<<< HEAD
-    @staticmethod
-    def parse_header(header: pd.Series[str]) -> PlateHeader:
-=======
-    EXCITATION_WAVELENGTHS_IDX: int = 19
-
     @classmethod
-    def get_data_type_idx(cls) -> int:
-        return 6
-
-    @classmethod
-    def parse_read_mode_header(cls, header: list[Optional[str]]) -> PlateBlockExtraAttr:
->>>>>>> d926ab27
+    def parse_header(cls, header: pd.Series[str]) -> PlateHeader:
         [
             _,  # Plate:
             name,
@@ -991,9 +960,8 @@
 
 @dataclass(frozen=True)
 class AbsorbancePlateBlock(PlateBlock):
-<<<<<<< HEAD
-    @staticmethod
-    def parse_header(header: pd.Series[str]) -> PlateHeader:
+    @classmethod
+    def parse_header(cls, header: pd.Series[str]) -> PlateHeader:
         [
             _,  # Plate:
             name,
@@ -1033,15 +1001,6 @@
             wavelengths=PlateBlock.split_wavelengths(wavelengths_str) or [],
             num_columns=try_int(num_columns_raw, "num_columns"),
             num_wells=try_int(num_wells_raw, "num_wells"),
-=======
-    @classmethod
-    def get_data_type_idx(cls) -> int:
-        return 6
-
-    @classmethod
-    def parse_read_mode_header(cls, header: list[Optional[str]]) -> PlateBlockExtraAttr:
-        return PlateBlockExtraAttr(
->>>>>>> d926ab27
             concept="absorbance",
             read_mode="Absorbance",
             unit="mAU",
