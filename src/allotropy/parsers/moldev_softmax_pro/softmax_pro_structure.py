--- conflicted
+++ resolved
@@ -256,13 +256,7 @@
 # TODO do we need to do anything with these?
 @dataclass(frozen=True)
 class NoteBlock(Block):
-<<<<<<< HEAD
-    @staticmethod
-    def create(_: CsvReader) -> NoteBlock:
-        return NoteBlock(block_type="Note")
-=======
     pass
->>>>>>> d46c4bc5
 
 
 @dataclass(frozen=True)
