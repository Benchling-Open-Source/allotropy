--- conflicted
+++ resolved
@@ -263,17 +263,6 @@
     if not (measurements := _create_measurements(plate_block, position)):
         return None
 
-<<<<<<< HEAD
-    maximum_wavelength_signal = None
-    if isinstance(
-        plate_block.block_data.raw_data, (SpectrumRawPlateData | TimeSpectrumRawData)
-    ):
-        maximum_wavelength_signal = (
-            plate_block.block_data.raw_data.maximum_wavelength_signal[position]
-        )
-
-=======
->>>>>>> 0736db23
     measurement_time = DEFAULT_EPOCH_TIMESTAMP
     if date_last_saved:
         delta = datetime.timedelta(seconds=plate_block.header.read_time or 0)
