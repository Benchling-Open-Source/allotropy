--- conflicted
+++ resolved
@@ -27,16 +27,7 @@
         header_data.index = pd.Index(header_columns)
         self.header = SeriesData(header_data)
 
-<<<<<<< HEAD
-        data = df.loc[start:end, :]
-        data = data.dropna(how="all").dropna(how="all", axis="columns")
-        data[0] = data[0].ffill()
-        data = data.dropna(subset=1).reset_index(drop=True)
-        data.columns = pd.Index([str(x).strip() for x in data.loc[0]])
-        self.data = data.loc[1:, :]
-=======
         data = df.loc[start:end]
         data = parse_header_row(data)
         data["Run No."] = data["Run No."].ffill()
-        self.data = data.dropna(subset="Particle Size(µm)")
->>>>>>> 663d7865
+        self.data = data.dropna(subset="Particle Size(µm)")