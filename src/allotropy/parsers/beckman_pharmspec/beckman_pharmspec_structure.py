--- conflicted
+++ resolved
@@ -6,9 +6,6 @@
 
 import pandas as pd
 
-<<<<<<< HEAD
-from allotropy.parsers.utils.pandas import set_columns
-=======
 from allotropy.allotrope.schema_mappers.adm.light_obscuration.benchling._2023._12.light_obscuration import (
     CalculatedDataItem,
     Data,
@@ -25,8 +22,7 @@
     UNIT_LOOKUP,
     VALID_CALCS,
 )
-from allotropy.parsers.utils.pandas import map_rows, read_excel, SeriesData
->>>>>>> 3dec6e20
+from allotropy.parsers.utils.pandas import map_rows, read_excel, SeriesData, set_columns
 from allotropy.parsers.utils.uuids import random_uuid_str
 
 
@@ -140,60 +136,6 @@
         )
 
 
-<<<<<<< HEAD
-@dataclass(frozen=True, kw_only=True)
-class PharmSpecData:
-    metadata: Metadata
-    distributions: list[Distribution]
-
-    @staticmethod
-    def _get_data_using_key_bounds(
-        df: pd.DataFrame, start_key: str, end_key: str
-    ) -> pd.DataFrame:
-        """Find the data in the raw dataframe. We identify the boundary of the data
-        by finding the index first row which contains the word 'Particle' and ending right before
-        the index of the first row containing 'Approver'.
-
-        :param df: the raw dataframe
-        :param start_key: the key to start the slice
-        :parm end_key: the key to end the slice
-        :return: the dataframe slice between the stard and end bounds
-        """
-        start = df[df[1].str.contains(start_key, na=False)].index.values[0]
-        end = df[df[0].str.contains(end_key, na=False)].index.values[0] - 1
-        return df.loc[start:end, :]
-
-    @staticmethod
-    def _extract_data(df: pd.DataFrame) -> pd.DataFrame:
-        """Extract the Average data frame from the raw data. Initial use cases have focused on
-        only extracting the Average data, not the individual runs. The ASM does support multiple
-        Distribution objects, but they don't have names, so it's not possible to pick these out
-        after the fact. As such, this extraction only includes the Average data.
-
-        :param df: the raw dataframe
-        :return: the average data frame
-        """
-        data = PharmSpecData._get_data_using_key_bounds(
-            df, start_key="Particle", end_key="Approver_"
-        )
-        data = data.dropna(how="all").dropna(how="all", axis=1)
-        data[0] = data[0].ffill()
-        data = data.dropna(subset=1).reset_index(drop=True)
-        set_columns(data, [x.strip() for x in data.loc[0]])
-        data = data.loc[1:, :]
-        return data.rename(columns={x: COLUMN_MAP[x] for x in COLUMN_MAP})
-
-    @staticmethod
-    def _create_distributions(df: pd.DataFrame) -> list[Distribution]:
-        distributions = []
-        for g, gdf in df.groupby("Run No."):
-            is_calculated = False
-            name = str(g)
-            if g in VALID_CALCS:
-                is_calculated = True
-            distribution = Distribution.create(
-                df=gdf, name=name, is_calculated=is_calculated
-=======
 def _extract_data(df: pd.DataFrame) -> tuple[pd.DataFrame, SeriesData]:
     """Find the data in the raw dataframe. We identify the boundary of the data
     by finding the index first row which contains the word 'Particle' and ending right before
@@ -214,7 +156,7 @@
     data = data.dropna(how="all").dropna(how="all", axis=1)
     data[0] = data[0].ffill()
     data = data.dropna(subset=1).reset_index(drop=True)
-    data.columns = pd.Index([str(x).strip() for x in data.loc[0]])
+    set_columns(data, [str(x).strip() for x in data.loc[0]])
     data = data.loc[1:, :]
 
     return data, header
@@ -256,7 +198,6 @@
                         x for x in distributions if not x.is_calculated
                     ]
                 ],
->>>>>>> 3dec6e20
             )
         ],
         calculated_data=_create_calculated_data(distributions),
