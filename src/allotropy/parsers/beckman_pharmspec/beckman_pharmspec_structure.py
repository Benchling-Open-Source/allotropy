from __future__ import annotations

from collections import defaultdict
from dataclasses import dataclass
import re

import pandas as pd

from allotropy.allotrope.schema_mappers.adm.light_obscuration.benchling._2023._12.light_obscuration import (
    CalculatedDataItem,
    DataSource,
    Measurement,
    MeasurementGroup,
    Metadata,
    ProcessedData,
    ProcessedDataFeature,
)
from allotropy.parsers.beckman_pharmspec.constants import (
    PHARMSPEC_SOFTWARE_NAME,
    UNIT_LOOKUP,
    VALID_CALCS,
)
<<<<<<< HEAD
from allotropy.parsers.utils.pandas import (
    map_rows,
    parse_header_row,
    read_excel,
    SeriesData,
)
=======
from allotropy.parsers.utils.pandas import map_rows, SeriesData
>>>>>>> 7e4e3d0c
from allotropy.parsers.utils.uuids import random_uuid_str


def _create_processed_data(data: SeriesData) -> ProcessedDataFeature:
    return ProcessedDataFeature(
        identifier=random_uuid_str(),
        particle_size=data[float, "Particle Size(µm)"],
        cumulative_count=data[float, "Cumulative Count"],
        cumulative_particle_density=data[float, "Cumulative Counts/mL"],
        differential_particle_density=data.get(float, "Differential Counts/mL"),
        differential_count=data.get(float, "Differential Count"),
    )


@dataclass(frozen=True, kw_only=True)
class Distribution:
    name: str
    features: list[ProcessedDataFeature]
    is_calculated: bool

    @staticmethod
    def create(df: pd.DataFrame, name: str) -> Distribution:
        return Distribution(
            name=name,
            features=map_rows(df, _create_processed_data),
            is_calculated=name in VALID_CALCS,
        )

    @staticmethod
    def create_distributions(df: pd.DataFrame) -> list[Distribution]:
        distributions = []
        for g, gdf in df.groupby("Run No."):
            distributions.append(Distribution.create(gdf, str(g)))
        return distributions


@dataclass(frozen=True, kw_only=True)
class Header:
    measurement_time: str
    flush_volume_setting: float
    detector_view_volume: float
    repetition_setting: int
    sample_volume_setting: float
    sample_identifier: str
    dilution_factor_setting: float
    analyst: str
    equipment_serial_number: str
    detector_identifier: str
    detector_model_number: str
    software_version: str

    @staticmethod
    def _get_software_version_report_string(report_string: str) -> str:
        match = re.search(r"v(\d+(?:\.\d+)?(?:\.\d+)?)", report_string)
        if match:
            return match.group(1)
        return "Unknown"

    @staticmethod
    def create(data: SeriesData) -> Header:
        return Header(
            measurement_time=data[str, "Sample Date"].replace(".", "-"),
            flush_volume_setting=0,
            detector_view_volume=data[float, "View Volume"],
            repetition_setting=data[int, "No Of Runs"],
            sample_volume_setting=data[float, "Sample Volume (mL)"],
            sample_identifier=data[str, "Probe"],
            dilution_factor_setting=data[float, "Dilution Factor"],
            analyst=data[str, "Operator Name"],
            software_version=Header._get_software_version_report_string(
                data.series.iloc[0]
            ),
            equipment_serial_number=data[str, "Sensor Serial Number"],
            detector_identifier="",
            detector_model_number=data[str, "Sensor Model"],
        )


<<<<<<< HEAD
def _extract_data(df: pd.DataFrame) -> tuple[pd.DataFrame, SeriesData]:
    """Find the data in the raw dataframe. We identify the boundary of the data
    by finding the index first row which contains the word 'Particle' and ending right before
    the index of the first row containing 'Approver'.
    """
    start = df[df[1].str.contains("Particle", na=False)].index.values[0]
    end = df[df[0].str.contains("Approver_", na=False)].index.values[0] - 1

    # The header data is everything up to the start of the data.
    # It is stored in two columns spread over the first 6 columns.
    raw_header = df.loc[: start - 1].T
    header_data = pd.concat([raw_header.loc[2], raw_header.loc[5]])
    header_columns = pd.concat([raw_header.loc[0], raw_header.loc[3]])
    header_data.index = pd.Index(header_columns)
    header = SeriesData(header_data)

    data = df.loc[start:end]
    data = parse_header_row(data)
    data["Run No."] = data["Run No."].ffill()
    data = data.dropna(subset="Particle Size(µm)")
    return data, header


def create_data(named_file_contents: NamedFileContents) -> Data:
    df = read_excel(named_file_contents.contents, header=None, engine="calamine")
    dist_data, header_data = _extract_data(df)
    distributions = Distribution.create_distributions(dist_data)
    header = Header.create(header_data)

    return Data(
        Metadata(
            file_name=named_file_contents.original_file_name,
            software_name=PHARMSPEC_SOFTWARE_NAME,
            software_version=header.software_version,
            detector_identifier=header.detector_identifier,
            detector_model_number=header.detector_model_number,
            equipment_serial_number=header.equipment_serial_number,
        ),
        measurement_groups=[
            MeasurementGroup(
                analyst=header.analyst,
                measurements=[
                    Measurement(
                        identifier=distribution.name,
                        measurement_time=header.measurement_time,
                        flush_volume_setting=header.flush_volume_setting,
                        detector_view_volume=header.detector_view_volume,
                        repetition_setting=header.repetition_setting,
                        sample_volume_setting=header.sample_volume_setting,
                        sample_identifier=header.sample_identifier,
                        processed_data=ProcessedData(
                            dilution_factor_setting=header.dilution_factor_setting,
                            distributions=distribution.features,
                        ),
                    )
                    for distribution in [
                        x for x in distributions if not x.is_calculated
                    ]
                ],
            )
        ],
        calculated_data=_create_calculated_data(distributions),
    )
=======
def create_metadata(header: Header, file_name: str) -> Metadata:
    return Metadata(
        file_name=file_name,
        software_name=PHARMSPEC_SOFTWARE_NAME,
        software_version=header.software_version,
        detector_identifier=header.detector_identifier,
        detector_model_number=header.detector_model_number,
        equipment_serial_number=header.equipment_serial_number,
    )


def create_measurement_groups(
    header: Header, distributions: list[Distribution]
) -> list[MeasurementGroup]:
    return [
        MeasurementGroup(
            analyst=header.analyst,
            measurements=[
                Measurement(
                    identifier=distribution.name,
                    measurement_time=header.measurement_time,
                    flush_volume_setting=header.flush_volume_setting,
                    detector_view_volume=header.detector_view_volume,
                    repetition_setting=header.repetition_setting,
                    sample_volume_setting=header.sample_volume_setting,
                    sample_identifier=header.sample_identifier,
                    processed_data=ProcessedData(
                        dilution_factor_setting=header.dilution_factor_setting,
                        distributions=distribution.features,
                    ),
                )
                for distribution in [x for x in distributions if not x.is_calculated]
            ],
        )
    ]


def create_calculated_data(
    distributions: list[Distribution],
) -> list[CalculatedDataItem]:
    particle_size_sources = defaultdict(list)
    for source in [
        feature
        for distribution in distributions
        if not distribution.is_calculated
        for feature in distribution.features
    ]:
        particle_size_sources[source.particle_size].append(source)

    return [
        CalculatedDataItem(
            identifier=random_uuid_str(),
            name=f"{distribution.name}_{name}".lower(),
            value=value,
            unit=UNIT_LOOKUP[name],
            data_sources=[
                DataSource(
                    identifier=x.identifier,
                    feature=name.replace("_", " "),
                )
                for x in particle_size_sources[feature.particle_size]
            ],
        )
        for distribution in distributions
        for feature in distribution.features
        if distribution.is_calculated
        # Ignore "identifier" attribute, and skip empty values
        for name, value in feature.__dict__.items()
        if name != "identifier" and value is not None
    ]
>>>>>>> 7e4e3d0c
<|MERGE_RESOLUTION|>--- conflicted
+++ resolved
@@ -20,16 +20,10 @@
     UNIT_LOOKUP,
     VALID_CALCS,
 )
-<<<<<<< HEAD
 from allotropy.parsers.utils.pandas import (
     map_rows,
-    parse_header_row,
-    read_excel,
     SeriesData,
 )
-=======
-from allotropy.parsers.utils.pandas import map_rows, SeriesData
->>>>>>> 7e4e3d0c
 from allotropy.parsers.utils.uuids import random_uuid_str
 
 
@@ -108,71 +102,6 @@
         )
 
 
-<<<<<<< HEAD
-def _extract_data(df: pd.DataFrame) -> tuple[pd.DataFrame, SeriesData]:
-    """Find the data in the raw dataframe. We identify the boundary of the data
-    by finding the index first row which contains the word 'Particle' and ending right before
-    the index of the first row containing 'Approver'.
-    """
-    start = df[df[1].str.contains("Particle", na=False)].index.values[0]
-    end = df[df[0].str.contains("Approver_", na=False)].index.values[0] - 1
-
-    # The header data is everything up to the start of the data.
-    # It is stored in two columns spread over the first 6 columns.
-    raw_header = df.loc[: start - 1].T
-    header_data = pd.concat([raw_header.loc[2], raw_header.loc[5]])
-    header_columns = pd.concat([raw_header.loc[0], raw_header.loc[3]])
-    header_data.index = pd.Index(header_columns)
-    header = SeriesData(header_data)
-
-    data = df.loc[start:end]
-    data = parse_header_row(data)
-    data["Run No."] = data["Run No."].ffill()
-    data = data.dropna(subset="Particle Size(µm)")
-    return data, header
-
-
-def create_data(named_file_contents: NamedFileContents) -> Data:
-    df = read_excel(named_file_contents.contents, header=None, engine="calamine")
-    dist_data, header_data = _extract_data(df)
-    distributions = Distribution.create_distributions(dist_data)
-    header = Header.create(header_data)
-
-    return Data(
-        Metadata(
-            file_name=named_file_contents.original_file_name,
-            software_name=PHARMSPEC_SOFTWARE_NAME,
-            software_version=header.software_version,
-            detector_identifier=header.detector_identifier,
-            detector_model_number=header.detector_model_number,
-            equipment_serial_number=header.equipment_serial_number,
-        ),
-        measurement_groups=[
-            MeasurementGroup(
-                analyst=header.analyst,
-                measurements=[
-                    Measurement(
-                        identifier=distribution.name,
-                        measurement_time=header.measurement_time,
-                        flush_volume_setting=header.flush_volume_setting,
-                        detector_view_volume=header.detector_view_volume,
-                        repetition_setting=header.repetition_setting,
-                        sample_volume_setting=header.sample_volume_setting,
-                        sample_identifier=header.sample_identifier,
-                        processed_data=ProcessedData(
-                            dilution_factor_setting=header.dilution_factor_setting,
-                            distributions=distribution.features,
-                        ),
-                    )
-                    for distribution in [
-                        x for x in distributions if not x.is_calculated
-                    ]
-                ],
-            )
-        ],
-        calculated_data=_create_calculated_data(distributions),
-    )
-=======
 def create_metadata(header: Header, file_name: str) -> Metadata:
     return Metadata(
         file_name=file_name,
@@ -242,5 +171,4 @@
         # Ignore "identifier" attribute, and skip empty values
         for name, value in feature.__dict__.items()
         if name != "identifier" and value is not None
-    ]
->>>>>>> 7e4e3d0c
+    ]