--- conflicted
+++ resolved
@@ -34,11 +34,7 @@
     GAIN_KEY,
     MEASUREMENTS_DATA_POINT_KEY,
     MIRROR_KEY,
-<<<<<<< HEAD
     MULTIPLATE_FILE_ERROR,
-=======
-    MULTIPLE_READ_MODE_ERROR,
->>>>>>> ee71028a
     NAN_EMISSION_EXCITATION,
     OPTICS_KEY,
     PATHLENGTH_CORRECTION_KEY,
@@ -240,17 +236,8 @@
     filter_sets: dict[str, FilterSet]
 
     @classmethod
-<<<<<<< HEAD
-    def create(cls, reader: LinesReader) -> list[ReadData]:
-        assert_not_none(reader.drop_until("^Procedure Details"), "Procedure Details")
-        reader.pop()
-        reader.drop_empty()
-        procedure_lines = read_data_section(reader)
-        procedure_details = "\n".join(procedure_lines)
-=======
     def create(cls, lines: list[str]) -> ReadData:
         procedure_details = "\n".join(lines)
->>>>>>> ee71028a
         read_type = cls.get_read_type(procedure_details)
         if read_type != ReadType.ENDPOINT:
             raise AllotropeConversionError(UNSUPPORTED_READ_TYPE_ERROR)
@@ -577,11 +564,7 @@
     return sources or measurements
 
 
-<<<<<<< HEAD
 def _create_metadata(header_data: HeaderData) -> Metadata:
-=======
-def create_metadata(header_data: HeaderData, read_data: ReadData) -> Metadata:
->>>>>>> ee71028a
     return Metadata(
         device_type=DEVICE_TYPE,
         device_identifier=NOT_APPLICABLE,
@@ -657,46 +640,4 @@
         if measurement_type == MeasurementType.LUMINESCENCE
         else None,
         compartment_temperature=actual_temperature,
-<<<<<<< HEAD
-    )
-
-
-def create_data(reader: SectionLinesReader, file_name: str) -> Data:
-    plates = list(reader.iter_sections("^Software Version"))
-
-    if not plates:
-        msg = "No plate data found in file."
-        raise AllotropeConversionError(msg)
-
-    if len(plates) > 1:
-        raise AllotropeConversionError(MULTIPLATE_FILE_ERROR)
-
-    header_data = HeaderData.create(plates[0], file_name)
-    read_data = ReadData.create(plates[0])
-
-    section_lines = {}
-    while plates[0].current_line_exists():
-        data_section = read_data_section(plates[0])
-        section_lines[data_section[0].strip().split(":")[0]] = data_section
-    if "Results" not in section_lines:
-        msg = "Missing 'Results' section"
-        raise AllotropeConversionError(msg)
-
-    sample_identifiers = get_identifiers(section_lines.get("Layout"))
-    actual_temperature = get_temperature(section_lines.get("Actual Temperature"))
-
-    measurement_groups, calculated_data = create_results(
-        section_lines["Results"],
-        header_data,
-        read_data,
-        sample_identifiers,
-        actual_temperature,
-    )
-
-    return Data(
-        metadata=_create_metadata(header_data),
-        measurement_groups=measurement_groups,
-        calculated_data=calculated_data,
-=======
->>>>>>> ee71028a
     )