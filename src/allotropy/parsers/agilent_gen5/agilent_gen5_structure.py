--- conflicted
+++ resolved
@@ -69,21 +69,7 @@
     file_name: str
 
     @classmethod
-<<<<<<< HEAD
-    def create(cls, reader: LinesReader, file_name: str) -> HeaderData:
-        assert_not_none(reader.drop_until("^Software Version"), "Software Version")
-        lines = [line for line in reader.pop_until("Procedure Details") if line]
-        df = read_csv(
-            StringIO("\n".join(lines)),
-            header=None,
-            index_col=0,
-            keep_default_na=False,
-            sep="\t",
-        ).T
-        data = df_to_series_data(df)
-=======
     def create(cls, data: SeriesData, file_name: str) -> HeaderData:
->>>>>>> 7e4e3d0c
         matches = re.match(FILENAME_REGEX, file_name)
         plate_identifier = matches.groupdict()["plate_identifier"] if matches else None
         date = data.get(str, "Date")
