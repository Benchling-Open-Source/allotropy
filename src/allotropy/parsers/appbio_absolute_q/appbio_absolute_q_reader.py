--- conflicted
+++ resolved
@@ -71,24 +71,6 @@
 
         self.data = df.replace(np.nan, None)
 
-<<<<<<< HEAD
-    @staticmethod
-    def parse_dataframe(csv_reader: CsvReader) -> tuple[pd.DataFrame, list[str]]:
-        titles = assert_not_none(
-            csv_reader.pop(),
-            msg="Can not parse empty file",
-        ).split(",")
-
-        info = assert_not_none(
-            csv_reader.get(),
-            msg="Can not parse empty file",
-        ).split(",")
-
-        first_non_empty = assert_not_none(
-            get_first_non_empty(titles),
-            msg="Can not parse empty file",
-        )
-=======
     def _parse_zip_contents(self, data: BytesIO) -> BytesIO:
         zip_handler = ZipHandler(data)
 
@@ -107,16 +89,20 @@
         return zip_handler.get_file(summary_files[0])
 
     def parse_dataframe(self, csv_reader: CsvReader) -> tuple[pd.DataFrame, list[str]]:
-        first_line = csv_reader.get()
-        if not first_line:
-            msg = "Can not parse empty file"
-            raise AllotropeConversionError(msg)
-        # If the first row only contains dye settings indicating where each dye setting section is,
-        # this is a summary file.
-        columns = first_line.split(",")
-        dye_setting_columns = get_dye_settings(columns)
-        empty_columns = [col for col in columns if not col]
->>>>>>> c4cebb5a
+        titles = assert_not_none(
+            csv_reader.pop(),
+            msg="Can not parse empty file",
+        ).split(",")
+
+        info = assert_not_none(
+            csv_reader.get(),
+            msg="Can not parse empty file",
+        ).split(",")
+
+        first_non_empty = assert_not_none(
+            get_first_non_empty(titles),
+            msg="Can not parse empty file",
+        )
 
         # A summary file only contains dye settings in the first row
         # The second row contains columns with dye settings info starting from Target until Threshold
