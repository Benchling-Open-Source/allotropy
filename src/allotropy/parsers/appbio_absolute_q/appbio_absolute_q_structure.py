--- conflicted
+++ resolved
@@ -32,11 +32,7 @@
     PRODUCT_MANUFACTURER,
     SOFTWARE_NAME,
 )
-<<<<<<< HEAD
-from allotropy.parsers.constants import NEGATIVE_ZERO
-=======
-from allotropy.parsers.constants import NOT_APPLICABLE
->>>>>>> 3b18c962
+from allotropy.parsers.constants import NEGATIVE_ZERO, NOT_APPLICABLE
 from allotropy.parsers.utils.pandas import map_rows, SeriesData
 from allotropy.parsers.utils.uuids import random_uuid_str
 
@@ -119,12 +115,10 @@
 
     @staticmethod
     def create_rows(data: pd.DataFrame) -> list[Group]:
-<<<<<<< HEAD
-=======
-        # No calculated data is expected for multichannel files
-        if "Channels" in data:
+        # No calculated data is expected for multichannel files or data cube files
+        # TODO: check for group instead?
+        if "Channels" in data or "Index" in data:
             return []
->>>>>>> 3b18c962
         data = data[data["Sample"].isna()]
         return map_rows(data, Group.create)
 
@@ -168,7 +162,6 @@
         )
 
     @staticmethod
-<<<<<<< HEAD
     def create_cube_well_items(well_data: pd.DataFrame) -> list[WellItem]:
         dye_settings = WellItem.get_dye_settings(list(well_data.columns))
 
@@ -246,13 +239,11 @@
 
         return well_items
 
-
-
     @staticmethod
     def get_dye_settings(columns: list[str]) -> set[str]:
         return {col for col in columns if len(col) in POSSIBLE_DYE_SETTING_LENGTHS and col == col.upper()}
 
-=======
+    @staticmethod
     def get_well_id(data: SeriesData) -> str:
         if well_id := data.get(str, "Well", ""):
             return well_id
@@ -262,7 +253,6 @@
             return match.groups()[0]
         msg = f"Unable to get well identifier from sample {sample_name}"
         raise AllotropeConversionError(msg)
->>>>>>> 3b18c962
 
 
 @dataclass
@@ -271,14 +261,6 @@
 
     @staticmethod
     def create_wells(data: pd.DataFrame) -> list[Well]:
-        data = data.dropna(subset=["Sample"])
-<<<<<<< HEAD
-        well_groups = [well_data for _, well_data in data.groupby("Well")]
-        if "Index" in data:
-            return [Well(WellItem.create_cube_well_items(well_data)) for well_data in well_groups]
-        else:
-            return [Well(map_rows(well_data, WellItem.create)) for well_data in well_groups]
-=======
         if "Channels" in data:
             subset_col = "Channels"
             groupby_col = "Sample"
@@ -286,11 +268,13 @@
             subset_col = "Sample"
             groupby_col = "Well"
         data = data.dropna(subset=[subset_col])
-        return [
-            Well(map_rows(well_data, WellItem.create))
-            for _, well_data in data.groupby(groupby_col)
-        ]
->>>>>>> 3b18c962
+
+
+        well_groups = [well_data for _, well_data in data.groupby(groupby_col)]
+        if "Index" in data:
+            return [Well(WellItem.create_cube_well_items(well_data)) for well_data in well_groups]
+        else:
+            return [Well(map_rows(well_data, WellItem.create)) for well_data in well_groups]
 
 
 def create_measurement_groups(wells: list[Well]) -> list[MeasurementGroup]:
