from __future__ import annotations

import re
import traceback
import warnings
from xml.etree import ElementTree

# xml fromstring is vulnerable so defusedxml version is used instead
from defusedxml.ElementTree import fromstring

from allotropy.parsers.utils.values import assert_not_none, try_float_or_none


class StrictXmlElement:
    @classmethod
    def create_from_bytes(
        cls, data: bytes, mark_read: set[str] | None = None
    ) -> StrictXmlElement:
        return StrictXmlElement(fromstring(data), mark_read=mark_read)

    def __init__(
        self,
        element: ElementTree.Element,
        namespaces: dict[str, str] | None = None,
        mark_read: set[str] | None = None,
    ):
        self.element = element
        self.namespaces = namespaces or {}
        self.read_keys: set[str] = set()
        self.errored = False
        self.creation_stack = traceback.extract_stack()
        self.mark_read(mark_read or set())

    def __del__(self) -> None:
        if self.errored:
            return
        # NOTE: this will be turned on by default when all callers have been updated to pass the warning.
        # Only consider attributes as available keys, not child elements
        attribute_keys: set[str] = set()

        # Add attributes with "attr:" prefix
        for attr_name in self.element.attrib.keys():
            attribute_keys.add(f"attr:{attr_name}")

            # Also check if this is a namespaced attribute and add the ns_attr version
            for namespace_key, namespace_uri in self.namespaces.items():
                if attr_name.startswith(f"{{{namespace_uri}}}"):
                    field_name = attr_name.replace(f"{{{namespace_uri}}}", "")
                    attribute_keys.add(f"ns_attr:{namespace_key}:{field_name}")

        # Filter out attributes that have been read in either form (attr: or ns_attr:)
        unread_keys: set[str] = set()
        for key in attribute_keys:
            if key.startswith("attr:"):
                attr_name = key.removeprefix("attr:")

                # Check if this is a namespaced attribute that has been read via ns_attr
                is_namespaced_and_read = False
                for namespace_key, namespace_uri in self.namespaces.items():
                    if attr_name.startswith(f"{{{namespace_uri}}}"):
                        field_name = attr_name.replace(f"{{{namespace_uri}}}", "")
                        ns_attr_key = f"ns_attr:{namespace_key}:{field_name}"
                        if ns_attr_key in self.read_keys:
                            is_namespaced_and_read = True
                            break

                # Only consider unread if it hasn't been read via namespaced access and not directly read
                if key not in self.read_keys and not is_namespaced_and_read:
                    unread_keys.add(key)

            elif key.startswith("ns_attr:"):
                # Parse "ns_attr:namespace:field"
                parts = key.split(":", 2)
                if len(parts) == 3:
                    namespace_key, field = parts[1], parts[2]
                    if namespace_key in self.namespaces:
                        namespace_uri = self.namespaces[namespace_key]
                        full_attr_key = f"attr:{{{namespace_uri}}}{field}"

                        # Only consider unread if neither the ns_attr nor the full URI version has been read
                        if (
                            key not in self.read_keys
                            and full_attr_key not in self.read_keys
                        ):
                            unread_keys.add(key)

        # Only warn if we've read at least one key but haven't read all keys
        # This avoids warnings for elements that were never accessed at all
        if unread_keys and self.read_keys:
<<<<<<< HEAD
            # Find the creation point in the stack (skip the StrictXmlElement.__init__ frame)
            creation_point = None
            for frame in reversed(self.creation_stack):
                if (
                    frame.name != "__init__"
                    or "strict_xml_element.py" not in frame.filename
                ):
                    creation_point = f"{frame.filename}:{frame.lineno} in {frame.name}"
                    break

            creation_info = f" (created at {creation_point})" if creation_point else ""

            warnings.warn(
                f"StrictXmlElement went out of scope without reading all keys{creation_info}, unread: {sorted(unread_keys)}.",
                stacklevel=2,
            )
=======
            if os.getenv("WARN_UNUSED_KEYS"):
                # Find the creation point in the stack (skip the StrictXmlElement.__init__ frame)
                creation_point = None
                for frame in reversed(self.creation_stack):
                    if (
                        frame.name != "__init__"
                        or "strict_xml_element.py" not in frame.filename
                    ):
                        creation_point = (
                            f"{frame.filename}:{frame.lineno} in {frame.name}"
                        )
                        break

                creation_info = (
                    f" (created at {creation_point})" if creation_point else ""
                )

                warnings.warn(
                    f"StrictXmlElement '{self.element.tag}' went out of scope without reading all keys{creation_info}, unread: {sorted(unread_keys)}.",
                    stacklevel=2,
                )
>>>>>>> 90d6ab23

    def _get_all_available_keys(self) -> set[str]:
        """Get all available keys (attributes and child elements) from the XML element."""
        keys = set()

        # Add attributes with "attr:" prefix
        for attr_name in self.element.attrib.keys():
            keys.add(f"attr:{attr_name}")

            # Also check if this is a namespaced attribute and add the ns_attr version
            for namespace_key, namespace_uri in self.namespaces.items():
                if attr_name.startswith(f"{{{namespace_uri}}}"):
                    field_name = attr_name.replace(f"{{{namespace_uri}}}", "")
                    keys.add(f"ns_attr:{namespace_key}:{field_name}")

        # Add child elements with "element:" prefix
        child_names = set()
        for child in self.element:
            if child.tag not in child_names:
                keys.add(f"element:{child.tag}")
                child_names.add(child.tag)

        # Add text content if present
        if self.element.text and self.element.text.strip():
            keys.add("text:")

        return keys

    def _get_matching_keys(self, key_or_keys: str | set[str]) -> set[str]:
        """Get keys that match the given pattern(s)."""
        all_keys = self._get_all_available_keys()

        # Normalize keys by adding appropriate prefixes if they don't have them
        normalized_keys = set()
        for regex_key in key_or_keys if isinstance(key_or_keys, set) else {key_or_keys}:
            # If the key doesn't have a prefix and it's a simple attribute name,
            # automatically add the "attr:" prefix
            if not any(
                regex_key.startswith(prefix)
                for prefix in ["attr:", "ns_attr:", "element:", "text:"]
            ):
                # Check if this matches any actual attribute name (including namespaced ones)
                attr_key = f"attr:{regex_key}"
                matches_found = False

                # Check for exact match
                if any(
                    k for k in all_keys if k == attr_key or re.fullmatch(attr_key, k)
                ):
                    normalized_keys.add(attr_key)
                    matches_found = True

                # Check for namespaced matches (e.g., "schemaLocation" should match "attr:{namespace}schemaLocation")
                for key in all_keys:
                    if key.startswith("attr:"):
                        attr_name = key[5:]  # Remove "attr:" prefix
                        # Check if the attribute name ends with our regex_key (for namespaced attributes)
                        if (
                            attr_name.endswith(regex_key)
                            and "{" in attr_name
                            and "}" in attr_name
                        ):
                            # This is a namespaced attribute that ends with our key
                            normalized_keys.add(key)
                            matches_found = True

                if not matches_found:
                    # Keep the original key for other types of matches
                    normalized_keys.add(regex_key)
            else:
                normalized_keys.add(regex_key)

        return {
            matched
            for regex_key in normalized_keys
            for matched in [
                k for k in all_keys if k == regex_key or re.fullmatch(regex_key, k)
            ]
        }

    def mark_read(self, key_or_keys: str | set[str]) -> None:
        """Mark specified keys as read."""
        self.read_keys |= self._get_matching_keys(key_or_keys)

    def mark_all_as_read(self) -> None:
        """Mark all available keys as read to avoid warnings."""
        self.read_keys = self._get_all_available_keys()

    def get_unread(
        self, regex: str | None = None, skip: set[str] | None = None
    ) -> dict[str, str | None]:
        """
        Get unread attributes from this element.

        Args:
            regex: Optional regex pattern to filter keys
            skip: Set of keys to skip

        Returns a dictionary with clean attribute names (prefixes removed):
        - attribute names without "attr:" prefix
        - namespaced attribute names without "ns_attr:" prefix
        """
        all_keys = self._get_all_available_keys()
        attribute_keys = self._get_all_attribute_keys()
        non_attribute_keys = all_keys - attribute_keys
        self._handle_skip_keys(skip)

        matching_keys_attribute = self._apply_regex_filter(attribute_keys, regex)
        matching_keys_non_attribute = self._apply_regex_filter(
            non_attribute_keys, regex
        )
        matching_keys = matching_keys_attribute | matching_keys_non_attribute

        unread_keys: dict[str, str | None] = {}
        processed_attrs: set[str] = set()

        for key in matching_keys - self.read_keys:
            if key.startswith("attr:"):
                self._process_attr_key(key, matching_keys, unread_keys, processed_attrs)
            elif key.startswith("ns_attr:"):
                self._process_ns_attr_key(key, unread_keys, processed_attrs)
            elif key.startswith("element:"):
                if self.should_process_element_key(key):
                    self._process_element_key(key, unread_keys)
                else:
                    continue

        self._mark_processed_keys_as_read(matching_keys, unread_keys)

        return dict(sorted(unread_keys.items()))

    def _get_all_attribute_keys(self) -> set[str]:
        """Get all attribute keys with appropriate prefixes."""
        attribute_keys = set()

        for attr_name in self.element.attrib.keys():
            attribute_keys.add(f"attr:{attr_name}")

            # Add namespaced versions
            for namespace_key, namespace_uri in self.namespaces.items():
                if attr_name.startswith(f"{{{namespace_uri}}}"):
                    field_name = attr_name.replace(f"{{{namespace_uri}}}", "")
                    attribute_keys.add(f"ns_attr:{namespace_key}:{field_name}")

        return attribute_keys

    def _handle_skip_keys(self, skip: set[str] | None) -> None:
        """Process and mark skip keys as read."""
        if skip:
            skip_keys = self._get_matching_keys(skip)
            self.read_keys |= skip_keys

    def _apply_regex_filter(
        self, attribute_keys: set[str], regex: str | None
    ) -> set[str]:
        """Apply regex filter to attribute keys if provided."""
        if regex:
            return {k for k in attribute_keys if re.fullmatch(regex, k)}
        return attribute_keys

    def _process_attr_key(
        self,
        key: str,
        matching_keys: set[str],
        unread_keys: dict[str, str | None],
        processed_attrs: set[str],
    ) -> None:
        """Process an 'attr:' prefixed key."""
        attr_name = key[5:]  # Remove "attr:" prefix

        if self._is_attr_already_processed(attr_name, processed_attrs):
            return

        # Check if this should be skipped in favor of namespace form
        if self._should_skip_for_namespace_form(attr_name, matching_keys):
            return

        clean_key = self._get_clean_attribute_name(attr_name)
        unread_keys[clean_key] = self.element.get(attr_name)
        processed_attrs.add(attr_name)

    def _process_ns_attr_key(
        self, key: str, unread_keys: dict[str, str | None], processed_attrs: set[str]
    ) -> None:
        """Process a 'ns_attr:' prefixed key."""
        parts = key.split(":", 2)
        if len(parts) != 3:
            return

        namespace_key, field = parts[1], parts[2]
        if namespace_key not in self.namespaces:
            return

        namespace_uri = self.namespaces[namespace_key]
        full_attr_name = f"{{{namespace_uri}}}{field}"
        full_attr_key = f"attr:{full_attr_name}"

        # Check if already processed
        if (
            key in self.read_keys
            or full_attr_key in self.read_keys
            or full_attr_name in processed_attrs
        ):
            return

        clean_key = f"{namespace_key}:{field}"
        unread_keys[clean_key] = self.element.get(full_attr_name)
        processed_attrs.add(full_attr_name)

    def _process_element_key(
        self, key: str, unread_keys: dict[str, str | None]
    ) -> None:
        """Process an 'element:' prefixed key."""
        element_name = key.replace("element:", "")  # Remove "element:" prefix
        element = getattr(self.find_or_none(element_name), "element", None)
        if element is None:
            return
        value_for_key = element.text
        if value_for_key is not None:
            unread_keys[element_name] = value_for_key

    def should_process_element_key(self, key: str) -> bool:
        """
        Check if an XML element key should be processed.

        Returns False if:
        - The element has children
        - The element's text content appears to be XML formatted

        Returns True otherwise.
        """
        # Extract element name from key
        element_name = key.replace("element:", "")

        # Find the element
        element_wrapper = self.find_or_none(element_name)
        element = getattr(element_wrapper, "element", None)
        if element is None:
            return False

        # Check if element has children
        if len(element) > 0:
            return False

        # Check if element text looks like XML
        text = element.text
        if text:
            text = text.strip()
            if text:
                # Check for basic XML patterns
                if text.startswith("<") and text.endswith(">"):
                    return False

                # Check for XML-like patterns with regex
                xml_pattern = re.compile(r"<[^>]+>.*</[^>]+>", re.DOTALL)
                if xml_pattern.search(text):
                    return False

        return True

    def _is_attr_already_processed(
        self, attr_name: str, processed_attrs: set[str]
    ) -> bool:
        """Check if attribute has already been processed or read via namespaced access."""
        if attr_name in processed_attrs:
            return True

        # Check if read via ns_attr
        for namespace_key, namespace_uri in self.namespaces.items():
            if attr_name.startswith(f"{{{namespace_uri}}}"):
                field_name = attr_name.replace(f"{{{namespace_uri}}}", "")
                ns_attr_key = f"ns_attr:{namespace_key}:{field_name}"
                if ns_attr_key in self.read_keys:
                    return True
        return False

    def _should_skip_for_namespace_form(
        self, attr_name: str, matching_keys: set[str]
    ) -> bool:
        """Check if this attr should be skipped because namespace form is available."""
        for namespace_key, namespace_uri in self.namespaces.items():
            if attr_name.startswith(f"{{{namespace_uri}}}"):
                field_name = attr_name.replace(f"{{{namespace_uri}}}", "")
                ns_attr_form = f"ns_attr:{namespace_key}:{field_name}"
                if ns_attr_form in matching_keys:
                    return True
        return False

    def _get_clean_attribute_name(self, attr_name: str) -> str:
        """Convert attribute name to clean format, handling namespaces."""
        for ns_key, ns_uri in self.namespaces.items():
            if attr_name.startswith(f"{{{ns_uri}}}"):
                field_name = attr_name.replace(f"{{{ns_uri}}}", "")
                # Special handling for XMLSchema-instance namespace
                if ns_key == "xsi":
                    return field_name
                else:
                    return f"{ns_key}:{field_name}"
        return attr_name

    def _mark_processed_keys_as_read(
        self, matching_keys: set[str], unread_keys: dict[str, str | None]
    ) -> None:
        """Mark the processed keys as read."""
        if unread_keys:
            keys_to_mark = {
                key
                for key in matching_keys - self.read_keys
                if key.startswith(("attr:", "ns_attr:"))
            }
            self.read_keys |= keys_to_mark

    def find_or_none(self, name: str) -> StrictXmlElement | None:
        self.read_keys.add(f"element:{name}")
        element = self.element.find(name, self.namespaces)
        return (
            StrictXmlElement(element, self.namespaces) if element is not None else None
        )

    def find(self, name: str) -> StrictXmlElement:
        try:
            return assert_not_none(
                self.find_or_none(name),
                msg=f"Unable to find '{name}' in xml file contents",
            )
        except Exception:
            self.errored = True
            raise

    def recursive_find_or_none(self, names: list[str]) -> StrictXmlElement | None:
        if len(names) == 0:
            return self
        name, *sub_names = names
        if element := self.find_or_none(name):
            # Mark all attributes as read for intermediate elements
            # (not for the final element since that's the one we want to return)
            if sub_names:
                element.get_unread()
            return element.recursive_find_or_none(sub_names)
        return None

    def recursive_find(self, names: list[str]) -> StrictXmlElement:
        if len(names) == 0:
            return self
        name, *sub_names = names
        element = self.find(name)
        if sub_names:
            element.get_unread()
        return element.recursive_find(sub_names)

    def findall(self, name: str) -> list[StrictXmlElement]:
        self.read_keys.add(f"element:{name}")
        return [
            StrictXmlElement(element, self.namespaces)
            for element in self.element.findall(name, self.namespaces)
        ]

    def get_attr_or_none(self, name: str) -> str | None:
        self.read_keys.add(f"attr:{name}")
        value = self.element.get(name)
        return None if value is None else str(value)

    def get_attr(self, name: str) -> str:
        try:
            return assert_not_none(
                self.get_attr_or_none(name),
                msg=f"Unable to find '{name}' in xml file contents",
            )
        except Exception:
            self.errored = True
            raise

    def parse_text_or_none(self) -> StrictXmlElement | None:
        if (text := self.get_text_or_none()) is None:
            return None
        try:
            return StrictXmlElement(fromstring(text), self.namespaces)
        except ElementTree.ParseError:
            return None

    def parse_text(self, name: str) -> StrictXmlElement:
        try:
            return assert_not_none(
                self.parse_text_or_none(),
                msg=f"Unable to parse text from xml tag '{name}' as valid xml content",
            )
        except Exception:
            self.errored = True
            raise

    def get_text_or_none(self) -> str | None:
        if self.element.text is not None:
            self.read_keys.add("text:")
        return self.element.text

    def get_text(self, name: str) -> str:
        try:
            return assert_not_none(
                self.get_text_or_none(),
                msg=f"Unable to find valid string from xml tag '{name}'",
            )
        except Exception:
            self.errored = True
            raise

    def get_float_or_none(self) -> float | None:
        return try_float_or_none(self.get_text_or_none())

    def get_float(self, name: str) -> float:
        try:
            return assert_not_none(self.get_float_or_none(), name)
        except Exception:
            self.errored = True
            raise

    def get_sub_float_or_none(self, name: str) -> float | None:
        if element := self.find_or_none(name):
            return element.get_float_or_none()
        return None

    def get_sub_text_or_none(self, name: str) -> str | None:
        if element := self.find_or_none(name):
            return element.get_text_or_none()
        return None

    # namespace-specific methods
    def get_namespaced_attr_or_none(self, namespace_key: str, field: str) -> str | None:
        self.read_keys.add(f"ns_attr:{namespace_key}:{field}")
        if namespace_key not in self.namespaces:
            return None
        return self.element.get(f"{{{self.namespaces.get(namespace_key)}}}{field}")

    def get_namespaced_attr(self, namespace_key: str, field: str) -> str:
        try:
            return assert_not_none(
                self.get_namespaced_attr_or_none(namespace_key, field),
                msg=f"Unable to find '{namespace_key}:{field}' in xml file contents",
            )
        except Exception:
            self.errored = True
            raise<|MERGE_RESOLUTION|>--- conflicted
+++ resolved
@@ -87,7 +87,6 @@
         # Only warn if we've read at least one key but haven't read all keys
         # This avoids warnings for elements that were never accessed at all
         if unread_keys and self.read_keys:
-<<<<<<< HEAD
             # Find the creation point in the stack (skip the StrictXmlElement.__init__ frame)
             creation_point = None
             for frame in reversed(self.creation_stack):
@@ -101,32 +100,9 @@
             creation_info = f" (created at {creation_point})" if creation_point else ""
 
             warnings.warn(
-                f"StrictXmlElement went out of scope without reading all keys{creation_info}, unread: {sorted(unread_keys)}.",
+                f"StrictXmlElement '{self.element.tag}' went out of scope without reading all keys {creation_info}, unread: {sorted(unread_keys)}.",
                 stacklevel=2,
             )
-=======
-            if os.getenv("WARN_UNUSED_KEYS"):
-                # Find the creation point in the stack (skip the StrictXmlElement.__init__ frame)
-                creation_point = None
-                for frame in reversed(self.creation_stack):
-                    if (
-                        frame.name != "__init__"
-                        or "strict_xml_element.py" not in frame.filename
-                    ):
-                        creation_point = (
-                            f"{frame.filename}:{frame.lineno} in {frame.name}"
-                        )
-                        break
-
-                creation_info = (
-                    f" (created at {creation_point})" if creation_point else ""
-                )
-
-                warnings.warn(
-                    f"StrictXmlElement '{self.element.tag}' went out of scope without reading all keys{creation_info}, unread: {sorted(unread_keys)}.",
-                    stacklevel=2,
-                )
->>>>>>> 90d6ab23
 
     def _get_all_available_keys(self) -> set[str]:
         """Get all available keys (attributes and child elements) from the XML element."""
