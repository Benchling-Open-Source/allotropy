--- conflicted
+++ resolved
@@ -42,10 +42,6 @@
     )
 
 
-<<<<<<< HEAD
-def df_to_series(df: pd.DataFrame, index: int | None = None) -> pd.Series[Any]:
-    df = df.dropna(how="all")
-=======
 def set_columns(data: pd.DataFrame, column_names: Iterable[str]) -> None:
     cols = list(column_names)
     if data.shape[1] != len(cols):
@@ -54,10 +50,8 @@
     data.columns = pd.Index(cols)
 
 
-def df_to_series(
-    df: pd.DataFrame, msg: str, index: int | None = None
-) -> pd.Series[Any]:
->>>>>>> 03329b25
+def df_to_series(df: pd.DataFrame, index: int | None = None) -> pd.Series[Any]:
+    df = df.dropna(how="all")
     n_rows, _ = df.shape
     if index is None and n_rows != 1:
         msg = "Unable to convert DataFrame to series: data has more than 1 row and no index was provided."
