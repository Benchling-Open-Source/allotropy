--- conflicted
+++ resolved
@@ -91,7 +91,6 @@
         raise AllotropeConversionError(msg) from e
 
 
-<<<<<<< HEAD
 def parse_header_row(df: pd.DataFrame) -> pd.DataFrame:
     # Set the first row of a dataframe as the columns. This is useful when the dataframe has already been
     # parsed (e.g. when splitting a dataframe into two parts), and so the header/index_col arguments cannot
@@ -115,14 +114,14 @@
 
     msg = f"Unable to split header and data from dataframe: {df}"
     raise AllotropeConversionError(msg)
-=======
+
+
 def _normalize_columns(df: pd.DataFrame) -> pd.DataFrame:
     return df.rename(
         columns=lambda col: unicodedata.normalize("NFKC", col)
         if isinstance(col, str)
         else col
     )
->>>>>>> 8934da6f
 
 
 def read_csv(
