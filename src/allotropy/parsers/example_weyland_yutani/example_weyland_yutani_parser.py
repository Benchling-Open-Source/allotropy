--- conflicted
+++ resolved
@@ -51,31 +51,20 @@
             )
         )
 
-<<<<<<< HEAD
-    def _get_measurement_time(self) -> TDateTimeValue:
-        return self.get_date_time("2023-12-31")  # FIXME
-
-    def _get_measurement_document(self) -> list[MeasurementDocumentItem]:
-=======
     def _get_measurement_time(self, data: Data) -> TDateTimeValue:
         return self.get_date_time(
             data.instrument.serial_number or "2023-12-31"
         )  # FIXME
 
     def _get_measurement_document(self, data: Data) -> list[MeasurementDocumentItem]:
->>>>>>> 70365ff2
         device_control_aggregate_document = (
             self._get_device_control_aggregate_document()
         )
         return [
             MeasurementDocumentItem(
-<<<<<<< HEAD
-                sample_document=SampleDocument(well_location_identifier="A1"),
-=======
                 sample_document=SampleDocument(
                     well_location_identifier=f"{result.col}{result.row}"
                 ),
->>>>>>> 70365ff2
                 device_control_aggregate_document=device_control_aggregate_document,
             )
             for result in data.plates[0].results
