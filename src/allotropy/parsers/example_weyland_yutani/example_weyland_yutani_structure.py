--- conflicted
+++ resolved
@@ -25,7 +25,6 @@
     checksum: Optional[str]
 
     @staticmethod
-<<<<<<< HEAD
     def create(reader: CsvReader) -> BasicAssayInfo:
         old_line_num = reader.current_line
         list(reader.pop_until("^Checksum"))
@@ -34,9 +33,7 @@
         if line:
             checksum = line.split(",")[1]
         reader.current_line = old_line_num
-=======
-    def create() -> BasicAssayInfo:
->>>>>>> 70365ff2
+
         return BasicAssayInfo(
             protocol_id="Weyland Yutani Example",
             assay_id="Example Assay",
@@ -67,11 +64,6 @@
     results: list[Result]
 
     @staticmethod
-<<<<<<< HEAD
-    def create() -> list[Plate]:
-        plates: list[Plate] = []  # FIXME
-        return plates
-=======
     def create(reader: CsvReader) -> list[Plate]:
         data = reader.pop_csv_block()
         cell_data = data.iloc[4:, 1:]
@@ -93,7 +85,6 @@
                 ],
             )
         ]
->>>>>>> 70365ff2
 
 
 @dataclass
@@ -107,14 +98,8 @@
     def create(reader: CsvReader) -> Data:
         plates = Plate.create(reader)
         return Data(
-<<<<<<< HEAD
-            plates=Plate.create(),
-            number_of_wells=0,
-            basic_assay_info=BasicAssayInfo.create(reader),
-=======
             plates=plates,
             number_of_wells=len(plates[0].results),
             basic_assay_info=BasicAssayInfo.create(),
->>>>>>> 70365ff2
             instrument=Instrument.create(),
         )