--- conflicted
+++ resolved
@@ -16,24 +16,23 @@
     TQuantityValueMilliAbsorbanceUnit,
     TQuantityValueMillimolePerLiter,
 )
-from allotropy.allotrope.models.shared.definitions.definitions import InvalidJsonFloat
+from allotropy.allotrope.models.shared.definitions.definitions import NaN
 from allotropy.constants import ASM_CONVERTER_VERSION
 from allotropy.named_file_contents import NamedFileContents
 from allotropy.parsers.constants import NOT_APPLICABLE
 from allotropy.parsers.release_state import ReleaseState
 from allotropy.parsers.roche_cedex_bioht.constants import (
-<<<<<<< HEAD
     OPTICAL_DENSITY,
     SOLUTION_ANALYZER,
-=======
-    MOLAR_CONCENTRATION_CLS_BY_UNIT,
-    NON_ANALYTE_PROPERTIES,
->>>>>>> 539f2380
 )
 from allotropy.parsers.roche_cedex_bioht.roche_cedex_bioht_reader import (
     RocheCedexBiohtReader,
 )
-from allotropy.parsers.roche_cedex_bioht.roche_cedex_bioht_structure import Data, Sample
+from allotropy.parsers.roche_cedex_bioht.roche_cedex_bioht_structure import (
+    Data,
+    Measurement,
+    Sample,
+)
 from allotropy.parsers.utils.uuids import random_uuid_str
 from allotropy.parsers.vendor_parser import VendorParser
 
@@ -80,53 +79,39 @@
     ) -> list[SolutionAnalyzerDocumentItem]:
         solution_analyzer_document = []
         for sample in data.samples:
-<<<<<<< HEAD
-            solution_analyzer_document.append(
-                SolutionAnalyzerDocumentItem(
-                    measurement_aggregate_document=MeasurementAggregateDocument(
-                        measurement_document=self._get_measurement_document(sample),
-                        data_processing_time=sample.measurement_time,
-                    ),
-                    analyst=data.title.analyst,
+            if docs := self._get_measurement_document(sample):
+                solution_analyzer_document.append(
+                    SolutionAnalyzerDocumentItem(
+                        measurement_aggregate_document=MeasurementAggregateDocument(
+                            measurement_document=docs,
+                            data_processing_time=data.title.data_processing_time,
+                        ),
+                        analyst=data.title.analyst,
+                    )
                 )
-            )
-        # TODO: Remove this once the solution analyzer schema is updated to handle NaN values
-        for solution_analyzer_document_item in list(solution_analyzer_document):
-            self.__drop_nan_from_measurement_documents(
-                solution_analyzer_document_item.measurement_aggregate_document.measurement_document
-            )
-            # if the document does not have any measurement document, remove the document item
-            if (
-                not solution_analyzer_document_item.measurement_aggregate_document.measurement_document
-            ):
-                solution_analyzer_document.remove(solution_analyzer_document_item)
 
         return solution_analyzer_document
 
     def _get_measurement_document(self, sample: Sample) -> list[MeasurementDocument]:
-        analytes = sample.analyte_list.analytes
         measurement_document = []
-        if any(analyte.name == OPTICAL_DENSITY for analyte in analytes):
-            measurement_document.append(
-                self._create_sample_measurement(sample, include_analyte=False)
-            )
-        if len(analytes) > 1:
-            measurement_document.append(
-                self._create_sample_measurement(sample, include_analyte=True)
-            )
+
+        for measurement_time, measurements in sample.measurements.items():
+            if doc := self._create_sample_measurement(sample, measurement_time, {k: v for k, v in measurements.items() if k == OPTICAL_DENSITY}):
+                measurement_document.append(doc)
+            if doc := self._create_sample_measurement(sample, measurement_time, {k: v for k, v in measurements.items() if k != OPTICAL_DENSITY}):
+                measurement_document.append(doc)
+
         return measurement_document
 
     def _create_sample_measurement(
-        self, sample: Sample, *, include_analyte: bool
+        self, sample: Sample, measurement_time: str, measurements: dict[str, Measurement]
     ) -> MeasurementDocument:
-        non_aggregrable_dict = sample.analyte_list.non_aggregrable_dict
-        absorbance = None
-        if non_aggregrable_dict and OPTICAL_DENSITY in non_aggregrable_dict:
-            optical_density = non_aggregrable_dict["optical_density"][0]
-            absorbance = TQuantityValueMilliAbsorbanceUnit(value=optical_density.value)
+        if not measurements:
+            return None
+
         measurement_document = MeasurementDocument(
             measurement_identifier=random_uuid_str(),
-            measurement_time=self._get_date_time(sample.measurement_time),
+            measurement_time=self._get_date_time(measurement_time),
             sample_document=SampleDocument(
                 sample_identifier=sample.name,
                 batch_identifier=sample.batch,
@@ -137,98 +122,24 @@
                 ]
             ),
         )
-        if absorbance and not include_analyte:
-            measurement_document.absorbance = absorbance
-        if include_analyte and len(sample.analyte_list.analytes) > 1:
+
+        if OPTICAL_DENSITY in measurements:
+            measurement_document.absorbance = TQuantityValueMilliAbsorbanceUnit(value=measurements[OPTICAL_DENSITY].concentration_value)
+            if measurement_document.absorbance.value in (None, NaN):
+                return None
+        else:
             measurement_document.analyte_aggregate_document = AnalyteAggregateDocument(
-                analyte_document=self._get_analyte_document(sample)
+                analyte_document=[
+                    AnalyteDocument(
+                        analyte_name=name,
+                        molar_concentration=TQuantityValueMillimolePerLiter(
+                            value=measurements[name].concentration_value
+                        ),
+                    )
+                    for name in sorted(measurements)
+                    if measurements[name].concentration_value not in (None, NaN)
+                ]
             )
-        return measurement_document
-
-    def _get_analyte_document(self, sample: Sample) -> list[AnalyteDocument]:
-        analyte_document = []
-        for analyte in sample.analyte_list.analytes:
-            if analyte.name == OPTICAL_DENSITY:
-                continue
-            analyte_document.append(
-                AnalyteDocument(
-                    analyte_name=analyte.name,
-                    molar_concentration=TQuantityValueMillimolePerLiter(
-                        value=analyte.concentration_value
-                    ),
-                )
-            )
-        return analyte_document
-
-    def __drop_nan_from_measurement_documents(
-        self, measurement_documents: list[MeasurementDocument]
-    ) -> None:
-        for measurement_document in list(measurement_documents):
-            if measurement_document.absorbance and isinstance(
-                measurement_document.absorbance.value, InvalidJsonFloat
-            ):
-                measurement_document.absorbance = None
-            if measurement_document.analyte_aggregate_document:
-                for analyte_document in list(
-                    measurement_document.analyte_aggregate_document.analyte_document
-                ):
-                    if analyte_document.molar_concentration and isinstance(
-                        analyte_document.molar_concentration.value, InvalidJsonFloat
-                    ):
-                        measurement_document.analyte_aggregate_document.analyte_document.remove(
-                            analyte_document
-                        )
-                if not measurement_document.analyte_aggregate_document.analyte_document:
-                    measurement_document.analyte_aggregate_document = None
-            # if document does not comply with uv-absorbance detection or metabolite detection, remove the document
-            if (
-                not measurement_document.absorbance
-                and not measurement_document.analyte_aggregate_document
-            ):
-                measurement_documents.remove(measurement_document)
-=======
-            measurement_document.extend(self._get_measurements_from_sample(sample))
-        return measurement_document
-
-    def _get_measurements_from_sample(
-        self, sample: Sample
-    ) -> list[MeasurementDocumentItem]:
-        docs: list[MeasurementDocumentItem] = []
-
-        for measurement_time, measurements in sample.measurements.items():
-            doc = MeasurementDocumentItem(
-                sample_document=SampleDocument(
-                    sample_identifier=sample.name,
-                    batch_identifier=sample.batch,
-                ),
-                measurement_time=self._get_date_time(measurement_time),
-                analyte_aggregate_document=AnalyteAggregateDocument(
-                    analyte_document=[]
-                ),
-            )
-            analyte_documents = []
-            for name in sorted(measurements):
-                measurement = measurements[name]
-                if analyte_cls := NON_ANALYTE_PROPERTIES.get(name):
-                    setattr(
-                        doc, name, analyte_cls(value=measurement.concentration_value)
-                    )
-                else:
-                    molar_concentration_item_cls = MOLAR_CONCENTRATION_CLS_BY_UNIT.get(
-                        measurement.unit or ""
-                    )
-                    if not molar_concentration_item_cls:
-                        continue
-                    analyte_documents.append(
-                        AnalyteDocumentItem(
-                            analyte_name=name,
-                            molar_concentration=molar_concentration_item_cls(
-                                value=measurement.concentration_value
-                            ),
-                        )
-                    )
-            doc.analyte_aggregate_document.analyte_document = analyte_documents
-            docs.append(doc)
-
-        return docs
->>>>>>> 539f2380
+            if not measurement_document.analyte_aggregate_document.analyte_document:
+                return None
+        return measurement_document