from __future__ import annotations

from dataclasses import dataclass
import re
from typing import Any, Optional

import numpy as np
import pandas as pd

from allotropy.exceptions import (
    AllotropeConversionError,
    msg_for_error_on_unrecognized_value,
)
from allotropy.parsers.novabio_flex2.constants import (
    ANALYTE_MAPPINGS,
    FILENAME_REGEX,
    INVALID_FILENAME_MESSAGE,
    MOLAR_CONCENTRATION_CLASSES,
    MOLAR_CONCENTRATION_CLS_BY_UNIT,
    PROPERTY_MAPPINGS,
)
<<<<<<< HEAD
from allotropy.parsers.pandas_utils import read_csv
=======
from allotropy.types import IOType
>>>>>>> 5f8be7ae


@dataclass(frozen=True)
class Title:
    processing_time: str
    device_identifier: Optional[str]

    @staticmethod
    def create(filename: str) -> Title:
        matches = re.match(FILENAME_REGEX, filename)

        if not matches:
            raise AllotropeConversionError(
                filename, INVALID_FILENAME_MESSAGE.format(filename)
            )

        matches_dict = matches.groupdict()
        return Title(
            processing_time=matches_dict["processing_time"].replace("_", " "),
            device_identifier=matches_dict["device_identifier"] or None,
        )


@dataclass(frozen=True)
class Analyte:
    name: str
    molar_concentration: MOLAR_CONCENTRATION_CLASSES

    @staticmethod
    def create(raw_name: str, value: float) -> Analyte:
        if raw_name not in ANALYTE_MAPPINGS:
            msg = msg_for_error_on_unrecognized_value(
                "analyte name", raw_name, ANALYTE_MAPPINGS.keys()
            )
            raise AllotropeConversionError(msg)

        mapping = ANALYTE_MAPPINGS[raw_name]
        return Analyte(
            mapping["name"],
            MOLAR_CONCENTRATION_CLS_BY_UNIT[mapping["unit"]](value=value),
        )

    def __lt__(self, other: Any) -> bool:
        if not isinstance(other, Analyte):
            return NotImplemented

        return self.name < other.name


@dataclass(frozen=True)
class Sample:
    identifier: str
    role_type: str
    measurement_time: str
    batch_identifier: Optional[str]
    analytes: list[Analyte]
    properties: dict[str, Any]

    @staticmethod
    def create(data: pd.Series[Any]) -> Sample:
        properties: dict[str, Any] = {
            property_name: property_dict["cls"](data[property_dict["col_name"]])
            for property_name, property_dict in PROPERTY_MAPPINGS.items()
            if property_dict["col_name"] in data
            and data[property_dict["col_name"]] is not None
        }

        batch_identifier = data.get("Batch ID")

        return Sample(
            identifier=data["Sample ID"],
            role_type=data["Sample Type"],
            measurement_time=data["Date & Time"].isoformat(),
            batch_identifier=str(batch_identifier) if batch_identifier else None,
            analytes=sorted(
                [
                    Analyte.create(raw_name, data[raw_name])
                    for raw_name in ANALYTE_MAPPINGS
                    if raw_name in data
                ]
            ),
            properties=properties,
        )


@dataclass(frozen=True)
class SampleList:
    analyst: str
    samples: list[Sample]

    @staticmethod
    def create(data: pd.DataFrame) -> SampleList:
        sample_data_rows = [row for _, row in data.iterrows()]

        if not sample_data_rows:
            msg = "Unable to find any sample."
            raise AllotropeConversionError(msg)

        analyst = sample_data_rows[0].get("Operator")

        if analyst is None:
            msg = "Unable to find the Operator."
            raise AllotropeConversionError(msg)

        return SampleList(
            str(analyst),
            [Sample.create(sample_data) for sample_data in sample_data_rows],
        )


@dataclass(frozen=True)
class Data:
    title: Title
    sample_list: SampleList

    @staticmethod
<<<<<<< HEAD
    def create(contents: io.IOBase, filename: str) -> Data:
        # NOTE: type ignore is an issue with pandas typing, it accepts an io.IOBase that implements read.
        data = read_csv(contents, parse_dates=["Date & Time"]).replace(np.nan, None)  # type: ignore[arg-type]
=======
    def create(contents: IOType, filename: str) -> Data:
        data = pd.read_csv(contents, parse_dates=["Date & Time"]).replace(np.nan, None)
>>>>>>> 5f8be7ae
        return Data(Title.create(filename), SampleList.create(data))<|MERGE_RESOLUTION|>--- conflicted
+++ resolved
@@ -19,11 +19,8 @@
     MOLAR_CONCENTRATION_CLS_BY_UNIT,
     PROPERTY_MAPPINGS,
 )
-<<<<<<< HEAD
 from allotropy.parsers.pandas_utils import read_csv
-=======
 from allotropy.types import IOType
->>>>>>> 5f8be7ae
 
 
 @dataclass(frozen=True)
@@ -140,12 +137,7 @@
     sample_list: SampleList
 
     @staticmethod
-<<<<<<< HEAD
-    def create(contents: io.IOBase, filename: str) -> Data:
+    def create(contents: IOType, filename: str) -> Data:
         # NOTE: type ignore is an issue with pandas typing, it accepts an io.IOBase that implements read.
-        data = read_csv(contents, parse_dates=["Date & Time"]).replace(np.nan, None)  # type: ignore[arg-type]
-=======
-    def create(contents: IOType, filename: str) -> Data:
-        data = pd.read_csv(contents, parse_dates=["Date & Time"]).replace(np.nan, None)
->>>>>>> 5f8be7ae
+        data = read_csv(contents, parse_dates=["Date & Time"]).replace(np.nan, None)
         return Data(Title.create(filename), SampleList.create(data))