from __future__ import annotations

from dataclasses import dataclass
import re
from typing import Any

import numpy as np
import pandas as pd

from allotropy.allotrope.pandas_util import read_csv
from allotropy.exceptions import (
    AllotropeConversionError,
    get_key_or_error,
)
from allotropy.named_file_contents import NamedFileContents
from allotropy.parsers.novabio_flex2.constants import (
    ANALYTE_MAPPINGS,
    BLOOD_GAS_DETECTION_MAPPINGS,
    CELL_COUNTER_MAPPINGS,
    CONCENTRATION_CLASSES,
    CONCENTRATION_CLS_BY_UNIT,
    FILENAME_REGEX,
    INVALID_FILENAME_MESSAGE,
    OSMOLALITY_DETECTION_MAPPINGS,
    PH_DETECTION_MAPPINGS,
)
<<<<<<< HEAD
from allotropy.parsers.utils.values import try_float_or_none
=======
from allotropy.parsers.utils.pandas import SeriesData
>>>>>>> ed9866da


@dataclass(frozen=True)
class Title:
    processing_time: str
    device_identifier: str | None

    @staticmethod
    def create(filename: str) -> Title:
        matches = re.match(FILENAME_REGEX, filename, flags=re.IGNORECASE)

        if not matches:
            raise AllotropeConversionError(INVALID_FILENAME_MESSAGE.format(filename))

        matches_dict = matches.groupdict()
        return Title(
            processing_time=matches_dict["processing_time"].replace("_", " "),
            device_identifier=matches_dict["device_identifier"] or None,
        )


@dataclass(frozen=True)
class Analyte:
    name: str
    concentration: CONCENTRATION_CLASSES

    @staticmethod
    def create(raw_name: str, value: float) -> Analyte:
        mapping = get_key_or_error("analyte name", raw_name, ANALYTE_MAPPINGS)
        return Analyte(
            mapping["name"],
            CONCENTRATION_CLS_BY_UNIT[mapping["unit"]](value=value),
        )

    def __lt__(self, other: Any) -> bool:
        if not isinstance(other, Analyte):
            return NotImplemented

        return self.name < other.name


@dataclass(frozen=True)
class Sample:
    identifier: str
    sample_type: str
    measurement_time: str
    batch_identifier: str | None
    analytes: list[Analyte]
<<<<<<< HEAD
    cell_counter_properties: dict[str, Any]
    blood_gas_properties: dict[str, Any]
    osmolality_properties: dict[str, Any]
    ph_properties: dict[str, Any]
    cell_type_processing_method: str | None
    cell_density_dilution_factor: float | None

    @classmethod
    def create(cls, data: pd.Series[Any]) -> Sample:
        batch_identifier = data.get("Batch ID")
        cell_type = data.get("Cell Type")
        cell_density_dilution = data.get("Cell Density Dilution", "")
        if cell_density_dilution:
            cell_density_dilution = str(cell_density_dilution).split(":")[0]

        return Sample(
            identifier=data["Sample ID"],
            sample_type=data["Sample Type"],
            measurement_time=data["Date & Time"].isoformat(),
            batch_identifier=str(batch_identifier) if batch_identifier else None,
=======
    properties: dict[str, Any]

    @staticmethod
    def create(series: pd.Series[Any]) -> Sample:
        data = SeriesData(series)
        properties: dict[str, Any] = {
            property_name: property_dict["cls"](
                value=data.get(float, property_dict["col_name"])
            )
            for property_name, property_dict in PROPERTY_MAPPINGS.items()
            if data.get(float, property_dict["col_name"]) is not None
        }
        return Sample(
            identifier=data[str, "Sample ID"],
            role_type=data[str, "Sample Type"],
            measurement_time=data[str, "Date & Time"],
            batch_identifier=data.get(str, "Batch ID"),
>>>>>>> ed9866da
            analytes=sorted(
                [
                    Analyte.create(raw_name, data[float, raw_name])
                    for raw_name in ANALYTE_MAPPINGS
                    if data.get(float, raw_name) is not None
                ]
            ),
            cell_counter_properties=cls._get_properties(data, CELL_COUNTER_MAPPINGS),
            blood_gas_properties=cls._get_properties(
                data, BLOOD_GAS_DETECTION_MAPPINGS
            ),
            osmolality_properties=cls._get_properties(
                data, OSMOLALITY_DETECTION_MAPPINGS
            ),
            ph_properties=cls._get_properties(data, PH_DETECTION_MAPPINGS),
            cell_type_processing_method=str(cell_type) if cell_type else None,
            cell_density_dilution_factor=try_float_or_none(str(cell_density_dilution)),
        )

    @classmethod
    def _get_properties(
        cls, data: pd.Series[Any], property_mappings: dict[str, Any]
    ) -> dict[str, Any]:
        return {
            property_name: property_dict["cls"](value=data[property_dict["col_name"]])
            for property_name, property_dict in property_mappings.items()
            if property_dict["col_name"] in data
            and data[property_dict["col_name"]] is not None
        }


@dataclass(frozen=True)
class SampleList:
    analyst: str
    samples: list[Sample]

    @staticmethod
    def create(data: pd.DataFrame) -> SampleList:
        sample_data_rows = [row for _, row in data.iterrows()]

        if not sample_data_rows:
            msg = "Unable to find any sample."
            raise AllotropeConversionError(msg)

        analyst = sample_data_rows[0].get("Operator")

        if analyst is None:
            msg = "Unable to find the Operator."
            raise AllotropeConversionError(msg)

        return SampleList(
            analyst=str(analyst),
            samples=[Sample.create(sample_data) for sample_data in sample_data_rows],
        )


@dataclass(frozen=True)
class Data:
    title: Title
    sample_list: SampleList

    @staticmethod
    def create(named_file_contents: NamedFileContents) -> Data:
        contents = named_file_contents.contents
        filename = named_file_contents.original_file_name
        data = read_csv(contents, parse_dates=["Date & Time"]).replace(np.nan, None)
        return Data(Title.create(filename), SampleList.create(data))<|MERGE_RESOLUTION|>--- conflicted
+++ resolved
@@ -24,11 +24,8 @@
     OSMOLALITY_DETECTION_MAPPINGS,
     PH_DETECTION_MAPPINGS,
 )
-<<<<<<< HEAD
+from allotropy.parsers.utils.pandas import SeriesData
 from allotropy.parsers.utils.values import try_float_or_none
-=======
-from allotropy.parsers.utils.pandas import SeriesData
->>>>>>> ed9866da
 
 
 @dataclass(frozen=True)
@@ -77,7 +74,6 @@
     measurement_time: str
     batch_identifier: str | None
     analytes: list[Analyte]
-<<<<<<< HEAD
     cell_counter_properties: dict[str, Any]
     blood_gas_properties: dict[str, Any]
     osmolality_properties: dict[str, Any]
@@ -86,37 +82,17 @@
     cell_density_dilution_factor: float | None
 
     @classmethod
-    def create(cls, data: pd.Series[Any]) -> Sample:
-        batch_identifier = data.get("Batch ID")
-        cell_type = data.get("Cell Type")
-        cell_density_dilution = data.get("Cell Density Dilution", "")
+    def create(cls, series: pd.Series[Any]) -> Sample:
+        data = SeriesData(series)
+        cell_density_dilution = data.get(str, "Cell Density Dilution", "")
         if cell_density_dilution:
-            cell_density_dilution = str(cell_density_dilution).split(":")[0]
+            cell_density_dilution = cell_density_dilution.split(":")[0]
 
         return Sample(
-            identifier=data["Sample ID"],
-            sample_type=data["Sample Type"],
-            measurement_time=data["Date & Time"].isoformat(),
-            batch_identifier=str(batch_identifier) if batch_identifier else None,
-=======
-    properties: dict[str, Any]
-
-    @staticmethod
-    def create(series: pd.Series[Any]) -> Sample:
-        data = SeriesData(series)
-        properties: dict[str, Any] = {
-            property_name: property_dict["cls"](
-                value=data.get(float, property_dict["col_name"])
-            )
-            for property_name, property_dict in PROPERTY_MAPPINGS.items()
-            if data.get(float, property_dict["col_name"]) is not None
-        }
-        return Sample(
             identifier=data[str, "Sample ID"],
-            role_type=data[str, "Sample Type"],
+            sample_type=data[str, "Sample Type"],
             measurement_time=data[str, "Date & Time"],
             batch_identifier=data.get(str, "Batch ID"),
->>>>>>> ed9866da
             analytes=sorted(
                 [
                     Analyte.create(raw_name, data[float, raw_name])
@@ -132,19 +108,20 @@
                 data, OSMOLALITY_DETECTION_MAPPINGS
             ),
             ph_properties=cls._get_properties(data, PH_DETECTION_MAPPINGS),
-            cell_type_processing_method=str(cell_type) if cell_type else None,
+            cell_type_processing_method=data.get(str, "Cell Type"),
             cell_density_dilution_factor=try_float_or_none(str(cell_density_dilution)),
         )
 
     @classmethod
     def _get_properties(
-        cls, data: pd.Series[Any], property_mappings: dict[str, Any]
+        cls, data: SeriesData, property_mappings: dict[str, Any]
     ) -> dict[str, Any]:
         return {
-            property_name: property_dict["cls"](value=data[property_dict["col_name"]])
+            property_name: property_dict["cls"](
+                value=data.get(float, property_dict["col_name"])
+            )
             for property_name, property_dict in property_mappings.items()
-            if property_dict["col_name"] in data
-            and data[property_dict["col_name"]] is not None
+            if data.get(float, property_dict["col_name"]) is not None
         }
 
 
