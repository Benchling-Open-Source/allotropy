--- conflicted
+++ resolved
@@ -189,12 +189,8 @@
     return measurements
 
 
-<<<<<<< HEAD
 def create_metadata(title: Title, file_path: str) -> Metadata:
-=======
-def create_metadata(title: Title, file_name: str) -> Metadata:
-    asm_file_identifier = Path(file_name).with_suffix(".json")
->>>>>>> 40ed75da
+    asm_file_identifier = Path(file_path).with_suffix(".json")
     return Metadata(
         file_name=Path(file_path).name,
         unc_path=file_path,
@@ -205,7 +201,6 @@
         software_name=SOFTWARE_NAME,
         asm_file_identifier=asm_file_identifier.name,
         data_system_instance_identifier=NOT_APPLICABLE,
-        unc_path=NOT_APPLICABLE,
     )
 
 
