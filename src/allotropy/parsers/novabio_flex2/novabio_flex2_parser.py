--- conflicted
+++ resolved
@@ -1,161 +1,32 @@
-from allotropy.allotrope.models.adm.solution_analyzer.rec._2024._03.solution_analyzer import (
-    Model,
-)
+import numpy as np
+
 from allotropy.allotrope.schema_mappers.adm.solution_analyzer.rec._2024._03.solution_analyzer import (
+    Data,
     Mapper,
 )
 from allotropy.named_file_contents import NamedFileContents
-from allotropy.parsers.novabio_flex2.novabio_flex2_structure import create_data
+from allotropy.parsers.novabio_flex2.novabio_flex2_structure import (
+    create_measurement_groups,
+    create_metadata,
+    SampleList,
+    Title,
+)
 from allotropy.parsers.release_state import ReleaseState
-from allotropy.parsers.vendor_parser import VendorParser
+from allotropy.parsers.utils.pandas import read_csv
+from allotropy.parsers.vendor_parser import MapperVendorParser
 
 
-class NovaBioFlexParser(VendorParser):
+class NovaBioFlexParser(MapperVendorParser):
     DISPLAY_NAME = "NovaBio Flex2"
     RELEASE_STATE = ReleaseState.RECOMMENDED
+    SCHEMA_MAPPER = Mapper
 
-    def to_allotrope(self, named_file_contents: NamedFileContents) -> Model:
-<<<<<<< HEAD
-        return self._get_model(
-            Data.create(named_file_contents), named_file_contents.original_file_name
-        )
-
-    def _get_model(self, data: Data, file_name: str) -> Model:
-        return Model(
-            field_asm_manifest="http://purl.allotrope.org/manifests/solution-analyzer/REC/2024/03/solution-analyzer.manifest",
-            solution_analyzer_aggregate_document=SolutionAnalyzerAggregateDocument(
-                solution_analyzer_document=self._get_solution_analyzer_document(data),
-                device_system_document=DeviceSystemDocument(
-                    model_number=MODEL_NUMBER,
-                    product_manufacturer=PRODUCT_MANUFACTURER,
-                    device_identifier=data.title.device_identifier,
-                ),
-                data_system_document=DataSystemDocument(
-                    file_name=file_name,
-                    software_name=SOFTWARE_NAME,
-                    ASM_converter_name=self.asm_converter_name,
-                    ASM_converter_version=ASM_CONVERTER_VERSION,
-                ),
-            ),
-        )
-
-    def _get_solution_analyzer_document(
-        self, data: Data
-    ) -> list[SolutionAnalyzerDocumentItem]:
-        return [
-            SolutionAnalyzerDocumentItem(
-                analyst=data.sample_list.analyst,
-                measurement_aggregate_document=MeasurementAggregateDocument(
-                    data_processing_time=self._get_date_time(
-                        data.title.processing_time
-                    ),
-                    measurement_document=self._get_measurements_from_sample(sample),
-                ),
-            )
-            for sample in data.sample_list.samples
-        ]
-
-    def _get_measurements_from_sample(
-        self, sample: Sample
-    ) -> list[MeasurementDocument]:
-        # get analytes and properties included in the output file
-        measurements = []
-        if sample.analytes:
-            measurements.append(self._get_analytes_measurement(sample))
-
-        if sample.cell_counter_properties:
-            measurements.append(self._get_cell_counter_measurement(sample))
-
-        if sample.blood_gas_properties:
-            measurement = self._get_base_measurement(sample, "blood-gas-detection")
-            for name, property_ in sample.blood_gas_properties.items():
-                setattr(measurement, name, property_)
-            measurements.append(measurement)
-
-        if sample.osmolality_properties:
-            measurement = self._get_base_measurement(sample, "osmolality-detection")
-            for name, property_ in sample.osmolality_properties.items():
-                setattr(measurement, name, property_)
-            measurements.append(measurement)
-
-        if sample.ph_properties:
-            measurement = self._get_base_measurement(sample, "ph-detection")
-            for name, property_ in sample.ph_properties.items():
-                setattr(measurement, name, property_)
-            measurements.append(measurement)
-
-        return measurements
-
-    def _get_cell_counter_measurement(self, sample: Sample) -> MeasurementDocument:
-        processed_data_document = ProcessedDataDocumentItem()
-
-        for name, property_ in sample.cell_counter_properties.items():
-            setattr(processed_data_document, name, property_)
-
-        if (
-            sample.cell_density_dilution_factor is not None
-            or sample.cell_type_processing_method
-        ):
-            processed_data_document.data_processing_document = DataProcessingDocument(
-                cell_type_processing_method=sample.cell_type_processing_method,
-                cell_density_dilution_factor=quantity_or_none(
-                    TQuantityValueUnitless, sample.cell_density_dilution_factor
-                ),
-            )
-
-        measurement = self._get_base_measurement(sample, "cell-counting")
-        measurement.processed_data_aggregate_document = ProcessedDataAggregateDocument(
-            processed_data_document=[processed_data_document]
-        )
-        return measurement
-
-    def _get_analytes_measurement(self, sample: Sample) -> MeasurementDocument:
-        measurement = self._get_base_measurement(sample, "metabolite-detection")
-        measurement.analyte_aggregate_document = AnalyteAggregateDocument(
-            analyte_document=[
-                self._get_analyte_document(analyte) for analyte in sample.analytes
-            ]
-        )
-        return measurement
-
-    def _get_analyte_document(self, analyte: Analyte) -> AnalyteDocument:
-        analyte_document = AnalyteDocument(analyte_name=analyte.name)
-
-        unit_to_attr_name = {
-            "mmol/L": "molar_concentration",
-            "g/L": "mass_concentration",
-            "mL/L": "volume_concentration",
-        }
-
-        try:
-            concentration_name = unit_to_attr_name[analyte.concentration.unit]
-        except KeyError as e:
-            msg = f"Unknow concentration unit {analyte.concentration.unit}"
-            raise AllotropeConversionError(msg) from e
-
-        setattr(analyte_document, concentration_name, analyte.concentration)
-
-        return analyte_document
-
-    def _get_base_measurement(
-        self, sample: Sample, detection_type: str
-    ) -> MeasurementDocument:
-        return MeasurementDocument(
-            measurement_identifier=random_uuid_str(),
-            measurement_time=self._get_date_time(sample.measurement_time),
-            sample_document=SampleDocument(
-                sample_identifier=sample.identifier,
-                description=sample.sample_type,
-                batch_identifier=sample.batch_identifier,
-            ),
-            device_control_aggregate_document=DeviceControlAggregateDocument(
-                device_control_document=[
-                    DeviceControlDocumentItem(
-                        device_type=DEVICE_TYPE, detection_type=detection_type
-                    )
-                ]
-            ),
-        )
-=======
-        return self._get_mapper(Mapper).map_model(create_data(named_file_contents))
->>>>>>> 8934da6f
+    def create_data(self, named_file_contents: NamedFileContents) -> Data:
+        # NOTE: calling parse_dates and removing NaN clears empty rows.
+        data = read_csv(named_file_contents.contents, parse_dates=["Date & Time"]).replace(np.nan, None)
+        title = Title.create(named_file_contents.original_file_name)
+        sample_list = SampleList.create(data)
+        return Data(
+            create_metadata(title),
+            create_measurement_groups(title, sample_list)
+        )