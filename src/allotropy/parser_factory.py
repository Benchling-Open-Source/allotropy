from collections import defaultdict
from datetime import tzinfo
from enum import Enum
from pathlib import Path
from typing import Any

from allotropy.allotrope.schema_parser.path_util import ROOT_DIR
from allotropy.parsers.agilent_gen5.agilent_gen5_parser import AgilentGen5Parser
from allotropy.parsers.agilent_gen5_image.agilent_gen5_image_parser import (
    AgilentGen5ImageParser,
)
from allotropy.parsers.agilent_openlab_cds.agilent_openlab_cds_parser import (
    AgilentOpenLabCDSParser,
)
from allotropy.parsers.agilent_tapestation_analysis.agilent_tapestation_analysis_parser import (
    AgilentTapestationAnalysisParser,
)
from allotropy.parsers.appbio_absolute_q.appbio_absolute_q_parser import (
    AppbioAbsoluteQParser,
)
from allotropy.parsers.appbio_quantstudio.appbio_quantstudio_parser import (
    AppBioQuantStudioParser,
)
from allotropy.parsers.appbio_quantstudio_designandanalysis.appbio_quantstudio_designandanalysis_parser import (
    AppBioQuantStudioDesignandanalysisParser,
)
from allotropy.parsers.beckman_coulter_biomek.beckman_coulter_biomek_parser import (
    BeckmanCoulterBiomekParser,
)
from allotropy.parsers.beckman_echo_plate_reformat.beckman_echo_plate_reformat_parser import (
    BeckmanEchoPlateReformatParser,
)
from allotropy.parsers.beckman_pharmspec.beckman_pharmspec_parser import PharmSpecParser
from allotropy.parsers.beckman_vi_cell_blu.vi_cell_blu_parser import ViCellBluParser
from allotropy.parsers.beckman_vi_cell_xr.vi_cell_xr_parser import ViCellXRParser
from allotropy.parsers.benchling_chromeleon.benchling_chromeleon_parser import (
    BenchlingChromeleonParser,
)
from allotropy.parsers.benchling_empower.benchling_empower_parser import (
    BenchlingEmpowerParser,
)
from allotropy.parsers.biorad_bioplex_manager.biorad_bioplex_manager_parser import (
    BioradBioplexParser,
)
from allotropy.parsers.bmg_labtech_smart_control.bmg_labtech_smart_control_parser import (
    BmgLabtechSmartControlParser,
)
from allotropy.parsers.bmg_mars.bmg_mars_parser import BmgMarsParser
from allotropy.parsers.cfxmaestro.cfxmaestro_parser import CfxmaestroParser
from allotropy.parsers.chemometec_nc_view.chemometec_nc_view_parser import (
    ChemometecNcViewParser,
)
from allotropy.parsers.chemometec_nucleoview.nucleoview_parser import (
    ChemometecNucleoviewParser,
)
from allotropy.parsers.ctl_immunospot.ctl_immunospot_parser import CtlImmunospotParser
from allotropy.parsers.cytiva_biacore_t200_control.cytiva_biacore_t200_control_parser import (
    CytivaBiacoreT200ControlParser,
)
from allotropy.parsers.cytiva_unicorn.cytiva_unicorn_parser import CytivaUnicornParser
from allotropy.parsers.example_weyland_yutani.example_weyland_yutani_parser import (
    ExampleWeylandYutaniParser,
)
from allotropy.parsers.flowjo.flowjo_parser import FlowjoParser
from allotropy.parsers.luminex_xponent.luminex_xponent_parser import (
    LuminexXponentParser,
)
from allotropy.parsers.mabtech_apex.mabtech_apex_parser import MabtechApexParser
from allotropy.parsers.methodical_mind.methodical_mind_parser import (
    MethodicalMindParser,
)
from allotropy.parsers.moldev_softmax_pro.softmax_pro_parser import SoftmaxproParser
from allotropy.parsers.msd_workbench.msd_workbench_parser import MSDWorkbenchParser
from allotropy.parsers.novabio_flex2.novabio_flex2_parser import NovaBioFlexParser
from allotropy.parsers.perkin_elmer_envision.perkin_elmer_envision_parser import (
    PerkinElmerEnvisionParser,
)
from allotropy.parsers.qiacuity_dpcr.qiacuity_dpcr_parser import QiacuitydPCRParser
from allotropy.parsers.release_state import ReleaseState
from allotropy.parsers.revvity_kaleido.kaleido_parser import KaleidoParser
from allotropy.parsers.revvity_matrix.revvity_matrix_parser import (
    RevvityMatrixParser,
)
from allotropy.parsers.roche_cedex_bioht.roche_cedex_bioht_parser import (
    RocheCedexBiohtParser,
)
from allotropy.parsers.roche_cedex_hires.roche_cedex_hires_parser import (
    RocheCedexHiResParser,
)
from allotropy.parsers.tecan_magellan.tecan_magellan_parser import TecanMagellanParser
from allotropy.parsers.thermo_fisher_genesys30.thermo_fisher_genesys30_parser import (
    ThermoFisherGenesys30Parser,
)
from allotropy.parsers.thermo_fisher_genesys_on_board.thermo_fisher_genesys_on_board_parser import (
    ThermoFisherGenesysOnBoardParser,
)
from allotropy.parsers.thermo_fisher_nanodrop_8000.nanodrop_8000_parser import (
    Nanodrop8000Parser,
)
from allotropy.parsers.thermo_fisher_nanodrop_eight.nanodrop_eight_parser import (
    NanodropEightParser,
)
from allotropy.parsers.thermo_fisher_nanodrop_one.thermo_fisher_nanodrop_one_parser import (
    ThermoFisherNanodropOneParser,
)
from allotropy.parsers.thermo_fisher_qubit4.thermo_fisher_qubit4_parser import (
    ThermoFisherQubit4Parser,
)
from allotropy.parsers.thermo_fisher_qubit_flex.thermo_fisher_qubit_flex_parser import (
    ThermoFisherQubitFlexParser,
)
from allotropy.parsers.thermo_fisher_visionlite.thermo_fisher_visionlite_parser import (
    ThermoFisherVisionliteParser,
)
from allotropy.parsers.thermo_skanit.thermo_skanit_parser import ThermoSkanItParser
from allotropy.parsers.unchained_labs_lunatic.unchained_labs_lunatic_parser import (
    UnchainedLabsLunaticParser,
)
from allotropy.parsers.utils.timestamp_parser import TimestampParser
from allotropy.parsers.vendor_parser import VendorParser


class Vendor(Enum):
    AGILENT_GEN5 = "AGILENT_GEN5"
    AGILENT_GEN5_IMAGE = "AGILENT_GEN5_IMAGE"
    AGILENT_OPENLAB_CDS = "AGILENT_OPENLAB_CDS"
    AGILENT_TAPESTATION_ANALYSIS = "AGILENT_TAPESTATION_ANALYSIS"
    APPBIO_ABSOLUTE_Q = "APPBIO_ABSOLUTE_Q"
    APPBIO_QUANTSTUDIO = "APPBIO_QUANTSTUDIO"
    APPBIO_QUANTSTUDIO_DESIGNANDANALYSIS = "APPBIO_QUANTSTUDIO_DESIGNANDANALYSIS"
    BENCHLING_EMPOWER = "BENCHLING_EMPOWER"
    BECKMAN_COULTER_BIOMEK = "BECKMAN_COULTER_BIOMEK"
<<<<<<< HEAD
    BMG_LABTECH_SMART_CONTROL = "BMG_LABTECH_SMART_CONTROL"
=======
    BECKMAN_ECHO_PLATE_REFORMAT = "BECKMAN_ECHO_PLATE_REFORMAT"
>>>>>>> 8bb15d83
    BMG_MARS = "BMG_MARS"
    BECKMAN_PHARMSPEC = "BECKMAN_PHARMSPEC"
    BECKMAN_VI_CELL_BLU = "BECKMAN_VI_CELL_BLU"
    BECKMAN_VI_CELL_XR = "BECKMAN_VI_CELL_XR"
    BIORAD_BIOPLEX = "BIORAD_BIOPLEX"
    CFXMAESTRO = "CFXMAESTRO"
    CHEMOMETEC_NC_VIEW = "CHEMOMETEC_NC_VIEW"
    CHEMOMETEC_NUCLEOVIEW = "CHEMOMETEC_NUCLEOVIEW"
    CTL_IMMUNOSPOT = "CTL_IMMUNOSPOT"
    CYTIVA_BIACORE_T200_CONTROL = "CYTIVA_BIACORE_T200_CONTROL"
    CYTIVA_UNICORN = "CYTIVA_UNICORN"
    EXAMPLE_WEYLAND_YUTANI = "EXAMPLE_WEYLAND_YUTANI"
    FLOWJO = "FLOWJO"
    LUMINEX_XPONENT = "LUMINEX_XPONENT"
    MABTECH_APEX = "MABTECH_APEX"
    METHODICAL_MIND = "METHODICAL_MIND"
    MOLDEV_SOFTMAX_PRO = "MOLDEV_SOFTMAX_PRO"
    MSD_WORKBENCH = "MSD_WORKBENCH"
    REVVITY_MATRIX = "REVVITY_MATRIX"
    NOVABIO_FLEX2 = "NOVABIO_FLEX2"
    PERKIN_ELMER_ENVISION = "PERKIN_ELMER_ENVISION"
    QIACUITY_DPCR = "QIACUITY_DPCR"
    REVVITY_KALEIDO = "REVVITY_KALEIDO"
    ROCHE_CEDEX_BIOHT = "ROCHE_CEDEX_BIOHT"
    ROCHE_CEDEX_HIRES = "ROCHE_CEDEX_HIRES"
    TECAN_MAGELLAN = "TECAN_MAGELLAN"
    BENCHLING_CHROMELEON = "BENCHLING_CHROMELEON"
    THERMO_FISHER_GENESYS30 = "THERMO_FISHER_GENESYS30"
    THERMO_FISHER_GENESYS_ON_BOARD = "THERMO_FISHER_GENESYS_ON_BOARD"
    THERMO_FISHER_NANODROP_8000 = "THERMO_FISHER_NANODROP_8000"
    THERMO_FISHER_NANODROP_EIGHT = "THERMO_FISHER_NANODROP_EIGHT"
    THERMO_FISHER_NANODROP_ONE = "THERMO_FISHER_NANODROP_ONE"
    THERMO_FISHER_QUBIT4 = "THERMO_FISHER_QUBIT4"
    THERMO_FISHER_QUBIT_FLEX = "THERMO_FISHER_QUBIT_FLEX"
    THERMO_FISHER_VISIONLITE = "THERMO_FISHER_VISIONLITE"
    THERMO_SKANIT = "THERMO_SKANIT"
    UNCHAINED_LABS_LUNATIC = "UNCHAINED_LABS_LUNATIC"

    @property
    def display_name(self) -> str:
        return self.get_parser().DISPLAY_NAME

    @property
    def release_state(self) -> ReleaseState:
        return self.get_parser().RELEASE_STATE

    @property
    def supported_extensions(self) -> list[str]:
        return [
            ext.strip() for ext in self.get_parser().SUPPORTED_EXTENSIONS.split(",")
        ]

    @property
    def asm_versions(self) -> list[str]:
        # NOTE: this is a list because soon parsers will support multiple schemas as they are upgraded.
        manifests = [
            Path(manifest) for manifest in [self.get_parser()._get_mapper().MANIFEST]
        ]
        return ["/".join(manifest.parts[-4:-1]).split(".")[0] for manifest in manifests]

    @property
    def technique(self) -> str:
        techniques = [
            Path(manifest).stem
            for manifest in [self.get_parser()._get_mapper().MANIFEST]
        ]
        if not all(tech == techniques[0] for tech in techniques):
            msg = f"Parser {self} supports multiple technique types, if this is expected please update logic."
            raise AssertionError(msg)
        technique = techniques[0].replace("-", " ").title()
        return {
            "Dpcr": "dPCR",
            "Qpcr": "qPCR",
        }.get(technique, technique)

    def get_parser(
        self, default_timezone: tzinfo | None = None
    ) -> VendorParser[Any, Any]:
        timestamp_parser = TimestampParser(default_timezone)
        return _VENDOR_TO_PARSER[self](timestamp_parser)


_VENDOR_TO_PARSER: dict[Vendor, type[VendorParser[Any, Any]]] = {
    Vendor.AGILENT_GEN5: AgilentGen5Parser,
    Vendor.AGILENT_GEN5_IMAGE: AgilentGen5ImageParser,
    Vendor.AGILENT_OPENLAB_CDS: AgilentOpenLabCDSParser,
    Vendor.AGILENT_TAPESTATION_ANALYSIS: AgilentTapestationAnalysisParser,
    Vendor.APPBIO_ABSOLUTE_Q: AppbioAbsoluteQParser,
    Vendor.APPBIO_QUANTSTUDIO: AppBioQuantStudioParser,
    Vendor.APPBIO_QUANTSTUDIO_DESIGNANDANALYSIS: AppBioQuantStudioDesignandanalysisParser,
    Vendor.BECKMAN_COULTER_BIOMEK: BeckmanCoulterBiomekParser,
    Vendor.BECKMAN_ECHO_PLATE_REFORMAT: BeckmanEchoPlateReformatParser,
    Vendor.BECKMAN_PHARMSPEC: PharmSpecParser,
    Vendor.BECKMAN_VI_CELL_BLU: ViCellBluParser,
    Vendor.BECKMAN_VI_CELL_XR: ViCellXRParser,
    Vendor.BENCHLING_EMPOWER: BenchlingEmpowerParser,
    Vendor.BIORAD_BIOPLEX: BioradBioplexParser,
    Vendor.BMG_LABTECH_SMART_CONTROL: BmgLabtechSmartControlParser,
    Vendor.BMG_MARS: BmgMarsParser,
    Vendor.CFXMAESTRO: CfxmaestroParser,
    Vendor.CHEMOMETEC_NC_VIEW: ChemometecNcViewParser,
    Vendor.CHEMOMETEC_NUCLEOVIEW: ChemometecNucleoviewParser,
    Vendor.CTL_IMMUNOSPOT: CtlImmunospotParser,
    Vendor.CYTIVA_BIACORE_T200_CONTROL: CytivaBiacoreT200ControlParser,
    Vendor.CYTIVA_UNICORN: CytivaUnicornParser,
    Vendor.EXAMPLE_WEYLAND_YUTANI: ExampleWeylandYutaniParser,
    Vendor.FLOWJO: FlowjoParser,
    Vendor.LUMINEX_XPONENT: LuminexXponentParser,
    Vendor.MABTECH_APEX: MabtechApexParser,
    Vendor.METHODICAL_MIND: MethodicalMindParser,
    Vendor.MOLDEV_SOFTMAX_PRO: SoftmaxproParser,
    Vendor.MSD_WORKBENCH: MSDWorkbenchParser,
    Vendor.REVVITY_MATRIX: RevvityMatrixParser,
    Vendor.NOVABIO_FLEX2: NovaBioFlexParser,
    Vendor.PERKIN_ELMER_ENVISION: PerkinElmerEnvisionParser,
    Vendor.QIACUITY_DPCR: QiacuitydPCRParser,
    Vendor.REVVITY_KALEIDO: KaleidoParser,
    Vendor.ROCHE_CEDEX_BIOHT: RocheCedexBiohtParser,
    Vendor.ROCHE_CEDEX_HIRES: RocheCedexHiResParser,
    Vendor.TECAN_MAGELLAN: TecanMagellanParser,
    Vendor.BENCHLING_CHROMELEON: BenchlingChromeleonParser,
    Vendor.THERMO_FISHER_GENESYS30: ThermoFisherGenesys30Parser,
    Vendor.THERMO_FISHER_GENESYS_ON_BOARD: ThermoFisherGenesysOnBoardParser,
    Vendor.THERMO_FISHER_NANODROP_8000: Nanodrop8000Parser,
    Vendor.THERMO_FISHER_NANODROP_EIGHT: NanodropEightParser,
    Vendor.THERMO_FISHER_NANODROP_ONE: ThermoFisherNanodropOneParser,
    Vendor.THERMO_FISHER_QUBIT4: ThermoFisherQubit4Parser,
    Vendor.THERMO_FISHER_QUBIT_FLEX: ThermoFisherQubitFlexParser,
    Vendor.THERMO_FISHER_VISIONLITE: ThermoFisherVisionliteParser,
    Vendor.THERMO_SKANIT: ThermoSkanItParser,
    Vendor.UNCHAINED_LABS_LUNATIC: UnchainedLabsLunaticParser,
}


def get_table_contents() -> str:
    contents = """The parsers follow maturation levels of: Recommended, Candidate Release, Working Draft.

* Recommended - "General Availability" - the parser has good coverage of input formats, and exports the majority of data from source files.
** Note that while we judge release status based on observed use cases, it is still a judgement call - it is still possible that we miss some cases.
** If you have an example case for an instrument that is not supported or discover a bug, please https://github.com/Benchling-Open-Source/allotropy/issues[open an issue] with sample data and will work to add support!
* Candidate Release - "Limited Availability" - the parser exports correct data for supported cases, but may be missing some functionality, including:
** May not handle all possible input formats from the target instrument software (because they have not been seen before).
** May not export all available data from the input, either because it cannot be supported yet by ASM, or because we have not determined how to add it.
** Increased likelihood of bugs due to lack of "bake time" for discovering issues.
* Working Draft - "Beta" - in development, not ready for production use:
** May be missing enough sample data for us to be confident about correctness of parser
** May be in-progress, with signifcant known TODO work

'''
"""
    table_data: defaultdict[str, list[Vendor]] = defaultdict(list)

    for vendor in Vendor:
        if "example" in str(vendor).lower():
            continue
        table_data[vendor.technique].append(vendor)

    contents += '[cols="4*^.^"]\n'
    contents += "|===\n"
    contents += (
        "|Instrument Category|Instrument Software|Release Status|Exported ASM Schema\n"
    )
    for technique in sorted(table_data):
        vendors = table_data[technique]
        contents += f".{len(vendors)}+|{technique}|{vendors[0].display_name}|{vendors[0].release_state}|{vendors[0].asm_versions[0]}\n"
        for vendor in vendors[1:]:
            contents += f"|{vendor.display_name}|{vendor.release_state}|{vendor.asm_versions[0]}\n"
    contents += "|==="

    return contents


def update_supported_instruments() -> None:
    with open(Path(ROOT_DIR, "SUPPORTED_INSTRUMENT_SOFTWARE.adoc"), "w") as f:
        f.write(get_table_contents())<|MERGE_RESOLUTION|>--- conflicted
+++ resolved
@@ -130,11 +130,8 @@
     APPBIO_QUANTSTUDIO_DESIGNANDANALYSIS = "APPBIO_QUANTSTUDIO_DESIGNANDANALYSIS"
     BENCHLING_EMPOWER = "BENCHLING_EMPOWER"
     BECKMAN_COULTER_BIOMEK = "BECKMAN_COULTER_BIOMEK"
-<<<<<<< HEAD
+    BECKMAN_ECHO_PLATE_REFORMAT = "BECKMAN_ECHO_PLATE_REFORMAT"
     BMG_LABTECH_SMART_CONTROL = "BMG_LABTECH_SMART_CONTROL"
-=======
-    BECKMAN_ECHO_PLATE_REFORMAT = "BECKMAN_ECHO_PLATE_REFORMAT"
->>>>>>> 8bb15d83
     BMG_MARS = "BMG_MARS"
     BECKMAN_PHARMSPEC = "BECKMAN_PHARMSPEC"
     BECKMAN_VI_CELL_BLU = "BECKMAN_VI_CELL_BLU"
