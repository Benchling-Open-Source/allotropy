--- conflicted
+++ resolved
@@ -84,36 +84,9 @@
     def release_state(self) -> ReleaseState:
         return self.get_parser().release_state
 
-<<<<<<< HEAD
-_VENDOR_TO_DISPLAY_NAME = {
-    Vendor.AGILENT_GEN5: "Agilent Gen5",
-    Vendor.AGILENT_GEN5_IMAGE: "Agilent Gen5 Image",
-    Vendor.APPBIO_ABSOLUTE_Q: "AppBio AbsoluteQ",
-    Vendor.APPBIO_QUANTSTUDIO: "AppBio QuantStudio RT-PCR",
-    Vendor.APPBIO_QUANTSTUDIO_DESIGNANDANALYSIS: "AppBio QuantStudio Design And Analysis",
-    Vendor.BECKMAN_PHARMSPEC: "Beckman PharmSpec",
-    Vendor.BECKMAN_VI_CELL_BLU: "Beckman Vi Cell BLU",
-    Vendor.BECKMAN_VI_CELL_XR: "Beckman Vi Cell XR",
-    Vendor.BIORAD_BIOPLEX: "BioRad BioPlex Manager",
-    Vendor.CHEMOMETEC_NUCLEOVIEW: "Chemometec Nucleoview",
-    Vendor.CTL_IMMUNOSPOT: "CTL ImmunoSpot",
-    Vendor.EXAMPLE_WEYLAND_YUTANI: "Example Weyland Yutani",
-    Vendor.MABTECH_APEX: "Mabtech Apex",
-    Vendor.LUMINEX_XPONENT: "Luminex xPONENT",
-    Vendor.MOLDEV_SOFTMAX_PRO: "MolDev SoftMax Pro",
-    Vendor.NOVABIO_FLEX2: "NovaBio Flex2",
-    Vendor.PERKIN_ELMER_ENVISION: "Perkin Elmer Envision",
-    Vendor.QIACUITY_DPCR: "Qiacuity dPCR",
-    Vendor.REVVITY_KALEIDO: "Revvity Kaleiedo",
-    Vendor.ROCHE_CEDEX_BIOHT: "Roche Cedex BioHT",
-    Vendor.THERMO_FISHER_NANODROP_EIGHT: "Thermo Fisher Nanodrop Eight",
-    Vendor.UNCHAINED_LABS_LUNATIC: "Unchained Labs Lunatic",
-}
-=======
     def get_parser(self, default_timezone: tzinfo | None = None) -> VendorParser:
         timestamp_parser = TimestampParser(default_timezone)
         return _VENDOR_TO_PARSER[self](timestamp_parser)
->>>>>>> 462275d4
 
 
 _VENDOR_TO_PARSER: dict[Vendor, type[VendorParser]] = {
