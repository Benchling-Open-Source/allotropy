from datetime import tzinfo
from enum import Enum
from typing import Optional, Union

from allotropy.exceptions import AllotropeConversionError
from allotropy.parsers.agilent_gen5.agilent_gen5_parser import AgilentGen5Parser
from allotropy.parsers.appbio_absolute_q.appbio_absolute_q_parser import (
    AppbioAbsoluteQParser,
)
from allotropy.parsers.appbio_quantstudio.appbio_quantstudio_parser import (
    AppBioQuantStudioParser,
)
from allotropy.parsers.beckman_vi_cell_blu.vi_cell_blu_parser import ViCellBluParser
from allotropy.parsers.beckman_vi_cell_xr.vi_cell_xr_parser import ViCellXRParser
from allotropy.parsers.example_weyland_yutani.example_weyland_yutani_parser import (
    ExampleWeylandYutaniParser,
)
from allotropy.parsers.moldev_softmax_pro.softmax_pro_parser import SoftmaxproParser
from allotropy.parsers.novabio_flex2.novabio_flex2_parser import NovaBioFlexParser
from allotropy.parsers.perkin_elmer_envision.perkin_elmer_envision_parser import (
    PerkinElmerEnvisionParser,
)
from allotropy.parsers.roche_cedex_bioht.roche_cedex_bioht_parser import (
    RocheCedexBiohtParser,
)
from allotropy.parsers.utils.timestamp_parser import TimestampParser
from allotropy.parsers.vendor_parser import VendorParser


class Vendor(Enum):
    AGILENT_GEN5 = "AGILENT_GEN5"
    APPBIO_ABSOLUTE_Q = "APPBIO_ABSOLUTE_Q"
    APPBIO_QUANTSTUDIO = "APPBIO_QUANTSTUDIO"
    BECKMAN_VI_CELL_BLU = "BECKMAN_VI_CELL_BLU"
    BECKMAN_VI_CELL_XR = "BECKMAN_VI_CELL_XR"
    EXAMPLE_WEYLAND_YUTANI = "EXAMPLE_WEYLAND_YUTANI"
    MOLDEV_SOFTMAX_PRO = "MOLDEV_SOFTMAX_PRO"
    NOVABIO_FLEX2 = "NOVABIO_FLEX2"
    PERKIN_ELMER_ENVISION = "PERKIN_ELMER_ENVISION"
    ROCHE_CEDEX_BIOHT = "ROCHE_CEDEX_BIOHT"


VendorType = Union[Vendor, str]


_VENDOR_TO_PARSER: dict[Vendor, type[VendorParser]] = {
    Vendor.AGILENT_GEN5: AgilentGen5Parser,
    Vendor.APPBIO_ABSOLUTE_Q: AppbioAbsoluteQParser,
    Vendor.APPBIO_QUANTSTUDIO: AppBioQuantStudioParser,
    Vendor.BECKMAN_VI_CELL_BLU: ViCellBluParser,
    Vendor.BECKMAN_VI_CELL_XR: ViCellXRParser,
    Vendor.EXAMPLE_WEYLAND_YUTANI: ExampleWeylandYutaniParser,
    Vendor.MOLDEV_SOFTMAX_PRO: SoftmaxproParser,
    Vendor.NOVABIO_FLEX2: NovaBioFlexParser,
    Vendor.PERKIN_ELMER_ENVISION: PerkinElmerEnvisionParser,
    Vendor.ROCHE_CEDEX_BIOHT: RocheCedexBiohtParser,
}


<<<<<<< HEAD
class _ParserFactory:
    def create(
        self, vendor_type: VendorType, default_timezone: Optional[tzinfo] = None
    ) -> VendorParser:
        try:
            timestamp_parser = TimestampParser(default_timezone)
            return _VENDOR_TO_PARSER[Vendor(vendor_type)](timestamp_parser)
        except (ValueError, KeyError) as e:
            error = f"Failed to create parser, unregistered vendor: {vendor_type}."
            raise AllotropeConversionError(error) from e


_PARSER_FACTORY = _ParserFactory()


=======
>>>>>>> 069cac34
def get_parser(
    vendor_type: VendorType, default_timezone: Optional[tzinfo] = None
) -> VendorParser:
    try:
        timestamp_parser = TimestampParser(default_timezone)
        return _VENDOR_TO_PARSER[Vendor(vendor_type)](timestamp_parser)
    except (ValueError, KeyError) as e:
        error = f"Failed to create parser, unregistered vendor: {vendor_type}"
        raise AllotropeConversionError(error) from e<|MERGE_RESOLUTION|>--- conflicted
+++ resolved
@@ -57,24 +57,6 @@
 }
 
 
-<<<<<<< HEAD
-class _ParserFactory:
-    def create(
-        self, vendor_type: VendorType, default_timezone: Optional[tzinfo] = None
-    ) -> VendorParser:
-        try:
-            timestamp_parser = TimestampParser(default_timezone)
-            return _VENDOR_TO_PARSER[Vendor(vendor_type)](timestamp_parser)
-        except (ValueError, KeyError) as e:
-            error = f"Failed to create parser, unregistered vendor: {vendor_type}."
-            raise AllotropeConversionError(error) from e
-
-
-_PARSER_FACTORY = _ParserFactory()
-
-
-=======
->>>>>>> 069cac34
 def get_parser(
     vendor_type: VendorType, default_timezone: Optional[tzinfo] = None
 ) -> VendorParser:
@@ -82,5 +64,5 @@
         timestamp_parser = TimestampParser(default_timezone)
         return _VENDOR_TO_PARSER[Vendor(vendor_type)](timestamp_parser)
     except (ValueError, KeyError) as e:
-        error = f"Failed to create parser, unregistered vendor: {vendor_type}"
+        error = f"Failed to create parser, unregistered vendor: {vendor_type}."
         raise AllotropeConversionError(error) from e