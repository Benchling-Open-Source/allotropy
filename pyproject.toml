[build-system]
requires = ["hatchling"]
build-backend = "hatchling.build"

[project]
name = "allotropy"
dynamic = ["version"]
description = 'Converts to ASM (Allotrope Simple Model) from various file formats.'
readme = "README.md"
requires-python = ">=3.10"
license = "MIT"
keywords = ["allotropy", "allotrope", "asm", "benchling", "converters"]
authors = [
  { name = "Benchling Open Source", email = "opensource@benchling.com" },
  { name = "Lukas Boelling", email = "lukas.boelling@deepgenomics.com" },
  { name = "Danielle Chou", email = "danielle.chou@benchling.com" },
  { name = "Kathy Garcia", email = "kathy@benchling.com" },
  { name = "Trevor Halum", email = "trevor.halum@deepgenomics.com" },
  { name = "Sebastian Lopez", email = "sebastian.cardona@benchling.com" },
  { name = "Mindren Lu", email = "mindren.lu@benchling.com" },
  { name = "Joe Negri", email = "joe.negri@benchling.com" },
  { name = "Alejando Salgado", email = "alejando.salgado@benchling.com" },
  { name = "Nathan Stender", email = "nathan.stender@benchling.com" },
  { name = "Eihab Syed", email = "eihabsyed@gmail.com" },
  { name = "Yukthi Wickramarachchi", email = "yukthi.wickramarachchi@deepgenomics.com" },
  { name = "Greg Wilson", email = "gvwilson@third-bit.com" },
  { name = "Ben Wolfe", email = "bwolfe@benchling.com" },
  { name = "Stephen Worlow", email = "stephen.worlow@benchling.com" },
  { name = "Brian Worth", email = "brian@benchling.com" },
]
classifiers = [
  "Development Status :: 4 - Beta",
  "Programming Language :: Python",
  "Programming Language :: Python :: 3.10",
  "Programming Language :: Python :: 3.11",
]
dependencies = [
  "cattrs == 23.1.2",
  "chardet >= 5.2.0",
  "jsonschema >= 4.3.3",
  "numpy >= 1.25.0",
  "openpyxl >= 3.1.0",
  "pandas >= 2.1.0",
  "pytz",
  "xlrd >= 2.0.0",
  "rfc3339-validator >= 0.1.4",
]

[project.urls]
Documentation = "https://github.com/Benchling-Open-Source/allotropy#readme"
Issues = "https://github.com/Benchling-Open-Source/allotropy/issues"
Source = "https://github.com/Benchling-Open-Source/allotropy"

[tool.black]
target-version = ["py39"]
skip-string-normalization = true

[tool.coverage.run]
source_pkgs = ["allotropy", "tests"]
branch = true
parallel = true
omit = [
  "src/allotropy/__about__.py",
]

[tool.coverage.paths]
allotropy = ["src/allotropy", "*/allotropy/src/allotropy"]
tests = ["tests", "*/allotropy/tests"]

[tool.coverage.report]
exclude_lines = [
  "no cov",
  "if __name__ == .__main__.:",
  "if TYPE_CHECKING:",
]

[tool.hatch.build.targets.sdist]
exclude = [
  "/docs",
  "/tests",
  "/.github",
  "/.vscode",
  "/.idea",
]

[tool.hatch.build.targets.wheel]
packages = ["src/allotropy"]

[tool.hatch.version]
path = "src/allotropy/__about__.py"

[tool.hatch.envs.default]
# We define dependencies for linting and datamodel codegen in the default environment because we lint in
# the generation script, and we test generation in tests, so we need them everywhere except the actual project.
dependencies = [
  "autoflake == 2.2.0",
  # black pinned for compatability with datamodel-code-generator
  "black == 22.3.0",
  "datamodel-code-generator == 0.25.2",
  # Without jsonschema-spec and pydantic, pydantic spews a bunch of errors when parsing schemas
  "jsonschema-specifications == 2023.7.1",
  "pydantic == 1.10.9",
  "ruff == 0.0.289",
]

<<<<<<< HEAD
[tool.hatch.envs.viz]
=======
[tool.hatch.envs.default.scripts]
fix = "hatch run lint:fmt {args:}"
test = "hatch run test:test {args:}"

[tool.hatch.envs.scripts]
>>>>>>> b3ee204c
extra-dependencies = [
    "networkx >= 3.2.1",
    "pygraphviz >= 1.11",
]

[tool.hatch.envs.scripts.scripts]
setup-pre-push = "cp scripts/pre-push-hook .git/hooks/pre-push; echo 'Copied to .git/hooks/pre-push'"
generate-schemas = "scripts/generate_schemas.py {args:}"
csv-as-json = "scripts/csv_as_json.py {args:}"

[tool.hatch.envs.viz.scripts]
run = "scripts/visualization.py {args:}"

[tool.hatch.envs.lint]
extra-dependencies = [
  # mypy sometimes can't find cattrs even though it's a project depenedency, so add explicitly here.
  "cattrs == 23.1.2",
  "more-itertools >= 10.1.0",
  "mypy == 1.8.0",
  "pandas-stubs == 2.1.4.231227",
  # For pytest types
  "pytest >= 7.4.0",
  # For check graph generation
  "networkx-stubs",
]

[tool.hatch.envs.lint.scripts]
typing = "mypy --install-types --non-interactive {args:src/allotropy scripts tests}"
style = [
  "ruff {args:.}",
  "black --check --diff {args:.}",
]
fmt = [
  "black {args:.}",
  "ruff --fix {args:.}",
  "style",
]
all = [
  "style",
  "typing",
]

[tool.hatch.envs.test]
extra-dependencies = [
  "coverage[toml] >= 6.5",
  "deepdiff >= 6.5.0",
  "more-itertools >= 10.1.0",
  "pytest >= 7.4.0",
]

[tool.hatch.envs.test.scripts]
test = "pytest {args:tests}"
short = "pytest -m short {args:tests}"
test-cov = "coverage run -m pytest {args:tests}"
cov-report = [
  "- coverage combine",
  "coverage report",
]
cov = [
  "test-cov",
  "cov-report",
]

[tool.pytest.ini_options]
pythonpath = "src"
markers = [
  "short: mark a test as running quickly",
]

[tool.ruff]
target-version = "py39"
select = [
  "A",
  "ARG",
  "B",
  "C",
  "DTZ",
  "E",
  "EM",
  "F",
  "FBT",
  "I",
  "ICN",
  "ISC",
  "N",
  "PLC",
  "PLE",
  "PLR",
  "PLW",
  "Q",
  "RUF",
  "S",
  "T",
  "TID",
  "UP",
  "W",
  "YTT",
]
ignore = [
  # Ignore complexity
  "C901", "PLR0911", "PLR0912", "PLR0913", "PLR0915",
  # Ignore line length, black does it better and actually fixes it.
  "E501",
]

[tool.ruff.isort]
known-first-party = ["allotropy"]
combine-as-imports = true
force-sort-within-sections = true
order-by-type = false

[tool.ruff.flake8-tidy-imports]
ban-relative-imports = "all"

[tool.ruff.per-file-ignores]
# Tests can use magic values and assertions
"tests/**/*" = ["PLR2004", "S101"]
"src/allotropy/allotrope/models/**/*.py" = [
  # Allow mixedCase variables
  "N815",
]
# Generated models can have class fields that shadow python builtins
"src/allotropy/allotrope/models/**/*" = ["A003"]

[tool.ruff.pyupgrade]
# Preserve types, even if a file imports `from __future__ import annotations`.
keep-runtime-typing = true<|MERGE_RESOLUTION|>--- conflicted
+++ resolved
@@ -103,15 +103,11 @@
   "ruff == 0.0.289",
 ]
 
-<<<<<<< HEAD
-[tool.hatch.envs.viz]
-=======
 [tool.hatch.envs.default.scripts]
 fix = "hatch run lint:fmt {args:}"
 test = "hatch run test:test {args:}"
 
-[tool.hatch.envs.scripts]
->>>>>>> b3ee204c
+[tool.hatch.envs.viz]
 extra-dependencies = [
     "networkx >= 3.2.1",
     "pygraphviz >= 1.11",
