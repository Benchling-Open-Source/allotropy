--- conflicted
+++ resolved
@@ -103,11 +103,7 @@
 # Pin default enviroment to 3.11. We aim to support 3.10+, but for fast testing, the default test command runs
 # 3.11. Use hatch run test_all to tests against 3.10-3.12
 # Note: if your hatch env is not picking up this setting, run hatch env prune.
-<<<<<<< HEAD
-python = "3.11"
-=======
 python = "3.11.9"
->>>>>>> ae29a08c
 # We define dependencies for linting and datamodel codegen in the default environment because we lint in
 # the generation script, and we test generation in tests, so we need them everywhere except the actual project.
 dependencies = [
