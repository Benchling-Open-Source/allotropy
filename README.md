\*Allotrope® is a registered trademark of the Allotrope Foundation; no affiliation with the Allotrope Foundation is claimed or implied.

# Introduction
Welcome to `allotropy` -- a Python library by Benchling for converting instrument data into the Allotrope Simple Model (ASM).

The objective of this library is to read text or Excel based instrument software output and return a JSON representation that conforms to the published ASM schema. Note that some schemas do not yet match the published ASM schema, in these cases the CHANGE_NOTES.md file included alongside the schema details the differences and proposed changes to ASM or the library schema. The code in this library does not convert from proprietary/binary output formats and so has no need to interact with any of the specific vendor softwares.

If you aren't familiar with Allotrope, we suggest you start by reading the [Allotrope Product Overview](https://www.allotrope.org/product-overview).

We have chosen to have this library output ASM since JSON is easy to read and consume in most modern systems and can be checked by humans without any special tools needed. All of the published open source ASMs can be found in the [ASM Gitlab repository](https://gitlab.com/allotrope-public/asm).

We currently have parser support for the following instruments (* asterisk indicates a parser in candidate release state, see release_state.py):

  - Agilent Gen5
  - Agilent Gen5 Image
  - AppBio AbsoluteQ
  - AppBio QuantStudio RT-PCR
  - AppBio QuantStudio Design & Analysis
  - Beckman Vi-Cell BLU
  - Beckman Vi-Cell XR
  - Beckman PharmSpec
  - Bio-Rad Bio-Plex Manager
  - ChemoMetec Nucleoview
  - CTL ImmunoSpot
  - Luminex xPONENT
<<<<<<< HEAD
  - *Mabtech Apex
=======
  - Methodical Mind
>>>>>>> 80b36064
  - Molecular Devices SoftMax Pro
  - NovaBio Flex2
  - PerkinElmer Envision
  - *Qiacuity dPCR
  - Revvity Kaleido
  - Roche Cedex BioHT
  - Thermo Fisher NanoDrop Eight
  - Unchained Labs Lunatic

This code is published under the permissive MIT license because we believe that standardized instrument data is a benefit for everyone in science.


# Contributing
We welcome community contributions to this library and we hope that together we can expand the coverage of ASM-ready data for everyone. If you are interested, please read our [contribution guidelines](CONTRIBUTING.md).


# Usage

Convert a file to an ASM dictionary:

```sh
from allotropy.parser_factory import Vendor
from allotropy.to_allotrope import allotrope_from_file

asm_schema = allotrope_from_file("filepath.txt", Vendor.MOLDEV_SOFTMAX_PRO)
```

or, convert any IO:

```sh
from allotropy.parser_factory import Vendor
from allotropy.to_allotrope import allotrope_from_io

with open("filename.txt") as f:
    asm_schema = allotrope_from_io(f, Vendor.MOLDEV_SOFTMAX_PRO)

bytes_io = BytesIO(file_stream)
asm_schema = allotrope_from_io(bytes_io, Vendor.MOLDEV_SOFTMAX_PRO)
```

# Specific setup and build instructions

`.gitignore`: used standard GitHub Python template and added their recommended JetBrains lines


### Setup

Install Hatch: https://hatch.pypa.io/latest/
Install Python: https://www.python.org/downloads/
This library supports Python 3.10 or higher. Hatch will install a matching version of Python (defined in `pyproject.toml`) when it sets up your environment.

Add pre-push checks to your repo:
```sh
hatch run scripts:setup-pre-push
```

#### Dependencies

To add requirements used by the library, update `dependencies` in `pyproject.toml`:
- For project dependencies, update `dependencies` under `[project]`.
- For script dependencies, update `dependencies` under `[tool.hatch.envs.default]`.
- For lint dependencies, update `dependencies` under `[tool.hatch.envs.lint]`.
- For test dependencies, update `dependencies` under `[tool.hatch.envs.test]`.

### Useful Hatch commands
List all environments:
```sh
hatch env show
```

Run all lint:
```sh
hatch run lint:all
```

Auto-fix all possible lint issues:
```sh
hatch run fix
```

Run all tests:
```sh
hatch run test
```

Run a specific test file (replace the filepath with your own):
```sh
hatch run test tests/allotrope/allotrope_test.py
```

Run all tests with coverage:
```sh
hatch run test:cov
```

Spawn a shell within an environment for development:
```sh
hatch shell
```

### Publish

To publish a new version, update the version in `src/allotropy/__about__.py` and run:

```sh
hatch build
hatch publish
```<|MERGE_RESOLUTION|>--- conflicted
+++ resolved
@@ -23,11 +23,8 @@
   - ChemoMetec Nucleoview
   - CTL ImmunoSpot
   - Luminex xPONENT
-<<<<<<< HEAD
   - *Mabtech Apex
-=======
   - Methodical Mind
->>>>>>> 80b36064
   - Molecular Devices SoftMax Pro
   - NovaBio Flex2
   - PerkinElmer Envision
