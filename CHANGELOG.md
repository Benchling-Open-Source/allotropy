# Changelog

All notable changes to this packages will be documented in this file.

The format is based on [Keep a Changelog](https://keepachangelog.com/en/1.0.0/),
and this project adheres to [Semantic Versioning](https://semver.org/spec/v2.0.0.html).

## [Unreleased]

### Added

- Added electrophoresis and spectrophotometry parser requirement templates to /docs

### Fixed

- Catch and raise AllotropeConversionError when Beckman XR parser has missing date header
- Make get_model_class_from_schema work with Windows style path

### Changed
- Allow no target DNA reference in AppBio Quantstudio design and anlysis
<<<<<<< HEAD
- Updates to schema CHANGE_NOTES.md to reflect differences with current Allotrope schema
=======
- Standardize use of "N/A" for strings where a non-applicable value is necessary
- Update `None` filtering to preserve required keys when converting model to dictionary
>>>>>>> 742c10bf

### Deprecated

### Removed

### Security

## [0.1.37] - 2024-06-26

### Added

- Add Agilent TapeStation Analysis adapter
- Added utility to add both dict and dataclass custom information document to an ASM model

- Added Solution Analyzer BENCHLING/2024/03 schema with the extension of the Data System Document.
### Fixed

- Updated schema cleaner to handle utf-8 characters in unit schema urls
- Updated schema cleaner to handle object schemas with no properties
- Updated Vi-Cell XR requirements doc to reflect support for .txt files
- Handle dashes and slashes in custom information document key names

### Changed

### Deprecated

### Removed

### Security

## [0.1.36] - 2024-06-24

### Added
- Add Mabtech Apex adapter
- Added support for parsing Vi-Cell XR txt files
- Add Electrophoresis BENCHLING/2024/06 schema.
- Added github enforcement that CHANGELOG.md is updated
- Added test files Agilent TapeStation Analysis
- Added requirements for remaining parsers to /docs
- Add Alphalisa assay support to Gen5 adapter
- Add fluorescence point detection measurement extension to Spectrophotometry BENCHLING/2023/12 schema

### Changed

- Redefine plate well count as optional in AppBio Quantstudio
- Updated README.md to organize parsers according to maturity level

## [0.1.35] - 2024-06-07

### Added
- Luminex Xponent parser able to process output as pure csv file.

### Fixed
- Improved way of infer reference sample and DNA target in AppBio Quantstudio Design and Analysis
- Fix model number and device id in ctl immunospot

### Deprecated
- Sample role type removed from Roche Cedex Bioht

## [0.1.34] - 2024-06-04

### Added

- Add Methodical Mind adapter

### Fixed

- Fixed missing genotyping determination result in AppBio Quantstudio Design and Analysis
- Fixed empty space at beginin of sample identifier in Revvity Kaleido

### Changed

- Use modular paths for schema models


## [0.1.33] - 2024-05-29

### Fixed

- Fixed path_util to work outside of allotropy corectly

## [0.1.32] - 2024-05-29

### Added

- Add schema_parser/path_util.py to remove dependency: converter.py -> generate_schemas.py, which pulled script dependencies into allotropy

## [0.1.31] - 2024-05-24

### Added

- Script to create graph visualization of calculated data documents from asm json files
- Details of parser requirements to docs
- Add Agilent Gen5 Image Adapter
- Add CTL Immunospot adapter

### Fixed

- Fixed missing required field in cell-counting 2023/11 schema
- Fixed missing required field in 2023/09 lum/fluor/abs plate reader schemas

### Changed
- Upgraded allotropy python requirement to python 10
- Updated ASM model class typing to use or union
- Implement default value for sample role names in AppBio Quantstudio
- Added kw_only=True for generated schema models

## [0.1.30] - 2024-05-10

### Added

- Global definition of calculated data documents representation
- Update bioplex to use _get_date_time
- Add structure for Methodical Mind

### Fixed

- Remove duplicated ct sd and ct se calculated data documents in Quantstudio Design and Analysis adapter
- Remove duplicated quantity mean calculated data documents from AppBio Quantstudio adapter

### Changed

- Update multianalyte model minimum_assay_bead_count to be of type "number" insetead of "unitless"
- Update luminex and biorad bioplex to use updated multianalyte model
- Remove inner calculated data documents from AppBio Quantstudio
- Use global definition of calculated data documents in AppBio Quantstudio and Quantstudio Design and Analysis adapters

## [0.1.29] - 2024-04-30

### Added

- Add Vendor display names
- Added liquid-chromatograpy 2023/09 schema

### Changed

- Improved schema model generation script to handle more complicated schemas

### Removed

- Remove assert in validate_contents



## [0.1.28] - 2024-04-29

### Added

- Add AppBio Quantstudio Design and Analysis adapter
- Add software version to Chemometec Nucleoview
- Biorad Bioplex adapter
- Utils for parsing xml
- Rename the Biorad Bioplex to "Biorad Bioplex Manager"
- Add a utility to remove non-required None values from a dataclass
- Add Beckman PharmSpec adapter

### Fixed

- Re-added encoding inference to Beckman VI Cell Blu adapter
- Corrected concentration unit in Lunatic to conform to unit as reported within the source file
- Corrected Luminex xPonent adapter to output one multi analyte profiling document per well.
- Remove duplicated calculated data documents of delta ct se in AppBio Quantstudio

### Changed

- Use new plate reader schema in gen5 adapter

## [0.1.27] - 2024-04-10

### Added

- Added allotropy.testing library, exposing test utils for validating ASM outside of allotropy

### Changed

- Exclude tests from sdist

## [0.1.26] - 2024-04-08

### Fixed

- Reverted "add encoding inference to Beckman Vi Cell Blu adapter" - it is causing unexpected behavior in other environments

## [0.1.25] - 2024-04-05

### Fixed

- Add encoding inference to Beckman Vi Cell Blu adapter
- Fix Luminex Xponent adapter to account for the correct instrument file formatting

## [0.1.24] - 2024-04-03

### Added

- Add optical imaging to plate reader schema
- Add Revvity Kaleido adapter

### Fixed

- Change lightfield with brightfield in transmitted light setting enum of plate reader schema
- Fix missing case for concentration column without A260 prefix in Unchained Labs Lunatic

## [0.1.23] - 2024-03-12

### Added

- Add Qiacuity dPCR adapter

### Changed

- Added ability to specify encoding in top-level functions. Not passing an encoding defaults to UTF-8. To auto-detect encoding with chardet, pass in CHARDET_ENCODING
- Loosen requirement for jsonschema package to increase package compatibility

## [0.1.22] - 2024-03-07

### Fixed

- Fixed Softmax Pro handling of partially filled plates

### Changed

- Moved VendorType to to_allotrope

## [0.1.21] - 2024-03-05

### Fixed

- Add missing ct mean calculated data documents to relative std curve experiments in AppBio Quantstudio

### Changed

- Infer size of plate to read all data available in Moldev Softmax

## [0.1.20] - 2024-02-23

### Fixed

- Remove duplicated delta ct mean calculated data documents in AppBio Quantstudio
- Fix problem in NanoDrop Eight parser where data source IDs were being used that did not refer to any existing measurement ID

### Changed

- Allow n/a absorbance values in Unchained Labs Lunatic Parser

## [0.1.19] - 2024-02-19

### Fixed

- Fix try_float_or_none bug with evaluating 0 as NaN

## [0.1.18] - 2024-02-19

### Added

- Add try_float_or_nan util and fix bug with evaluating 0 as NaN
- Singleton UUID generator, allowing tests to generate stable ids

### Fixed

- Cast sample identifier to string when saving it in SoftmaxPro parser
- Handle style bug in xlsx files produced by VI-Cell XR instrument

## [0.1.17] - 2024-02-15

### Added

- Automatic validation of generated model in to_allotrope methods with error messages

### Fixed

- Handle invalid values in SoftmaxPro well measurements, filling with "NaN"

## [0.1.16] - 2024-02-08

### Fixed

- Fix mixup of Plate ID and Plate Position in Unchained Labs Lunatic Parser

## [0.1.15] - 2024-02-02

### Added

- pandas_utils module wraps pandas functions to throw AllotropeConversionError

### Fixed

- Total cells column no longer required for vi-cell XR
- Ignore invalid first row when present for vi-cell XR files
- Capture concentration on Nanodrop Eight files that do not have NA Type column
- Removed hardcoding of date parsing around Gen5 plate numbers

### Changed

- Corrections to the spectrophotometry/BENCHLING/2023/12 schema to account for feedback from Allotrope Modeling Working Group
- Replace null with N/A in Moldev Softmax Pro

## [0.1.14] - 2024-01-31

### Added

- Add Luminex xPONENT Adapter

### Fixed

- Ignore calculated data documents entry in output of Moldev Softmax Pro when there are no calculated data documents
- Check for raw data indicator in plate header for Moldev Softmax Pro

## [0.1.13] - 2024-01-19

### Added

- Add parser for ChemoMetic NucleoView
- Add parser for Nanodrop Eight
- Add calculated data documents to Unchained Labs Lunatic adapter
- Add calculated data documents to Moldev Softmax Pro
- Add multi-analyte-profiling BENCHLING/2024/01 schema
- Add non-numeric options for tQuantityValue value property
- Add support for non-numeric values to ChemoMetic NucleoView
- Add context manager to handle backups to schema generation script
- Add --regex argument to schema generation script

### Fixed

- Perkin Elmer Envision: calculated data name now captures string to the left - rather than right - of the ‘=’ in the Formula cell

### Changed

- Simplify Moldev Softmax Pro parsing with dataclasses
- Update plate reader schema in Moldev Softmax Pro
- Standardized on UNITLESS constant ("(unitless)") for unitless values. Changed Perkin Elmer Envision, which formerly used "unitless"
- Increase test coverage of calculated data documents on Perkin Elmer Envision

## [0.1.12] - 2023-12-12

### Added

- Calculated data documents to PerkinElmer EnVision
- Add Unchained Labs Lunatic adapter

### Fixed

- Fix per-well calculated documents in AppBio QuantStudio

### Changed

- Refactor builders as create methods in AppBio QuantStudio

## [0.1.11] - 2023-12-04

### Added

- Add parser structure documentation

### Changed

- Refactor Agilent Gen5 with explicit dataclasses structure
- Update Benchman Vi-cell Blu adapter to use the new cell-counting BENCHLING/2023/11 schema
- Update Benchman Vi-cell XR adapter to use the new cell-counting BENCHLING/2023/11 schema
- Set mypy's disallow_any_generics to True. Ideally, new files should not suppress these warnings
- Refactor way to extract and validate information from pandas series in AppBio QuantStudio
- Simplify CSV lines reader
- Update PerkinElmer EnVision adapter to use the new plate-reader BENCHLING/2023/09 schema
- Standaradize and clarify exception messages

## [0.1.10] - 2023-11-14

### Added

- Add data system document to plate reader schema

### Changed

- Redefine reporter dye setting for genotyping experiments in AppBio QuantStudio
- Refactor Moldev Softmax Pro with explicit dataclasses structure
- Inline VendorParser.parse_timestamp (was only used by VendorParser.get_date_time)
- Change TimeStampParser.parse() to raise for invalid input

## [0.1.9] - 2023-11-03

### Added

- Add missing example outputs for AppBio Quantstudio tests
- Add cell-counting REC/2023/09 schema, with additions to support existing use cases

### Fixed

- Update plate-reader schema to be compatible with current supported adapters and change REC -> BENCHLING

## [0.1.8] - 2023-10-30

### Added

- Allow lines reader to accept or infer encoding

### Fixed

- Use fuzzy=True for timestamp parsing to handle non-standard cases (e.g. mixing 24h time and AM/PM)

## [0.1.7] - 2023-10-26

### Added

- Governance document
- Added plate-reader REC/2023/09 schema (not in use by parsers yet)

### Fixed

### Changed

- Relax TimestampParser to use tzinfo for typing
- Change the cell counter schema name to match with the one published by Allotrope (cell counting)
- Update README, CONTRIBUTING, and pyproject.toml
- Rename to PerkinElmerEnvisionParser and RocheCedexBiohtParser for consistency
- Add additional plate reader testing data for the plate reader parser
- Change generic Exceptions to AllotropyErrors

## [0.1.6] - 2023-10-16

### Added

- Test for broken calculated document structure in AppBio QuantStudio

### Fixed

- Fix bug in result caching in AppBio Quantstudio

### Changed

- Allow block type to have plate well count in any position for AppBio QuantStudio
- Replace datetime.timezone with ZoneInfo in TimestampParser
- Implement CsvReader as child of LinesReader

## [0.1.5] - 2023-10-04

### Added

- Parser for AppBio Absoute Q dPCR exports

### Fixed

- Redefine calculated data documents references as required in AppBio QuantStudio parser
- Update dPCR schema "experiement type" enum to have correct values

### Changed

- Make "flourescence intensity threshold setting" optional in the dPCR schema
- Changed the "calculated datum" property on the calculated data documents to allow different units

## [0.1.4] - 2023-10-03

### Fixed

- Remove duplication of calculated documents related to quantity measurements in AppBio QuantStudio
- Rename "qPRC detection chemistry" to "PRC detection chemistry" in PCR schemas
- Add missing @dataclass annotation to TQuantityValueNumberPerMicroliter

## [0.1.3] - 2023-10-03

### Fixed

- Redefine the way calculated documents are structured for relative standard curve in AppBio QuantStudio
- Fixed some issues in dPCR schema and corresponding model updates
- Accept comma as thousand indicator in all sections of AppBio Quantstudio

## [0.1.2] - 2023-09-27

### Added

- Allotrope Simple Model schema for Digital PCR (dPCR) documents
- Calculated documents for the AppBio Quantstudio parser
- Genotyping data structure test for AppBio Quantstudio parser

### Fixed

- Typing ignore tags removed from the construction of AppBio Quantstudio structure
- Ignore unexpected sections in AppBio Quantstudio input file
- Accept comma as thousand indicator in AppBio Quantstudio results section

## [0.1.1] - 2023-09-22

### Changed

- Loosened requirement for jsonschema package to make allotropy compatible with datamodel-code-generator

## [0.1.0] - 2023-09-18

### Added

- Initial commit, includes support for:
  - Agilent Gen5
  - AppBio QuantStudio
  - Beckman Vi-Cell BLU
  - Beckman Vi-Cell XR
  - MolDev SoftMax Pro
  - NovaBio Flex2
  - PerkinElmer Envision
  - Roche Cedex BioHT<|MERGE_RESOLUTION|>--- conflicted
+++ resolved
@@ -18,12 +18,8 @@
 
 ### Changed
 - Allow no target DNA reference in AppBio Quantstudio design and anlysis
-<<<<<<< HEAD
-- Updates to schema CHANGE_NOTES.md to reflect differences with current Allotrope schema
-=======
 - Standardize use of "N/A" for strings where a non-applicable value is necessary
 - Update `None` filtering to preserve required keys when converting model to dictionary
->>>>>>> 742c10bf
 
 ### Deprecated
 
