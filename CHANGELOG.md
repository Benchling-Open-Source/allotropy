--- conflicted
+++ resolved
@@ -11,6 +11,7 @@
 - Luminex Xponent parser able to process output as pure csv file.
 
 ### Fixed
+- Improved way of infer reference sample and DNA target in AppBio Quantstudio Design and Analysis
 
 ### Changed
 
@@ -29,11 +30,7 @@
 ### Fixed
 
 - Fixed missing genotyping determination result in AppBio Quantstudio Design and Analysis
-<<<<<<< HEAD
-- Improved way of infer reference sample and DNA target in AppBio Quantstudio Design and Analysis
-=======
 - Fixed empty space at beginin of sample identifier in Revvity Kaleido
->>>>>>> 051df54b
 
 ### Changed
 
