--- conflicted
+++ resolved
@@ -9,14 +9,9 @@
 
 ### Added
 
-<<<<<<< HEAD
-- Added support for xlsx exports in Unchained Lunatic parser
 - Added `supported_extensions` to Vendor, allowing parsers to specify supported file extensions.
+- Added support for `multiple read modes` in `Agilent Gen5` Adapter
 - Added Thermo Fisher Nanodrop One adapter
-=======
-- Added `supported_extensions` to Vendor, allowing parsers to specify supported file extensions. 
-- Added support for `multiple read modes` in `Agilent Gen5` Adapter
->>>>>>> 04923642
 
 ### Fixed
 
