# Changelog

All notable changes to this packages will be documented in this file.

The format is based on [Keep a Changelog](https://keepachangelog.com/en/1.0.0/),
and this project adheres to [Semantic Versioning](https://semver.org/spec/v2.0.0.html).

## [Unreleased]

### Added

### Fixed

### Changed

### Deprecated

### Removed

### Security

## [0.1.47] - 2024-08-13

### Fixed

- Fix mis-reporting some analyte units in Roche Cedex Bioht parser

## [0.1.46] - 2024-08-13

### Added

- Add plate id field to biorad bioplex
- Add luminescence point detection, absorption spectrum detection, fluorescence emission detection measurement extension to Spectrophotometry BENCHLING/2023/12 schema
- Add BMG MARS adapter
- Added plate-reader REC/2024/06 schema

### Fixed

- Handle comma as decimal place in float conversion utilities
- Raise AllotropeConversionError on missing Results section in Agilent Gen5
- Add error for multiple read modes in Agilent Gen5
- Cast data to str before using in AppBio QuantStudio parser
- Simplify VI-Cell XR text file reader, removing bug in pivot operation
- Fix edge case where there are multiple measurements for a property in Roche Cedex Bioht

### Changed
<<<<<<< HEAD
- Only return AllotropeConversionError when there is a problem with input data that we expect, add other errors for unexpected problems.
- Split structure by experiment type in AppBio Quantstudio Design and Anlysis
=======
>>>>>>> 9e87ce33

- Only return AllotropeConversionError when there is a problem with input data that we expect, add other errors for unexpected problems.

## [0.1.45] - 2024-08-01

### Changed

- Pandas version updated to 2.2.0 to have calamine engine
- Updated Roche Cedex Bioht adapter to work with the Solution Analyzer ASM schema

## [0.1.44] - 2024-07-30

### Fixed
- Fixed tapestation analysis adapter to not inlude data region documents when there is no region data.
- Removed `devide identifier` from `device control document` in the tapestation analysis adapter.
- Add column normalization to vicell blu reader to fix unrecognized colums due to mismatching characters

## [0.1.43] - 2024-07-22

### Added

- Change Cedex HiRes to recommended release state
- Change Qubit Flex to recommended release state
- Change Qubit 4 ASM to recommended release state
- Change MabTech Apex to recommended release state
- Change Qiacuity to recommended release state

## [0.1.42] - 2024-07-19

### Changed

- Use "calamine" engine for reading excel where possible.
- Relaxed conditions for schema model generator combining classes to handle cases where required key sets created a large number of class versions

## [0.1.41] - 2024-07-18

### Added

- Added Thermo Fisher Qubit Flex adapter
- Added requirement document for Thermo Fisher Qubit Flex adapter
- Added digital PCR and solution analyzer parser requirement templates to /docs

## [0.1.40] - 2024-07-15

### Changed
- Redefine stage number as optional in AppBio Quantstudio Design and Analysis

## [0.1.39] - 2024-07-15

### Added

- Added ThermoFisher Qubit4 adapter
- Added requirement doc for ThermoFisher Qubit4 adapter
- Added Roche Cedex HiRes adapter
- Added requirement doc for Roche Cedex HiRes adapter

### Fixed

- Updated the `structure_custom_information_document` function to create dataclasses with default field values set to `None`. This change ensures that custom keys are omitted as they are not required keys.
- Fixed encoding issues while reading units.json file in schemas.py script
- Fixed encoding issues while reading test json files in testing/utils.py script

### Changed
- Updated NON_UNIQUE_IDENTIFIERS to have "group identifier" field

## [0.1.38] - 2024-07-11

### Added

- Added electrophoresis and spectrophotometry parser requirement templates to /docs

### Fixed

- Catch and raise AllotropeConversionError when Beckman XR parser has missing date header
- Make get_model_class_from_schema work with Windows style path
- Support non-numeric emission values for gen5 luminescence

### Changed
- Allow no target DNA reference in AppBio Quantstudio design and analysis
- Standardize use of "N/A" for strings where a non-applicable value is necessary
- Update `None` filtering to preserve required keys when converting model to dictionary
- Update ASM converter name field to specify the parser name instead of just "allotropy", this is intended to give better granularity on the adapter that did the conversion and not just the library version
- Upgrade pydantic to pull in fix for ForwardRef._evaluate() issue (https://github.com/pydantic/pydantic/issues/9637)
- Update non-numeric emission related values to NaN instead of removing them from ASM for gen5 luminescence


### Deprecated

### Removed

### Security

## [0.1.37] - 2024-06-26

### Added

- Add Agilent TapeStation Analysis adapter
- Added utility to add both dict and dataclass custom information document to an ASM model

- Added Solution Analyzer BENCHLING/2024/03 schema with the extension of the Data System Document.
### Fixed

- Updated schema cleaner to handle utf-8 characters in unit schema urls
- Updated schema cleaner to handle object schemas with no properties
- Updated Vi-Cell XR requirements doc to reflect support for .txt files
- Handle dashes and slashes in custom information document key names

### Changed

### Deprecated

### Removed

### Security

## [0.1.36] - 2024-06-24

### Added
- Add Mabtech Apex adapter
- Added support for parsing Vi-Cell XR txt files
- Add Electrophoresis BENCHLING/2024/06 schema.
- Added github enforcement that CHANGELOG.md is updated
- Added test files Agilent TapeStation Analysis
- Added requirements for remaining parsers to /docs
- Add Alphalisa assay support to Gen5 adapter
- Add fluorescence point detection measurement extension to Spectrophotometry BENCHLING/2023/12 schema

### Changed

- Redefine plate well count as optional in AppBio Quantstudio
- Updated README.md to organize parsers according to maturity level

## [0.1.35] - 2024-06-07

### Added
- Luminex Xponent parser able to process output as pure csv file.

### Fixed
- Improved way of infer reference sample and DNA target in AppBio Quantstudio Design and Analysis
- Fix model number and device id in ctl immunospot

### Deprecated
- Sample role type removed from Roche Cedex Bioht

## [0.1.34] - 2024-06-04

### Added

- Add Methodical Mind adapter

### Fixed

- Fixed missing genotyping determination result in AppBio Quantstudio Design and Analysis
- Fixed empty space at beginning of sample identifier in Revvity Kaleido

### Changed

- Use modular paths for schema models


## [0.1.33] - 2024-05-29

### Fixed

- Fixed path_util to work outside of allotropy correctly

## [0.1.32] - 2024-05-29

### Added

- Add schema_parser/path_util.py to remove dependency: converter.py -> generate_schemas.py, which pulled script dependencies into allotropy

## [0.1.31] - 2024-05-24

### Added

- Script to create graph visualization of calculated data documents from asm json files
- Details of parser requirements to docs
- Add Agilent Gen5 Image Adapter
- Add CTL Immunospot adapter

### Fixed

- Fixed missing required field in cell-counting 2023/11 schema
- Fixed missing required field in 2023/09 lum/fluor/abs plate reader schemas

### Changed
- Upgraded allotropy python requirement to python 10
- Updated ASM model class typing to use or union
- Implement default value for sample role names in AppBio Quantstudio
- Added kw_only=True for generated schema models

## [0.1.30] - 2024-05-10

### Added

- Global definition of calculated data documents representation
- Update bioplex to use _get_date_time
- Add structure for Methodical Mind

### Fixed

- Remove duplicated ct sd and ct se calculated data documents in Quantstudio Design and Analysis adapter
- Remove duplicated quantity mean calculated data documents from AppBio Quantstudio adapter

### Changed

- Update multianalyte model minimum_assay_bead_count to be of type "number" instead of "unitless"
- Update luminex and biorad bioplex to use updated multianalyte model
- Remove inner calculated data documents from AppBio Quantstudio
- Use global definition of calculated data documents in AppBio Quantstudio and Quantstudio Design and Analysis adapters

## [0.1.29] - 2024-04-30

### Added

- Add Vendor display names
- Added liquid-chromatography 2023/09 schema

### Changed

- Improved schema model generation script to handle more complicated schemas

### Removed

- Remove assert in validate_contents



## [0.1.28] - 2024-04-29

### Added

- Add AppBio Quantstudio Design and Analysis adapter
- Add software version to Chemometec Nucleoview
- Biorad Bioplex adapter
- Utils for parsing xml
- Rename the Biorad Bioplex to "Biorad Bioplex Manager"
- Add a utility to remove non-required None values from a dataclass
- Add Beckman PharmSpec adapter

### Fixed

- Re-added encoding inference to Beckman VI Cell Blu adapter
- Corrected concentration unit in Lunatic to conform to unit as reported within the source file
- Corrected Luminex xPonent adapter to output one multi analyte profiling document per well.
- Remove duplicated calculated data documents of delta ct se in AppBio Quantstudio

### Changed

- Use new plate reader schema in gen5 adapter

## [0.1.27] - 2024-04-10

### Added

- Added allotropy.testing library, exposing test utils for validating ASM outside of allotropy

### Changed

- Exclude tests from sdist

## [0.1.26] - 2024-04-08

### Fixed

- Reverted "add encoding inference to Beckman Vi Cell Blu adapter" - it is causing unexpected behavior in other environments

## [0.1.25] - 2024-04-05

### Fixed

- Add encoding inference to Beckman Vi Cell Blu adapter
- Fix Luminex Xponent adapter to account for the correct instrument file formatting

## [0.1.24] - 2024-04-03

### Added

- Add optical imaging to plate reader schema
- Add Revvity Kaleido adapter

### Fixed

- Change lightfield with brightfield in transmitted light setting enum of plate reader schema
- Fix missing case for concentration column without A260 prefix in Unchained Labs Lunatic

## [0.1.23] - 2024-03-12

### Added

- Add Qiacuity dPCR adapter

### Changed

- Added ability to specify encoding in top-level functions. Not passing an encoding defaults to UTF-8. To auto-detect encoding with chardet, pass in CHARDET_ENCODING
- Loosen requirement for jsonschema package to increase package compatibility

## [0.1.22] - 2024-03-07

### Fixed

- Fixed Softmax Pro handling of partially filled plates

### Changed

- Moved VendorType to to_allotrope

## [0.1.21] - 2024-03-05

### Fixed

- Add missing ct mean calculated data documents to relative std curve experiments in AppBio Quantstudio

### Changed

- Infer size of plate to read all data available in Moldev Softmax

## [0.1.20] - 2024-02-23

### Fixed

- Remove duplicated delta ct mean calculated data documents in AppBio Quantstudio
- Fix problem in NanoDrop Eight parser where data source IDs were being used that did not refer to any existing measurement ID

### Changed

- Allow n/a absorbance values in Unchained Labs Lunatic Parser

## [0.1.19] - 2024-02-19

### Fixed

- Fix try_float_or_none bug with evaluating 0 as NaN

## [0.1.18] - 2024-02-19

### Added

- Add try_float_or_nan util and fix bug with evaluating 0 as NaN
- Singleton UUID generator, allowing tests to generate stable ids

### Fixed

- Cast sample identifier to string when saving it in SoftmaxPro parser
- Handle style bug in xlsx files produced by VI-Cell XR instrument

## [0.1.17] - 2024-02-15

### Added

- Automatic validation of generated model in to_allotrope methods with error messages

### Fixed

- Handle invalid values in SoftmaxPro well measurements, filling with "NaN"

## [0.1.16] - 2024-02-08

### Fixed

- Fix mixup of Plate ID and Plate Position in Unchained Labs Lunatic Parser

## [0.1.15] - 2024-02-02

### Added

- pandas_utils module wraps pandas functions to throw AllotropeConversionError

### Fixed

- Total cells column no longer required for vi-cell XR
- Ignore invalid first row when present for vi-cell XR files
- Capture concentration on Nanodrop Eight files that do not have NA Type column
- Removed hardcoding of date parsing around Gen5 plate numbers

### Changed

- Corrections to the spectrophotometry/BENCHLING/2023/12 schema to account for feedback from Allotrope Modeling Working Group
- Replace null with N/A in Moldev Softmax Pro

## [0.1.14] - 2024-01-31

### Added

- Add Luminex xPONENT Adapter

### Fixed

- Ignore calculated data documents entry in output of Moldev Softmax Pro when there are no calculated data documents
- Check for raw data indicator in plate header for Moldev Softmax Pro

## [0.1.13] - 2024-01-19

### Added

- Add parser for ChemoMetic NucleoView
- Add parser for Nanodrop Eight
- Add calculated data documents to Unchained Labs Lunatic adapter
- Add calculated data documents to Moldev Softmax Pro
- Add multi-analyte-profiling BENCHLING/2024/01 schema
- Add non-numeric options for tQuantityValue value property
- Add support for non-numeric values to ChemoMetic NucleoView
- Add context manager to handle backups to schema generation script
- Add --regex argument to schema generation script

### Fixed

- Perkin Elmer Envision: calculated data name now captures string to the left - rather than right - of the ‘=’ in the Formula cell

### Changed

- Simplify Moldev Softmax Pro parsing with dataclasses
- Update plate reader schema in Moldev Softmax Pro
- Standardized on UNITLESS constant ("(unitless)") for unitless values. Changed Perkin Elmer Envision, which formerly used "unitless"
- Increase test coverage of calculated data documents on Perkin Elmer Envision

## [0.1.12] - 2023-12-12

### Added

- Calculated data documents to PerkinElmer EnVision
- Add Unchained Labs Lunatic adapter

### Fixed

- Fix per-well calculated documents in AppBio QuantStudio

### Changed

- Refactor builders as create methods in AppBio QuantStudio

## [0.1.11] - 2023-12-04

### Added

- Add parser structure documentation

### Changed

- Refactor Agilent Gen5 with explicit dataclasses structure
- Update Benchman Vi-cell Blu adapter to use the new cell-counting BENCHLING/2023/11 schema
- Update Benchman Vi-cell XR adapter to use the new cell-counting BENCHLING/2023/11 schema
- Set mypy's disallow_any_generics to True. Ideally, new files should not suppress these warnings
- Refactor way to extract and validate information from pandas series in AppBio QuantStudio
- Simplify CSV lines reader
- Update PerkinElmer EnVision adapter to use the new plate-reader BENCHLING/2023/09 schema
- Standardize and clarify exception messages

## [0.1.10] - 2023-11-14

### Added

- Add data system document to plate reader schema

### Changed

- Redefine reporter dye setting for genotyping experiments in AppBio QuantStudio
- Refactor Moldev Softmax Pro with explicit dataclasses structure
- Inline VendorParser.parse_timestamp (was only used by VendorParser.get_date_time)
- Change TimeStampParser.parse() to raise for invalid input

## [0.1.9] - 2023-11-03

### Added

- Add missing example outputs for AppBio Quantstudio tests
- Add cell-counting REC/2023/09 schema, with additions to support existing use cases

### Fixed

- Update plate-reader schema to be compatible with current supported adapters and change REC -> BENCHLING

## [0.1.8] - 2023-10-30

### Added

- Allow lines reader to accept or infer encoding

### Fixed

- Use fuzzy=True for timestamp parsing to handle non-standard cases (e.g. mixing 24h time and AM/PM)

## [0.1.7] - 2023-10-26

### Added

- Governance document
- Added plate-reader REC/2023/09 schema (not in use by parsers yet)

### Fixed

### Changed

- Relax TimestampParser to use tzinfo for typing
- Change the cell counter schema name to match with the one published by Allotrope (cell counting)
- Update README, CONTRIBUTING, and pyproject.toml
- Rename to PerkinElmerEnvisionParser and RocheCedexBiohtParser for consistency
- Add additional plate reader testing data for the plate reader parser
- Change generic Exceptions to AllotropyErrors

## [0.1.6] - 2023-10-16

### Added

- Test for broken calculated document structure in AppBio QuantStudio

### Fixed

- Fix bug in result caching in AppBio Quantstudio

### Changed

- Allow block type to have plate well count in any position for AppBio QuantStudio
- Replace datetime.timezone with ZoneInfo in TimestampParser
- Implement CsvReader as child of LinesReader

## [0.1.5] - 2023-10-04

### Added

- Parser for AppBio Absolute Q dPCR exports

### Fixed

- Redefine calculated data documents references as required in AppBio QuantStudio parser
- Update dPCR schema "experiment type" enum to have correct values

### Changed

- Make "fluorescence intensity threshold setting" optional in the dPCR schema
- Changed the "calculated datum" property on the calculated data documents to allow different units

## [0.1.4] - 2023-10-03

### Fixed

- Remove duplication of calculated documents related to quantity measurements in AppBio QuantStudio
- Rename "qPCR detection chemistry" to "PRC detection chemistry" in PCR schemas
- Add missing @dataclass annotation to TQuantityValueNumberPerMicroliter

## [0.1.3] - 2023-10-03

### Fixed

- Redefine the way calculated documents are structured for relative standard curve in AppBio QuantStudio
- Fixed some issues in dPCR schema and corresponding model updates
- Accept comma as thousand indicator in all sections of AppBio Quantstudio

## [0.1.2] - 2023-09-27

### Added

- Allotrope Simple Model schema for Digital PCR (dPCR) documents
- Calculated documents for the AppBio Quantstudio parser
- Genotyping data structure test for AppBio Quantstudio parser

### Fixed

- Typing ignore tags removed from the construction of AppBio Quantstudio structure
- Ignore unexpected sections in AppBio Quantstudio input file
- Accept comma as thousand indicator in AppBio Quantstudio results section

## [0.1.1] - 2023-09-22

### Changed

- Loosened requirement for jsonschema package to make allotropy compatible with datamodel-code-generator

## [0.1.0] - 2023-09-18

### Added

- Initial commit, includes support for:
  - Agilent Gen5
  - AppBio QuantStudio
  - Beckman Vi-Cell BLU
  - Beckman Vi-Cell XR
  - MolDev SoftMax Pro
  - NovaBio Flex2
  - PerkinElmer Envision
  - Roche Cedex BioHT<|MERGE_RESOLUTION|>--- conflicted
+++ resolved
@@ -44,13 +44,9 @@
 - Fix edge case where there are multiple measurements for a property in Roche Cedex Bioht
 
 ### Changed
-<<<<<<< HEAD
+
 - Only return AllotropeConversionError when there is a problem with input data that we expect, add other errors for unexpected problems.
 - Split structure by experiment type in AppBio Quantstudio Design and Anlysis
-=======
->>>>>>> 9e87ce33
-
-- Only return AllotropeConversionError when there is a problem with input data that we expect, add other errors for unexpected problems.
 
 ## [0.1.45] - 2024-08-01
 
