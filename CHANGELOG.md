--- conflicted
+++ resolved
@@ -66,17 +66,7 @@
 ### Changed
 
 - Refactor Softmaxpro adapter to use the new schema mapper.
-<<<<<<< HEAD
-- Rename Nanodrop Eight adapter to Nanodrop 8000
-
-### Deprecated
-
-### Removed
-
-### Security
-=======
 - Update Thermo Fisher Genesys30 to recommended state
->>>>>>> 3d3a41e0
 
 ## [0.1.52] - 2024-09-12
 
