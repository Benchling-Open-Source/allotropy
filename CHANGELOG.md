# Changelog

All notable changes to this packages will be documented in this file.

The format is based on [Keep a Changelog](https://keepachangelog.com/en/1.0.0/),
and this project adheres to [Semantic Versioning](https://semver.org/spec/v2.0.0.html).

## [Unreleased]

### Added

<<<<<<< HEAD
- Add Amp score and Cq confidence calculated data documents to AppBio Quantstuido Design and Analysis

### Fixed

- Fix Y-intercept and Slope references as data sources for quantity calculated data document in AppBio Quantstuido Design and Analysis
=======
- SoftMax Pro - Support kinetic measurements files.
- Added Revvity MatrixAdapter
>>>>>>> ecf0df35

### Fixed

### Changed

### Deprecated

### Removed

### Security

## [0.1.55] - 2024-09-26

### Added

- AppBio Quantstuido - add cache decorator to amp score calculated data construction.
- Added Chemometec NC View Adapter

### Fixed

- Mark "PCR Detection Chemistry" as optional in PCR schema.
- Perkin Elmer Envision - remove leading '0' from well identifier numbers.

## [0.1.54] - 2024-09-23

### Added

- AppBio Quantstuido - added additional metadata fields

### Fixed

- Unchained Labs Lunatic - handle missing 'Sample name' and missing 'Table' label before table parser.
- Agilent Gen5 - cast measurement label to string, since it can numeric when reading directly from dataframe (e.g. a single wavelength).

### Changed

- Simplify sheets needed to infer presence/absence experiment type inference in Appbio Quantstudio Design and Analysis
- Allow software name and version to be None in Appbio Quantstudio Design and Analysis

## [0.1.53] - 2024-09-17

### Added

- Amp score and Cq conf calculated documents to Appbio Quantstudio
- Add custom information to processed data document in Appbio Quantstudio
- Add schema mapper for the `REC/2024/06/plate-reader` schema.
- Checks for missing well item amplification and results data in quantstudio
- Add csv support to ThermoFisher Nanodrop One
- Made Agilent Gen5 adapter compatible with the new REC schema

### Fixed

- Fixed bad reference for y-intercept and slope in quantity calculated data document of Appbio Quantstudio
- Correctly format timezone in SoftmaxPro adapter
- Added support for Agilent Gen5 label format "[excitation wavelength], [emission wavelength]" for fluorescence point detection

### Changed

- Refactor Softmaxpro adapter to use the new schema mapper.
- Update Thermo Fisher Genesys30 to recommended state

## [0.1.52] - 2024-09-12

### Fixed

- Fixed bug where name of contents instead of contents was being passed to reader in Roche Cedex Bioht, Thermo Qubit 4 and flex parsers.

### Changed

- Use dateutil timezone instead of pytz, because pytz is can create incorrect timezones when not localized.

## [0.1.51] - 2024-09-09

### Added

- Added `supported_extensions` to Vendor, allowing parsers to specify supported file extensions.
- Added support for `multiple read modes` in `Agilent Gen5` Adapter
- Added error message for zero plate reader documents in `Softmax Pro` Adapter
- Update data sources for quantity calculated documents with y-intercept and Slope in AppBio Quantstudio

### Fixed

- Allow try_int to handle decimal point in int values (e.g. 1.0)

### Changed

- Updated Softmax Pro adapter to use the REC/2024/06 plate reader schema
- Remove `NaN` measurements from Softmax Pro adapter to comply with the new `REC` schema
- Change Unchained Labs Lunatic reader so that it supports both formats (with/without header) for both file types.
- Disregard compartment temperature in `Softmax Pro` adapter when is reported as 0.

## [0.1.50] - 2024-08-30

### Added

- Added `supported_extensions` to Vendor, allowing parsers to specify supported file extensions.
- Added support for `multiple read modes` in `Agilent Gen5` Adapter
- Added Thermo Fisher Nanodrop One adapter

### Fixed

- Update mabtech-apex-adapter regex to handle scenarios where first word in the machine ID section has all letter uppercase

## [0.1.49] - 2024-08-21

### Added

- Primary analysis experiment type in AppBio Quantstudio Design and Analysis
- Added ThermoFisher Genesys 30 adapter
- Added requirement doc for ThermoFisher Genesys 30 adapter
- Added support for xlsx exports in Unchained Lunatic parser
- Add column special character normalization to pandas util (and so most parsers)

### Fixed

- Fix SoftMax Pro case where some columns were incorrectly identified as not numeric for calculated data documents. Added exceptions for Masked and Range values which will be treated as NaN.

### Changed
- Updated the spectrophotometry mapper script to accommodate absorbance spectrum data cubes

## [0.1.48] - 2024-08-15

### Changed

- BMG MARS moved to recommended state
- Updated Roche NovaBio Flex2 adapter to work with the Solution Analyzer ASM schema

## [0.1.47] - 2024-08-13

### Fixed

- Fix mis-reporting some analyte units in Roche Cedex Bioht parser

## [0.1.46] - 2024-08-13

### Added

- Add plate id field to biorad bioplex
- Add luminescence point detection, absorption spectrum detection, fluorescence emission detection measurement extension to Spectrophotometry BENCHLING/2023/12 schema
- Add BMG MARS adapter
- Added plate-reader REC/2024/06 schema

### Fixed

- Handle comma as decimal place in float conversion utilities
- Raise AllotropeConversionError on missing Results section in Agilent Gen5
- Add error for multiple read modes in Agilent Gen5
- Cast data to str before using in AppBio QuantStudio parser
- Simplify VI-Cell XR text file reader, removing bug in pivot operation
- Fix edge case where there are multiple measurements for a property in Roche Cedex Bioht

### Changed

- Only return AllotropeConversionError when there is a problem with input data that we expect, add other errors for unexpected problems.
- Split structure by experiment type in AppBio Quantstudio Design and Anlysis

## [0.1.45] - 2024-08-01

### Changed

- Pandas version updated to 2.2.0 to have calamine engine
- Updated Roche Cedex Bioht adapter to work with the Solution Analyzer ASM schema

## [0.1.44] - 2024-07-30

### Fixed
- Fixed tapestation analysis adapter to not inlude data region documents when there is no region data.
- Removed `devide identifier` from `device control document` in the tapestation analysis adapter.
- Add column normalization to vicell blu reader to fix unrecognized colums due to mismatching characters

## [0.1.43] - 2024-07-22

### Added

- Change Cedex HiRes to recommended release state
- Change Qubit Flex to recommended release state
- Change Qubit 4 ASM to recommended release state
- Change MabTech Apex to recommended release state
- Change Qiacuity to recommended release state

## [0.1.42] - 2024-07-19

### Changed

- Use "calamine" engine for reading excel where possible.
- Relaxed conditions for schema model generator combining classes to handle cases where required key sets created a large number of class versions

## [0.1.41] - 2024-07-18

### Added

- Added Thermo Fisher Qubit Flex adapter
- Added requirement document for Thermo Fisher Qubit Flex adapter
- Added digital PCR and solution analyzer parser requirement templates to /docs

## [0.1.40] - 2024-07-15

### Changed
- Redefine stage number as optional in AppBio Quantstudio Design and Analysis

## [0.1.39] - 2024-07-15

### Added

- Added ThermoFisher Qubit4 adapter
- Added requirement doc for ThermoFisher Qubit4 adapter
- Added Roche Cedex HiRes adapter
- Added requirement doc for Roche Cedex HiRes adapter

### Fixed

- Updated the `structure_custom_information_document` function to create dataclasses with default field values set to `None`. This change ensures that custom keys are omitted as they are not required keys.
- Fixed encoding issues while reading units.json file in schemas.py script
- Fixed encoding issues while reading test json files in testing/utils.py script

### Changed
- Updated NON_UNIQUE_IDENTIFIERS to have "group identifier" field

## [0.1.38] - 2024-07-11

### Added

- Added electrophoresis and spectrophotometry parser requirement templates to /docs

### Fixed

- Catch and raise AllotropeConversionError when Beckman XR parser has missing date header
- Make get_model_class_from_schema work with Windows style path
- Support non-numeric emission values for gen5 luminescence

### Changed
- Allow no target DNA reference in AppBio Quantstudio design and analysis
- Standardize use of "N/A" for strings where a non-applicable value is necessary
- Update `None` filtering to preserve required keys when converting model to dictionary
- Update ASM converter name field to specify the parser name instead of just "allotropy", this is intended to give better granularity on the adapter that did the conversion and not just the library version
- Upgrade pydantic to pull in fix for ForwardRef._evaluate() issue (https://github.com/pydantic/pydantic/issues/9637)
- Update non-numeric emission related values to NaN instead of removing them from ASM for gen5 luminescence


### Deprecated

### Removed

### Security

## [0.1.37] - 2024-06-26

### Added

- Add Agilent TapeStation Analysis adapter
- Added utility to add both dict and dataclass custom information document to an ASM model

- Added Solution Analyzer BENCHLING/2024/03 schema with the extension of the Data System Document.
### Fixed

- Updated schema cleaner to handle utf-8 characters in unit schema urls
- Updated schema cleaner to handle object schemas with no properties
- Updated Vi-Cell XR requirements doc to reflect support for .txt files
- Handle dashes and slashes in custom information document key names
- Updated Mabtech Apex fields to support LED Filter

### Changed

### Deprecated

### Removed

### Security

## [0.1.36] - 2024-06-24

### Added
- Add Mabtech Apex adapter
- Added support for parsing Vi-Cell XR txt files
- Add Electrophoresis BENCHLING/2024/06 schema.
- Added github enforcement that CHANGELOG.md is updated
- Added test files Agilent TapeStation Analysis
- Added requirements for remaining parsers to /docs
- Add Alphalisa assay support to Gen5 adapter
- Add fluorescence point detection measurement extension to Spectrophotometry BENCHLING/2023/12 schema

### Changed

- Redefine plate well count as optional in AppBio Quantstudio
- Updated README.md to organize parsers according to maturity level

## [0.1.35] - 2024-06-07

### Added
- Luminex Xponent parser able to process output as pure csv file.

### Fixed
- Improved way of infer reference sample and DNA target in AppBio Quantstudio Design and Analysis
- Fix model number and device id in ctl immunospot

### Deprecated
- Sample role type removed from Roche Cedex Bioht

## [0.1.34] - 2024-06-04

### Added

- Add Methodical Mind adapter

### Fixed

- Fixed missing genotyping determination result in AppBio Quantstudio Design and Analysis
- Fixed empty space at beginning of sample identifier in Revvity Kaleido

### Changed

- Use modular paths for schema models


## [0.1.33] - 2024-05-29

### Fixed

- Fixed path_util to work outside of allotropy correctly

## [0.1.32] - 2024-05-29

### Added

- Add schema_parser/path_util.py to remove dependency: converter.py -> generate_schemas.py, which pulled script dependencies into allotropy

## [0.1.31] - 2024-05-24

### Added

- Script to create graph visualization of calculated data documents from asm json files
- Details of parser requirements to docs
- Add Agilent Gen5 Image Adapter
- Add CTL Immunospot adapter

### Fixed

- Fixed missing required field in cell-counting 2023/11 schema
- Fixed missing required field in 2023/09 lum/fluor/abs plate reader schemas

### Changed
- Upgraded allotropy python requirement to python 10
- Updated ASM model class typing to use or union
- Implement default value for sample role names in AppBio Quantstudio
- Added kw_only=True for generated schema models

## [0.1.30] - 2024-05-10

### Added

- Global definition of calculated data documents representation
- Update bioplex to use _get_date_time
- Add structure for Methodical Mind

### Fixed

- Remove duplicated ct sd and ct se calculated data documents in Quantstudio Design and Analysis adapter
- Remove duplicated quantity mean calculated data documents from AppBio Quantstudio adapter

### Changed

- Update multianalyte model minimum_assay_bead_count to be of type "number" instead of "unitless"
- Update luminex and biorad bioplex to use updated multianalyte model
- Remove inner calculated data documents from AppBio Quantstudio
- Use global definition of calculated data documents in AppBio Quantstudio and Quantstudio Design and Analysis adapters

## [0.1.29] - 2024-04-30

### Added

- Add Vendor display names
- Added liquid-chromatography 2023/09 schema

### Changed

- Improved schema model generation script to handle more complicated schemas

### Removed

- Remove assert in validate_contents



## [0.1.28] - 2024-04-29

### Added

- Add AppBio Quantstudio Design and Analysis adapter
- Add software version to Chemometec Nucleoview
- Biorad Bioplex adapter
- Utils for parsing xml
- Rename the Biorad Bioplex to "Biorad Bioplex Manager"
- Add a utility to remove non-required None values from a dataclass
- Add Beckman PharmSpec adapter

### Fixed

- Re-added encoding inference to Beckman VI Cell Blu adapter
- Corrected concentration unit in Lunatic to conform to unit as reported within the source file
- Corrected Luminex xPonent adapter to output one multi analyte profiling document per well.
- Remove duplicated calculated data documents of delta ct se in AppBio Quantstudio

### Changed

- Use new plate reader schema in gen5 adapter

## [0.1.27] - 2024-04-10

### Added

- Added allotropy.testing library, exposing test utils for validating ASM outside of allotropy

### Changed

- Exclude tests from sdist

## [0.1.26] - 2024-04-08

### Fixed

- Reverted "add encoding inference to Beckman Vi Cell Blu adapter" - it is causing unexpected behavior in other environments

## [0.1.25] - 2024-04-05

### Fixed

- Add encoding inference to Beckman Vi Cell Blu adapter
- Fix Luminex Xponent adapter to account for the correct instrument file formatting

## [0.1.24] - 2024-04-03

### Added

- Add optical imaging to plate reader schema
- Add Revvity Kaleido adapter

### Fixed

- Change lightfield with brightfield in transmitted light setting enum of plate reader schema
- Fix missing case for concentration column without A260 prefix in Unchained Labs Lunatic

## [0.1.23] - 2024-03-12

### Added

- Add Qiacuity dPCR adapter

### Changed

- Added ability to specify encoding in top-level functions. Not passing an encoding defaults to UTF-8. To auto-detect encoding with chardet, pass in CHARDET_ENCODING
- Loosen requirement for jsonschema package to increase package compatibility

## [0.1.22] - 2024-03-07

### Fixed

- Fixed Softmax Pro handling of partially filled plates

### Changed

- Moved VendorType to to_allotrope

## [0.1.21] - 2024-03-05

### Fixed

- Add missing ct mean calculated data documents to relative std curve experiments in AppBio Quantstudio

### Changed

- Infer size of plate to read all data available in Moldev Softmax

## [0.1.20] - 2024-02-23

### Fixed

- Remove duplicated delta ct mean calculated data documents in AppBio Quantstudio
- Fix problem in NanoDrop Eight parser where data source IDs were being used that did not refer to any existing measurement ID

### Changed

- Allow n/a absorbance values in Unchained Labs Lunatic Parser

## [0.1.19] - 2024-02-19

### Fixed

- Fix try_float_or_none bug with evaluating 0 as NaN

## [0.1.18] - 2024-02-19

### Added

- Add try_float_or_nan util and fix bug with evaluating 0 as NaN
- Singleton UUID generator, allowing tests to generate stable ids

### Fixed

- Cast sample identifier to string when saving it in SoftmaxPro parser
- Handle style bug in xlsx files produced by VI-Cell XR instrument

## [0.1.17] - 2024-02-15

### Added

- Automatic validation of generated model in to_allotrope methods with error messages

### Fixed

- Handle invalid values in SoftmaxPro well measurements, filling with "NaN"

## [0.1.16] - 2024-02-08

### Fixed

- Fix mixup of Plate ID and Plate Position in Unchained Labs Lunatic Parser

## [0.1.15] - 2024-02-02

### Added

- pandas_utils module wraps pandas functions to throw AllotropeConversionError

### Fixed

- Total cells column no longer required for vi-cell XR
- Ignore invalid first row when present for vi-cell XR files
- Capture concentration on Nanodrop Eight files that do not have NA Type column
- Removed hardcoding of date parsing around Gen5 plate numbers

### Changed

- Corrections to the spectrophotometry/BENCHLING/2023/12 schema to account for feedback from Allotrope Modeling Working Group
- Replace null with N/A in Moldev Softmax Pro

## [0.1.14] - 2024-01-31

### Added

- Add Luminex xPONENT Adapter

### Fixed

- Ignore calculated data documents entry in output of Moldev Softmax Pro when there are no calculated data documents
- Check for raw data indicator in plate header for Moldev Softmax Pro

## [0.1.13] - 2024-01-19

### Added

- Add parser for ChemoMetic NucleoView
- Add parser for Nanodrop Eight
- Add calculated data documents to Unchained Labs Lunatic adapter
- Add calculated data documents to Moldev Softmax Pro
- Add multi-analyte-profiling BENCHLING/2024/01 schema
- Add non-numeric options for tQuantityValue value property
- Add support for non-numeric values to ChemoMetic NucleoView
- Add context manager to handle backups to schema generation script
- Add --regex argument to schema generation script

### Fixed

- Perkin Elmer Envision: calculated data name now captures string to the left - rather than right - of the ‘=’ in the Formula cell

### Changed

- Simplify Moldev Softmax Pro parsing with dataclasses
- Update plate reader schema in Moldev Softmax Pro
- Standardized on UNITLESS constant ("(unitless)") for unitless values. Changed Perkin Elmer Envision, which formerly used "unitless"
- Increase test coverage of calculated data documents on Perkin Elmer Envision

## [0.1.12] - 2023-12-12

### Added

- Calculated data documents to PerkinElmer EnVision
- Add Unchained Labs Lunatic adapter

### Fixed

- Fix per-well calculated documents in AppBio QuantStudio

### Changed

- Refactor builders as create methods in AppBio QuantStudio

## [0.1.11] - 2023-12-04

### Added

- Add parser structure documentation

### Changed

- Refactor Agilent Gen5 with explicit dataclasses structure
- Update Benchman Vi-cell Blu adapter to use the new cell-counting BENCHLING/2023/11 schema
- Update Benchman Vi-cell XR adapter to use the new cell-counting BENCHLING/2023/11 schema
- Set mypy's disallow_any_generics to True. Ideally, new files should not suppress these warnings
- Refactor way to extract and validate information from pandas series in AppBio QuantStudio
- Simplify CSV lines reader
- Update PerkinElmer EnVision adapter to use the new plate-reader BENCHLING/2023/09 schema
- Standardize and clarify exception messages

## [0.1.10] - 2023-11-14

### Added

- Add data system document to plate reader schema

### Changed

- Redefine reporter dye setting for genotyping experiments in AppBio QuantStudio
- Refactor Moldev Softmax Pro with explicit dataclasses structure
- Inline VendorParser.parse_timestamp (was only used by VendorParser.get_date_time)
- Change TimeStampParser.parse() to raise for invalid input

## [0.1.9] - 2023-11-03

### Added

- Add missing example outputs for AppBio Quantstudio tests
- Add cell-counting REC/2023/09 schema, with additions to support existing use cases

### Fixed

- Update plate-reader schema to be compatible with current supported adapters and change REC -> BENCHLING

## [0.1.8] - 2023-10-30

### Added

- Allow lines reader to accept or infer encoding

### Fixed

- Use fuzzy=True for timestamp parsing to handle non-standard cases (e.g. mixing 24h time and AM/PM)

## [0.1.7] - 2023-10-26

### Added

- Governance document
- Added plate-reader REC/2023/09 schema (not in use by parsers yet)

### Fixed

### Changed

- Relax TimestampParser to use tzinfo for typing
- Change the cell counter schema name to match with the one published by Allotrope (cell counting)
- Update README, CONTRIBUTING, and pyproject.toml
- Rename to PerkinElmerEnvisionParser and RocheCedexBiohtParser for consistency
- Add additional plate reader testing data for the plate reader parser
- Change generic Exceptions to AllotropyErrors

## [0.1.6] - 2023-10-16

### Added

- Test for broken calculated document structure in AppBio QuantStudio

### Fixed

- Fix bug in result caching in AppBio Quantstudio

### Changed

- Allow block type to have plate well count in any position for AppBio QuantStudio
- Replace datetime.timezone with ZoneInfo in TimestampParser
- Implement CsvReader as child of LinesReader

## [0.1.5] - 2023-10-04

### Added

- Parser for AppBio Absolute Q dPCR exports

### Fixed

- Redefine calculated data documents references as required in AppBio QuantStudio parser
- Update dPCR schema "experiment type" enum to have correct values

### Changed

- Make "fluorescence intensity threshold setting" optional in the dPCR schema
- Changed the "calculated datum" property on the calculated data documents to allow different units

## [0.1.4] - 2023-10-03

### Fixed

- Remove duplication of calculated documents related to quantity measurements in AppBio QuantStudio
- Rename "qPCR detection chemistry" to "PRC detection chemistry" in PCR schemas
- Add missing @dataclass annotation to TQuantityValueNumberPerMicroliter

## [0.1.3] - 2023-10-03

### Fixed

- Redefine the way calculated documents are structured for relative standard curve in AppBio QuantStudio
- Fixed some issues in dPCR schema and corresponding model updates
- Accept comma as thousand indicator in all sections of AppBio Quantstudio

## [0.1.2] - 2023-09-27

### Added

- Allotrope Simple Model schema for Digital PCR (dPCR) documents
- Calculated documents for the AppBio Quantstudio parser
- Genotyping data structure test for AppBio Quantstudio parser

### Fixed

- Typing ignore tags removed from the construction of AppBio Quantstudio structure
- Ignore unexpected sections in AppBio Quantstudio input file
- Accept comma as thousand indicator in AppBio Quantstudio results section

## [0.1.1] - 2023-09-22

### Changed

- Loosened requirement for jsonschema package to make allotropy compatible with datamodel-code-generator

## [0.1.0] - 2023-09-18

### Added

- Initial commit, includes support for:
  - Agilent Gen5
  - AppBio QuantStudio
  - Beckman Vi-Cell BLU
  - Beckman Vi-Cell XR
  - MolDev SoftMax Pro
  - NovaBio Flex2
  - PerkinElmer Envision
  - Roche Cedex BioHT<|MERGE_RESOLUTION|>--- conflicted
+++ resolved
@@ -9,16 +9,13 @@
 
 ### Added
 
-<<<<<<< HEAD
 - Add Amp score and Cq confidence calculated data documents to AppBio Quantstuido Design and Analysis
 
 ### Fixed
 
-- Fix Y-intercept and Slope references as data sources for quantity calculated data document in AppBio Quantstuido Design and Analysis
-=======
 - SoftMax Pro - Support kinetic measurements files.
 - Added Revvity MatrixAdapter
->>>>>>> ecf0df35
+- Fix Y-intercept and Slope references as data sources for quantity calculated data document in AppBio Quantstuido Design and Analysis
 
 ### Fixed
 
