# Changelog

All notable changes to this packages will be documented in this file.

The format is based on [Keep a Changelog](https://keepachangelog.com/en/1.0.0/),
and this project adheres to [Semantic Versioning](https://semver.org/spec/v2.0.0.html).

## [Unreleased]

### Added

### Fixed

### Changed

### Deprecated

### Removed

### Security

## [0.1.39] - 2024-07-15

### Added

- Added ThermoFisher Qubit4 adapter 
- Added requirement doc for ThermoFisher Qubit4 adapter
- Added Roche Cedex HiRes adapter
- Added requirement doc for Roche Cedex HiRes adapter

### Fixed

- Updated the `structure_custom_information_document` function to create dataclasses with default field values set to `None`. This change ensures that custom keys are omitted as they are not required keys.
- Fixed encoding issues while reading units.json file in schemas.py script
- Fixed encoding issues while reading test json files in testing/utils.py script

### Changed
<<<<<<< HEAD
- Redefine stage number as optional in AppBio Quantstudio Design and Analysis
- Updated NON_UNIQUE_IDENTIFIERS to have "group identifier" field
=======
>>>>>>> 3cebec70

- Updated NON_UNIQUE_IDENTIFIERS to have "group identifier" field

## [0.1.38] - 2024-07-11

### Added

- Added electrophoresis and spectrophotometry parser requirement templates to /docs

### Fixed

- Catch and raise AllotropeConversionError when Beckman XR parser has missing date header
- Make get_model_class_from_schema work with Windows style path
- Support non-numeric emission values for gen5 luminescence

### Changed
- Allow no target DNA reference in AppBio Quantstudio design and anlysis
- Standardize use of "N/A" for strings where a non-applicable value is necessary
- Update `None` filtering to preserve required keys when converting model to dictionary
- Update ASM converter name field to specify the parser name instead of just "allotropy", this is intended to give better granularity on the adapter that did the conversion and not just the library version
- Upgrade pydantic to pull in fix for ForwardRef._evaluate() issue (https://github.com/pydantic/pydantic/issues/9637)
- Update non-numeric emission related values to NaN instead of removing them from ASM for gen5 luminescence


### Deprecated

### Removed

### Security

## [0.1.37] - 2024-06-26

### Added

- Add Agilent TapeStation Analysis adapter
- Added utility to add both dict and dataclass custom information document to an ASM model

- Added Solution Analyzer BENCHLING/2024/03 schema with the extension of the Data System Document.
### Fixed

- Updated schema cleaner to handle utf-8 characters in unit schema urls
- Updated schema cleaner to handle object schemas with no properties
- Updated Vi-Cell XR requirements doc to reflect support for .txt files
- Handle dashes and slashes in custom information document key names

### Changed

### Deprecated

### Removed

### Security

## [0.1.36] - 2024-06-24

### Added
- Add Mabtech Apex adapter
- Added support for parsing Vi-Cell XR txt files
- Add Electrophoresis BENCHLING/2024/06 schema.
- Added github enforcement that CHANGELOG.md is updated
- Added test files Agilent TapeStation Analysis
- Added requirements for remaining parsers to /docs
- Add Alphalisa assay support to Gen5 adapter
- Add fluorescence point detection measurement extension to Spectrophotometry BENCHLING/2023/12 schema

### Changed

- Redefine plate well count as optional in AppBio Quantstudio
- Updated README.md to organize parsers according to maturity level

## [0.1.35] - 2024-06-07

### Added
- Luminex Xponent parser able to process output as pure csv file.

### Fixed
- Improved way of infer reference sample and DNA target in AppBio Quantstudio Design and Analysis
- Fix model number and device id in ctl immunospot

### Deprecated
- Sample role type removed from Roche Cedex Bioht

## [0.1.34] - 2024-06-04

### Added

- Add Methodical Mind adapter

### Fixed

- Fixed missing genotyping determination result in AppBio Quantstudio Design and Analysis
- Fixed empty space at beginin of sample identifier in Revvity Kaleido

### Changed

- Use modular paths for schema models


## [0.1.33] - 2024-05-29

### Fixed

- Fixed path_util to work outside of allotropy corectly

## [0.1.32] - 2024-05-29

### Added

- Add schema_parser/path_util.py to remove dependency: converter.py -> generate_schemas.py, which pulled script dependencies into allotropy

## [0.1.31] - 2024-05-24

### Added

- Script to create graph visualization of calculated data documents from asm json files
- Details of parser requirements to docs
- Add Agilent Gen5 Image Adapter
- Add CTL Immunospot adapter

### Fixed

- Fixed missing required field in cell-counting 2023/11 schema
- Fixed missing required field in 2023/09 lum/fluor/abs plate reader schemas

### Changed
- Upgraded allotropy python requirement to python 10
- Updated ASM model class typing to use or union
- Implement default value for sample role names in AppBio Quantstudio
- Added kw_only=True for generated schema models

## [0.1.30] - 2024-05-10

### Added

- Global definition of calculated data documents representation
- Update bioplex to use _get_date_time
- Add structure for Methodical Mind

### Fixed

- Remove duplicated ct sd and ct se calculated data documents in Quantstudio Design and Analysis adapter
- Remove duplicated quantity mean calculated data documents from AppBio Quantstudio adapter

### Changed

- Update multianalyte model minimum_assay_bead_count to be of type "number" insetead of "unitless"
- Update luminex and biorad bioplex to use updated multianalyte model
- Remove inner calculated data documents from AppBio Quantstudio
- Use global definition of calculated data documents in AppBio Quantstudio and Quantstudio Design and Analysis adapters

## [0.1.29] - 2024-04-30

### Added

- Add Vendor display names
- Added liquid-chromatograpy 2023/09 schema

### Changed

- Improved schema model generation script to handle more complicated schemas

### Removed

- Remove assert in validate_contents



## [0.1.28] - 2024-04-29

### Added

- Add AppBio Quantstudio Design and Analysis adapter
- Add software version to Chemometec Nucleoview
- Biorad Bioplex adapter
- Utils for parsing xml
- Rename the Biorad Bioplex to "Biorad Bioplex Manager"
- Add a utility to remove non-required None values from a dataclass
- Add Beckman PharmSpec adapter

### Fixed

- Re-added encoding inference to Beckman VI Cell Blu adapter
- Corrected concentration unit in Lunatic to conform to unit as reported within the source file
- Corrected Luminex xPonent adapter to output one multi analyte profiling document per well.
- Remove duplicated calculated data documents of delta ct se in AppBio Quantstudio

### Changed

- Use new plate reader schema in gen5 adapter

## [0.1.27] - 2024-04-10

### Added

- Added allotropy.testing library, exposing test utils for validating ASM outside of allotropy

### Changed

- Exclude tests from sdist

## [0.1.26] - 2024-04-08

### Fixed

- Reverted "add encoding inference to Beckman Vi Cell Blu adapter" - it is causing unexpected behavior in other environments

## [0.1.25] - 2024-04-05

### Fixed

- Add encoding inference to Beckman Vi Cell Blu adapter
- Fix Luminex Xponent adapter to account for the correct instrument file formatting

## [0.1.24] - 2024-04-03

### Added

- Add optical imaging to plate reader schema
- Add Revvity Kaleido adapter

### Fixed

- Change lightfield with brightfield in transmitted light setting enum of plate reader schema
- Fix missing case for concentration column without A260 prefix in Unchained Labs Lunatic

## [0.1.23] - 2024-03-12

### Added

- Add Qiacuity dPCR adapter

### Changed

- Added ability to specify encoding in top-level functions. Not passing an encoding defaults to UTF-8. To auto-detect encoding with chardet, pass in CHARDET_ENCODING
- Loosen requirement for jsonschema package to increase package compatibility

## [0.1.22] - 2024-03-07

### Fixed

- Fixed Softmax Pro handling of partially filled plates

### Changed

- Moved VendorType to to_allotrope

## [0.1.21] - 2024-03-05

### Fixed

- Add missing ct mean calculated data documents to relative std curve experiments in AppBio Quantstudio

### Changed

- Infer size of plate to read all data available in Moldev Softmax

## [0.1.20] - 2024-02-23

### Fixed

- Remove duplicated delta ct mean calculated data documents in AppBio Quantstudio
- Fix problem in NanoDrop Eight parser where data source IDs were being used that did not refer to any existing measurement ID

### Changed

- Allow n/a absorbance values in Unchained Labs Lunatic Parser

## [0.1.19] - 2024-02-19

### Fixed

- Fix try_float_or_none bug with evaluating 0 as NaN

## [0.1.18] - 2024-02-19

### Added

- Add try_float_or_nan util and fix bug with evaluating 0 as NaN
- Singleton UUID generator, allowing tests to generate stable ids

### Fixed

- Cast sample identifier to string when saving it in SoftmaxPro parser
- Handle style bug in xlsx files produced by VI-Cell XR instrument

## [0.1.17] - 2024-02-15

### Added

- Automatic validation of generated model in to_allotrope methods with error messages

### Fixed

- Handle invalid values in SoftmaxPro well measurements, filling with "NaN"

## [0.1.16] - 2024-02-08

### Fixed

- Fix mixup of Plate ID and Plate Position in Unchained Labs Lunatic Parser

## [0.1.15] - 2024-02-02

### Added

- pandas_utils module wraps pandas functions to throw AllotropeConversionError

### Fixed

- Total cells column no longer required for vi-cell XR
- Ignore invalid first row when present for vi-cell XR files
- Capture concentration on Nanodrop Eight files that do not have NA Type column
- Removed hardcoding of date parsing around Gen5 plate numbers

### Changed

- Corrections to the spectrophotometry/BENCHLING/2023/12 schema to account for feedback from Allotrope Modeling Working Group
- Replace null with N/A in Moldev Softmax Pro

## [0.1.14] - 2024-01-31

### Added

- Add Luminex xPONENT Adapter

### Fixed

- Ignore calculated data documents entry in output of Moldev Softmax Pro when there are no calculated data documents
- Check for raw data indicator in plate header for Moldev Softmax Pro

## [0.1.13] - 2024-01-19

### Added

- Add parser for ChemoMetic NucleoView
- Add parser for Nanodrop Eight
- Add calculated data documents to Unchained Labs Lunatic adapter
- Add calculated data documents to Moldev Softmax Pro
- Add multi-analyte-profiling BENCHLING/2024/01 schema
- Add non-numeric options for tQuantityValue value property
- Add support for non-numeric values to ChemoMetic NucleoView
- Add context manager to handle backups to schema generation script
- Add --regex argument to schema generation script

### Fixed

- Perkin Elmer Envision: calculated data name now captures string to the left - rather than right - of the ‘=’ in the Formula cell

### Changed

- Simplify Moldev Softmax Pro parsing with dataclasses
- Update plate reader schema in Moldev Softmax Pro
- Standardized on UNITLESS constant ("(unitless)") for unitless values. Changed Perkin Elmer Envision, which formerly used "unitless"
- Increase test coverage of calculated data documents on Perkin Elmer Envision

## [0.1.12] - 2023-12-12

### Added

- Calculated data documents to PerkinElmer EnVision
- Add Unchained Labs Lunatic adapter

### Fixed

- Fix per-well calculated documents in AppBio QuantStudio

### Changed

- Refactor builders as create methods in AppBio QuantStudio

## [0.1.11] - 2023-12-04

### Added

- Add parser structure documentation

### Changed

- Refactor Agilent Gen5 with explicit dataclasses structure
- Update Benchman Vi-cell Blu adapter to use the new cell-counting BENCHLING/2023/11 schema
- Update Benchman Vi-cell XR adapter to use the new cell-counting BENCHLING/2023/11 schema
- Set mypy's disallow_any_generics to True. Ideally, new files should not suppress these warnings
- Refactor way to extract and validate information from pandas series in AppBio QuantStudio
- Simplify CSV lines reader
- Update PerkinElmer EnVision adapter to use the new plate-reader BENCHLING/2023/09 schema
- Standaradize and clarify exception messages

## [0.1.10] - 2023-11-14

### Added

- Add data system document to plate reader schema

### Changed

- Redefine reporter dye setting for genotyping experiments in AppBio QuantStudio
- Refactor Moldev Softmax Pro with explicit dataclasses structure
- Inline VendorParser.parse_timestamp (was only used by VendorParser.get_date_time)
- Change TimeStampParser.parse() to raise for invalid input

## [0.1.9] - 2023-11-03

### Added

- Add missing example outputs for AppBio Quantstudio tests
- Add cell-counting REC/2023/09 schema, with additions to support existing use cases

### Fixed

- Update plate-reader schema to be compatible with current supported adapters and change REC -> BENCHLING

## [0.1.8] - 2023-10-30

### Added

- Allow lines reader to accept or infer encoding

### Fixed

- Use fuzzy=True for timestamp parsing to handle non-standard cases (e.g. mixing 24h time and AM/PM)

## [0.1.7] - 2023-10-26

### Added

- Governance document
- Added plate-reader REC/2023/09 schema (not in use by parsers yet)

### Fixed

### Changed

- Relax TimestampParser to use tzinfo for typing
- Change the cell counter schema name to match with the one published by Allotrope (cell counting)
- Update README, CONTRIBUTING, and pyproject.toml
- Rename to PerkinElmerEnvisionParser and RocheCedexBiohtParser for consistency
- Add additional plate reader testing data for the plate reader parser
- Change generic Exceptions to AllotropyErrors

## [0.1.6] - 2023-10-16

### Added

- Test for broken calculated document structure in AppBio QuantStudio

### Fixed

- Fix bug in result caching in AppBio Quantstudio

### Changed

- Allow block type to have plate well count in any position for AppBio QuantStudio
- Replace datetime.timezone with ZoneInfo in TimestampParser
- Implement CsvReader as child of LinesReader

## [0.1.5] - 2023-10-04

### Added

- Parser for AppBio Absoute Q dPCR exports

### Fixed

- Redefine calculated data documents references as required in AppBio QuantStudio parser
- Update dPCR schema "experiement type" enum to have correct values

### Changed

- Make "flourescence intensity threshold setting" optional in the dPCR schema
- Changed the "calculated datum" property on the calculated data documents to allow different units

## [0.1.4] - 2023-10-03

### Fixed

- Remove duplication of calculated documents related to quantity measurements in AppBio QuantStudio
- Rename "qPRC detection chemistry" to "PRC detection chemistry" in PCR schemas
- Add missing @dataclass annotation to TQuantityValueNumberPerMicroliter

## [0.1.3] - 2023-10-03

### Fixed

- Redefine the way calculated documents are structured for relative standard curve in AppBio QuantStudio
- Fixed some issues in dPCR schema and corresponding model updates
- Accept comma as thousand indicator in all sections of AppBio Quantstudio

## [0.1.2] - 2023-09-27

### Added

- Allotrope Simple Model schema for Digital PCR (dPCR) documents
- Calculated documents for the AppBio Quantstudio parser
- Genotyping data structure test for AppBio Quantstudio parser

### Fixed

- Typing ignore tags removed from the construction of AppBio Quantstudio structure
- Ignore unexpected sections in AppBio Quantstudio input file
- Accept comma as thousand indicator in AppBio Quantstudio results section

## [0.1.1] - 2023-09-22

### Changed

- Loosened requirement for jsonschema package to make allotropy compatible with datamodel-code-generator

## [0.1.0] - 2023-09-18

### Added

- Initial commit, includes support for:
  - Agilent Gen5
  - AppBio QuantStudio
  - Beckman Vi-Cell BLU
  - Beckman Vi-Cell XR
  - MolDev SoftMax Pro
  - NovaBio Flex2
  - PerkinElmer Envision
  - Roche Cedex BioHT<|MERGE_RESOLUTION|>--- conflicted
+++ resolved
@@ -12,6 +12,7 @@
 ### Fixed
 
 ### Changed
+- Redefine stage number as optional in AppBio Quantstudio Design and Analysis
 
 ### Deprecated
 
@@ -35,12 +36,6 @@
 - Fixed encoding issues while reading test json files in testing/utils.py script
 
 ### Changed
-<<<<<<< HEAD
-- Redefine stage number as optional in AppBio Quantstudio Design and Analysis
-- Updated NON_UNIQUE_IDENTIFIERS to have "group identifier" field
-=======
->>>>>>> 3cebec70
-
 - Updated NON_UNIQUE_IDENTIFIERS to have "group identifier" field
 
 ## [0.1.38] - 2024-07-11
