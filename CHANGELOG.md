# Changelog
All notable changes to this packages will be documented in this file.

The format is based on [Keep a Changelog](https://keepachangelog.com/en/1.0.0/),
and this project adheres to [Semantic Versioning](https://semver.org/spec/v2.0.0.html).

## [Unreleased]
### Added
- Add Luminex xPONENT Adapter
### Fixed
<<<<<<< HEAD
- Removed hardcoding of date parsing around Gen5 plate numbers
=======
- Ignore calculated data documents entry in output of Moldev Softmax Pro when there are no calculated data documents
>>>>>>> 5aa3f32a
### Changed
### Deprecated
### Removed
### Security

## [0.1.13] - 2024-01-19
### Added
- Add parser for ChemoMetic NucleoView
- Add parser for Nanodrop Eight
- Add calculated data documents to Unchained Labs Lunatic adapter
- Add calculated data documents to Moldev Softmax Pro
- Add multi-analyte-profiling BENCHLING/2024/01 schema
- Add non-numeric options for tQuantityValue value property
- Add support for non-numeric values to ChemoMetic NucleoView
- Add context manager to handle backups to schema generation script
- Add --regex argument to schema generation script
### Fixed
- Perkin Elmer Envision: calculated data name now captures string to the left - rather than right - of the ‘=’ in the Formula cell.
### Changed
- Simplify Moldev Softmax Pro parsing with dataclasses
- Update plate reader schema in Moldev Softmax Pro
- Standardized on UNITLESS constant ("(unitless)") for unitless values. Changed Perkin Elmer Envision, which formerly used "unitless".
- Increase test coverage of calculated data documents on Perkin Elmer Envision.

## [0.1.12] - 2023-12-12
### Added
- Calculated data documents to PerkinElmer EnVision
- Add Unchained Labs Lunatic adapter
### Fixed
- Fix per-well calculated documents in AppBio QuantStudio
### Changed
- Refactor builders as create methods in AppBio QuantStudio

## [0.1.11] - 2023-12-04
### Added
- Add parser structure documentation
### Changed
- Refactor Agilent Gen5 with explicit dataclasses structure
- Update Benchman Vi-cell Blu adapter to use the new cell-counting BENCHLING/2023/11 schema
- Update Benchman Vi-cell XR adapter to use the new cell-counting BENCHLING/2023/11 schema
- Set mypy's disallow_any_generics to True. Ideally, new files should not suppress these warnings.
- Refactor way to extract and validate information from pandas series in AppBio QuantStudio
- Simplify CSV lines reader
- Update PerkinElmer EnVision adapter to use the new plate-reader BENCHLING/2023/09 schema
- Standaradize and clarify exception messages

## [0.1.10] - 2023-11-14
### Added
- Add data system document to plate reader schema
### Changed
- Redefine reporter dye setting for genotyping experiments in AppBio QuantStudio
- Refactor Moldev Softmax Pro with explicit dataclasses structure
- Inline VendorParser.parse_timestamp (was only used by VendorParser.get_date_time)
- Change TimeStampParser.parse() to raise for invalid input

## [0.1.9] - 2023-11-03
### Added
- Add missing example outputs for AppBio Quantstudio tests
- Add cell-counting REC/2023/09 schema, with additions to support existing use cases
### Fixed
- Update plate-reader schema to be compatible with current supported adapters and change REC -> BENCHLING

## [0.1.8] - 2023-10-30
### Added
- Allow lines reader to accept or infer encoding
### Fixed
- Use fuzzy=True for timestamp parsing to handle non-standard cases (e.g. mixing 24h time and AM/PM)

## [0.1.7] - 2023-10-26
### Added
- Governance document
- Added plate-reader REC/2023/09 schema (not in use by parsers yet)
### Fixed
### Changed
- Relax TimestampParser to use tzinfo for typing
- Change the cell counter schema name to match with the one published by Allotrope (cell counting)
- Update README, CONTRIBUTING, and pyproject.toml
- Rename to PerkinElmerEnvisionParser and RocheCedexBiohtParser for consistency
- Add additional plate reader testing data for the plate reader parser
- Change generic Exceptions to AllotropyErrors

## [0.1.6] - 2023-10-16
### Added
- Test for broken calculated document structure in AppBio QuantStudio
### Fixed
- Fix bug in result caching in AppBio Quantstudio
### Changed
- Allow block type to have plate well count in any position for AppBio QuantStudio
- Replace datetime.timezone with ZoneInfo in TimestampParser
- Implement CsvReader as child of LinesReader

## [0.1.5] - 2023-10-04
### Added
- Parser for AppBio Absoute Q dPCR exports
### Fixed
- Redefine calculated data documents references as required in AppBio QuantStudio parser
- Update dPCR schema "experiement type" enum to have correct values
### Changed
- Make "flourescence intensity threshold setting" optional in the dPCR schema
- Changed the "calculated datum" property on the calculated data documents to allow different units

## [0.1.4] - 2023-10-03
### Fixed
- Remove duplication of calculated documents related to quantity measurements in AppBio QuantStudio
- Rename "qPRC detection chemistry" to "PRC detection chemistry" in PCR schemas
- Add missing @dataclass annotation to TQuantityValueNumberPerMicroliter

## [0.1.3] - 2023-10-03
### Fixed
- Redefine the way calculated documents are structured for relative standard curve in AppBio QuantStudio
- Fixed some issues in dPCR schema and corresponding model updates
- Accept comma as thousand indicator in all sections of AppBio Quantstudio

## [0.1.2] - 2023-09-27
### Added
- Allotrope Simple Model schema for Digital PCR (dPCR) documents
- Calculated documents for the AppBio Quantstudio parser
- Genotyping data structure test for AppBio Quantstudio parser
### Fixed
- Typing ignore tags removed from the construction of AppBio Quantstudio structure
- Ignore unexpected sections in AppBio Quantstudio input file
- Accept comma as thousand indicator in AppBio Quantstudio results section

## [0.1.1] - 2023-09-22
### Changed
- Loosened requirement for jsonschema package to make allotropy compatible with datamodel-code-generator

## [0.1.0] - 2023-09-18
### Added
- Initial commit, includes support for:
  - Agilent Gen5
  - Applied Bio QuantStudio
  - Beckman Vi-Cell BLU
  - Beckman Vi-Cell XR
  - MolDev SoftMax Pro
  - NovaBio Flex2
  - PerkinElmer Envision
  - Roche Cedex BioHT<|MERGE_RESOLUTION|>--- conflicted
+++ resolved
@@ -8,11 +8,8 @@
 ### Added
 - Add Luminex xPONENT Adapter
 ### Fixed
-<<<<<<< HEAD
-- Removed hardcoding of date parsing around Gen5 plate numbers
-=======
 - Ignore calculated data documents entry in output of Moldev Softmax Pro when there are no calculated data documents
->>>>>>> 5aa3f32a
+- Removed hardcoding of date parsing around Gen5 plate numbers.
 ### Changed
 ### Deprecated
 ### Removed
