--- conflicted
+++ resolved
@@ -10,11 +10,8 @@
 ### Fixed
 ### Changed
 - Refactor Agilent Gen5 with explicit dataclasses structure
-<<<<<<< HEAD
 - Update Benchman Vi-cell Blu adapter to use the new cell-counting BENCHLING/2023/11 schema
-=======
 - Update Benchman Vi-cell XR adapter to use the new cell-counting BENCHLING/2023/11 schema
->>>>>>> edf13de1
 ### Deprecated
 ### Removed
 ### Security
