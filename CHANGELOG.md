--- conflicted
+++ resolved
@@ -12,11 +12,8 @@
 - Added support for parsing Vi-Cell XR txt files
 - Add Electrophoresis BENCHLING/2024/06 schema.
 - Added github enforcement that CHANGELOG.md is updated
-<<<<<<< HEAD
+- Added test files Agilent TapeStation Analysis
 - Add Alphalisa assay support to Gen5 adapter
-=======
-- Added test files Agilent TapeStation Analysis
->>>>>>> 9444ba05
 
 ### Fixed
 
