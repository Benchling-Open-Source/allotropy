--- conflicted
+++ resolved
@@ -7,13 +7,9 @@
 ## [Unreleased]
 ### Added
 ### Fixed
-<<<<<<< HEAD
-- Ignore calculated data documents entry in output of Moldev Softmax Pro when there are no calculated data documents
-- Removed hardcoding of date parsing around Gen5 plate numbers.
-=======
 - Total cells column no longer required for vi-cell XR
 - Ignore invalid first row when present for vi-cell XR files
->>>>>>> 8eb9f154
+- Removed hardcoding of date parsing around Gen5 plate numbers
 ### Changed
 - Corrections to the spectrophotometry/BENCHLING/2023/12 schema to account for feedback from Allotrope Modeling Working Group
 - Replace null with N/A in Moldev Softmax Pro
