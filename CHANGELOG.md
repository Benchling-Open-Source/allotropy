# Changelog

All notable changes to this packages will be documented in this file.

The format is based on [Keep a Changelog](https://keepachangelog.com/en/1.0.0/),
and this project adheres to [Semantic Versioning](https://semver.org/spec/v2.0.0.html).

## [Unreleased]

### Added
<<<<<<< HEAD
- Support for parsing Vi-Cell XR txt files
=======
- Add Electrophoresis BENCHLING/2024/06 schema.
- Added github enforcement that CHANGELOG.md is updated
- Added test files Agilent TapeStation Analysis

>>>>>>> 1a5e3a35
### Fixed

### Changed

### Deprecated

### Removed

### Security

## [0.1.35] - 2024-06-07

### Added
- Luminex Xponent parser able to process output as pure csv file.

### Fixed
- Improved way of infer reference sample and DNA target in AppBio Quantstudio Design and Analysis
- Fix model number and device id in ctl immunospot

### Deprecated
- Sample role type removed from Roche Cedex Bioht

## [0.1.34] - 2024-06-04

### Added

- Add Methodical Mind adapter

### Fixed

- Fixed missing genotyping determination result in AppBio Quantstudio Design and Analysis
- Fixed empty space at beginin of sample identifier in Revvity Kaleido

### Changed

- Use modular paths for schema models


## [0.1.33] - 2024-05-29

### Fixed

- Fixed path_util to work outside of allotropy corectly

## [0.1.32] - 2024-05-29

### Added

- Add schema_parser/path_util.py to remove dependency: converter.py -> generate_schemas.py, which pulled script dependencies into allotropy

## [0.1.31] - 2024-05-24

### Added

- Script to create graph visualization of calculated data documents from asm json files
- Details of parser requirements to docs
- Add Agilent Gen5 Image Adapter
- Add CTL Immunospot adapter

### Fixed

- Fixed missing required field in cell-counting 2023/11 schema
- Fixed missing required field in 2023/09 lum/fluor/abs plate reader schemas

### Changed
- Upgraded allotropy python requirement to python 10
- Updated ASM model class typing to use or union
- Implement default value for sample role names in AppBio Quantstudio
- Added kw_only=True for generated schema models

## [0.1.30] - 2024-05-10

### Added

- Global definition of calculated data documents representation
- Update bioplex to use _get_date_time
- Add structure for Methodical Mind

### Fixed

- Remove duplicated ct sd and ct se calculated data documents in Quantstudio Design and Analysis adapter
- Remove duplicated quantity mean calculated data documents from AppBio Quantstudio adapter

### Changed

- Update multianalyte model minimum_assay_bead_count to be of type "number" insetead of "unitless"
- Update luminex and biorad bioplex to use updated multianalyte model
- Remove inner calculated data documents from AppBio Quantstudio
- Use global definition of calculated data documents in AppBio Quantstudio and Quantstudio Design and Analysis adapters

## [0.1.29] - 2024-04-30

### Added

- Add Vendor display names
- Added liquid-chromatograpy 2023/09 schema

### Changed

- Improved schema model generation script to handle more complicated schemas

### Removed

- Remove assert in validate_contents



## [0.1.28] - 2024-04-29

### Added

- Add AppBio Quantstudio Design and Analysis adapter
- Add software version to Chemometec Nucleoview
- Biorad Bioplex adapter
- Utils for parsing xml
- Rename the Biorad Bioplex to "Biorad Bioplex Manager"
- Add a utility to remove non-required None values from a dataclass
- Add Beckman PharmSpec adapter

### Fixed

- Re-added encoding inference to Beckman VI Cell Blu adapter
- Corrected concentration unit in Lunatic to conform to unit as reported within the source file
- Corrected Luminex xPonent adapter to output one multi analyte profiling document per well.
- Remove duplicated calculated data documents of delta ct se in AppBio Quantstudio

### Changed

- Use new plate reader schema in gen5 adapter

## [0.1.27] - 2024-04-10

### Added

- Added allotropy.testing library, exposing test utils for validating ASM outside of allotropy

### Changed

- Exclude tests from sdist

## [0.1.26] - 2024-04-08

### Fixed

- Reverted "add encoding inference to Beckman Vi Cell Blu adapter" - it is causing unexpected behavior in other environments

## [0.1.25] - 2024-04-05

### Fixed

- Add encoding inference to Beckman Vi Cell Blu adapter
- Fix Luminex Xponent adapter to account for the correct instrument file formatting

## [0.1.24] - 2024-04-03

### Added

- Add optical imaging to plate reader schema
- Add Revvity Kaleido adapter

### Fixed

- Change lightfield with brightfield in transmitted light setting enum of plate reader schema
- Fix missing case for concentration column without A260 prefix in Unchained Labs Lunatic

## [0.1.23] - 2024-03-12

### Added

- Add Qiacuity dPCR adapter

### Changed

- Added ability to specify encoding in top-level functions. Not passing an encoding defaults to UTF-8. To auto-detect encoding with chardet, pass in CHARDET_ENCODING
- Loosen requirement for jsonschema package to increase package compatibility

## [0.1.22] - 2024-03-07

### Fixed

- Fixed Softmax Pro handling of partially filled plates

### Changed

- Moved VendorType to to_allotrope

## [0.1.21] - 2024-03-05

### Fixed

- Add missing ct mean calculated data documents to relative std curve experiments in AppBio Quantstudio

### Changed

- Infer size of plate to read all data available in Moldev Softmax

## [0.1.20] - 2024-02-23

### Fixed

- Remove duplicated delta ct mean calculated data documents in AppBio Quantstudio
- Fix problem in NanoDrop Eight parser where data source IDs were being used that did not refer to any existing measurement ID

### Changed

- Allow n/a absorbance values in Unchained Labs Lunatic Parser

## [0.1.19] - 2024-02-19

### Fixed

- Fix try_float_or_none bug with evaluating 0 as NaN

## [0.1.18] - 2024-02-19

### Added

- Add try_float_or_nan util and fix bug with evaluating 0 as NaN
- Singleton UUID generator, allowing tests to generate stable ids

### Fixed

- Cast sample identifier to string when saving it in SoftmaxPro parser
- Handle style bug in xlsx files produced by VI-Cell XR instrument

## [0.1.17] - 2024-02-15

### Added

- Automatic validation of generated model in to_allotrope methods with error messages

### Fixed

- Handle invalid values in SoftmaxPro well measurements, filling with "NaN"

## [0.1.16] - 2024-02-08

### Fixed

- Fix mixup of Plate ID and Plate Position in Unchained Labs Lunatic Parser

## [0.1.15] - 2024-02-02

### Added

- pandas_utils module wraps pandas functions to throw AllotropeConversionError

### Fixed

- Total cells column no longer required for vi-cell XR
- Ignore invalid first row when present for vi-cell XR files
- Capture concentration on Nanodrop Eight files that do not have NA Type column
- Removed hardcoding of date parsing around Gen5 plate numbers

### Changed

- Corrections to the spectrophotometry/BENCHLING/2023/12 schema to account for feedback from Allotrope Modeling Working Group
- Replace null with N/A in Moldev Softmax Pro

## [0.1.14] - 2024-01-31

### Added

- Add Luminex xPONENT Adapter

### Fixed

- Ignore calculated data documents entry in output of Moldev Softmax Pro when there are no calculated data documents
- Check for raw data indicator in plate header for Moldev Softmax Pro

## [0.1.13] - 2024-01-19

### Added

- Add parser for ChemoMetic NucleoView
- Add parser for Nanodrop Eight
- Add calculated data documents to Unchained Labs Lunatic adapter
- Add calculated data documents to Moldev Softmax Pro
- Add multi-analyte-profiling BENCHLING/2024/01 schema
- Add non-numeric options for tQuantityValue value property
- Add support for non-numeric values to ChemoMetic NucleoView
- Add context manager to handle backups to schema generation script
- Add --regex argument to schema generation script

### Fixed

- Perkin Elmer Envision: calculated data name now captures string to the left - rather than right - of the ‘=’ in the Formula cell

### Changed

- Simplify Moldev Softmax Pro parsing with dataclasses
- Update plate reader schema in Moldev Softmax Pro
- Standardized on UNITLESS constant ("(unitless)") for unitless values. Changed Perkin Elmer Envision, which formerly used "unitless"
- Increase test coverage of calculated data documents on Perkin Elmer Envision

## [0.1.12] - 2023-12-12

### Added

- Calculated data documents to PerkinElmer EnVision
- Add Unchained Labs Lunatic adapter

### Fixed

- Fix per-well calculated documents in AppBio QuantStudio

### Changed

- Refactor builders as create methods in AppBio QuantStudio

## [0.1.11] - 2023-12-04

### Added

- Add parser structure documentation

### Changed

- Refactor Agilent Gen5 with explicit dataclasses structure
- Update Benchman Vi-cell Blu adapter to use the new cell-counting BENCHLING/2023/11 schema
- Update Benchman Vi-cell XR adapter to use the new cell-counting BENCHLING/2023/11 schema
- Set mypy's disallow_any_generics to True. Ideally, new files should not suppress these warnings
- Refactor way to extract and validate information from pandas series in AppBio QuantStudio
- Simplify CSV lines reader
- Update PerkinElmer EnVision adapter to use the new plate-reader BENCHLING/2023/09 schema
- Standaradize and clarify exception messages

## [0.1.10] - 2023-11-14

### Added

- Add data system document to plate reader schema

### Changed

- Redefine reporter dye setting for genotyping experiments in AppBio QuantStudio
- Refactor Moldev Softmax Pro with explicit dataclasses structure
- Inline VendorParser.parse_timestamp (was only used by VendorParser.get_date_time)
- Change TimeStampParser.parse() to raise for invalid input

## [0.1.9] - 2023-11-03

### Added

- Add missing example outputs for AppBio Quantstudio tests
- Add cell-counting REC/2023/09 schema, with additions to support existing use cases

### Fixed

- Update plate-reader schema to be compatible with current supported adapters and change REC -> BENCHLING

## [0.1.8] - 2023-10-30

### Added

- Allow lines reader to accept or infer encoding

### Fixed

- Use fuzzy=True for timestamp parsing to handle non-standard cases (e.g. mixing 24h time and AM/PM)

## [0.1.7] - 2023-10-26

### Added

- Governance document
- Added plate-reader REC/2023/09 schema (not in use by parsers yet)

### Fixed

### Changed

- Relax TimestampParser to use tzinfo for typing
- Change the cell counter schema name to match with the one published by Allotrope (cell counting)
- Update README, CONTRIBUTING, and pyproject.toml
- Rename to PerkinElmerEnvisionParser and RocheCedexBiohtParser for consistency
- Add additional plate reader testing data for the plate reader parser
- Change generic Exceptions to AllotropyErrors

## [0.1.6] - 2023-10-16

### Added

- Test for broken calculated document structure in AppBio QuantStudio

### Fixed

- Fix bug in result caching in AppBio Quantstudio

### Changed

- Allow block type to have plate well count in any position for AppBio QuantStudio
- Replace datetime.timezone with ZoneInfo in TimestampParser
- Implement CsvReader as child of LinesReader

## [0.1.5] - 2023-10-04

### Added

- Parser for AppBio Absoute Q dPCR exports

### Fixed

- Redefine calculated data documents references as required in AppBio QuantStudio parser
- Update dPCR schema "experiement type" enum to have correct values

### Changed

- Make "flourescence intensity threshold setting" optional in the dPCR schema
- Changed the "calculated datum" property on the calculated data documents to allow different units

## [0.1.4] - 2023-10-03

### Fixed

- Remove duplication of calculated documents related to quantity measurements in AppBio QuantStudio
- Rename "qPRC detection chemistry" to "PRC detection chemistry" in PCR schemas
- Add missing @dataclass annotation to TQuantityValueNumberPerMicroliter

## [0.1.3] - 2023-10-03

### Fixed

- Redefine the way calculated documents are structured for relative standard curve in AppBio QuantStudio
- Fixed some issues in dPCR schema and corresponding model updates
- Accept comma as thousand indicator in all sections of AppBio Quantstudio

## [0.1.2] - 2023-09-27

### Added

- Allotrope Simple Model schema for Digital PCR (dPCR) documents
- Calculated documents for the AppBio Quantstudio parser
- Genotyping data structure test for AppBio Quantstudio parser

### Fixed

- Typing ignore tags removed from the construction of AppBio Quantstudio structure
- Ignore unexpected sections in AppBio Quantstudio input file
- Accept comma as thousand indicator in AppBio Quantstudio results section

## [0.1.1] - 2023-09-22

### Changed

- Loosened requirement for jsonschema package to make allotropy compatible with datamodel-code-generator

## [0.1.0] - 2023-09-18

### Added

- Initial commit, includes support for:
  - Agilent Gen5
  - AppBio QuantStudio
  - Beckman Vi-Cell BLU
  - Beckman Vi-Cell XR
  - MolDev SoftMax Pro
  - NovaBio Flex2
  - PerkinElmer Envision
  - Roche Cedex BioHT<|MERGE_RESOLUTION|>--- conflicted
+++ resolved
@@ -8,14 +8,11 @@
 ## [Unreleased]
 
 ### Added
-<<<<<<< HEAD
-- Support for parsing Vi-Cell XR txt files
-=======
+- Added support for parsing Vi-Cell XR txt files
 - Add Electrophoresis BENCHLING/2024/06 schema.
 - Added github enforcement that CHANGELOG.md is updated
 - Added test files Agilent TapeStation Analysis
 
->>>>>>> 1a5e3a35
 ### Fixed
 
 ### Changed
