# Changelog

All notable changes to this packages will be documented in this file.

The format is based on [Keep a Changelog](https://keepachangelog.com/en/1.0.0/),
and this project adheres to [Semantic Versioning](https://semver.org/spec/v2.0.0.html).

## [Unreleased]

### Added
<<<<<<< HEAD
- Add cache decorator to amp score calculated data construction in AppBio Quantstuido
- Add Amp score and Cq confidence calculated data documents to AppBio Quantstuido Design and Analysis

### Fixed

- Mark "PCR Detection Chemistry" as optional in PCR schema.
- Fix Y-intercept and Slope references as data sources for quantity calculated data document in AppBio Quantstuido Design and Analysis

=======

### Fixed

>>>>>>> 188bed78
### Changed

### Deprecated

### Removed

### Security

## [0.1.55] - 2024-09-26

### Added

- AppBio Quantstuido - add cache decorator to amp score calculated data construction.
- Added Chemometec NC View Adapter

### Fixed

- Mark "PCR Detection Chemistry" as optional in PCR schema.
- Perkin Elmer Envision - remove leading '0' from well identifier numbers.

## [0.1.54] - 2024-09-23

### Added

- AppBio Quantstuido - added additional metadata fields

### Fixed

- Unchained Labs Lunatic - handle missing 'Sample name' and missing 'Table' label before table parser.
- Agilent Gen5 - cast measurement label to string, since it can numeric when reading directly from dataframe (e.g. a single wavelength).

### Changed

- Simplify sheets needed to infer presence/absence experiment type inference in Appbio Quantstudio Design and Analysis
- Allow software name and version to be None in Appbio Quantstudio Design and Analysis 

## [0.1.53] - 2024-09-17

### Added

- Amp score and Cq conf calculated documents to Appbio Quantstudio
- Add custom information to processed data document in Appbio Quantstudio
- Add schema mapper for the `REC/2024/06/plate-reader` schema.
- Checks for missing well item amplification and results data in quantstudio
- Add csv support to ThermoFisher Nanodrop One
- Made Agilent Gen5 adapter compatible with the new REC schema

### Fixed

- Fixed bad reference for y-intercept and slope in quantity calculated data document of Appbio Quantstudio
- Correctly format timezone in SoftmaxPro adapter
- Added support for Agilent Gen5 label format "[excitation wavelength], [emission wavelength]" for fluorescence point detection

### Changed

- Refactor Softmaxpro adapter to use the new schema mapper.
- Update Thermo Fisher Genesys30 to recommended state

## [0.1.52] - 2024-09-12

### Fixed

- Fixed bug where name of contents instead of contents was being passed to reader in Roche Cedex Bioht, Thermo Qubit 4 and flex parsers.

### Changed

- Use dateutil timezone instead of pytz, because pytz is can create incorrect timezones when not localized.

## [0.1.51] - 2024-09-09

### Added

- Added `supported_extensions` to Vendor, allowing parsers to specify supported file extensions.
- Added support for `multiple read modes` in `Agilent Gen5` Adapter
- Added error message for zero plate reader documents in `Softmax Pro` Adapter
- Update data sources for quantity calculated documents with y-intercept and Slope in AppBio Quantstudio

### Fixed

- Allow try_int to handle decimal point in int values (e.g. 1.0)

### Changed

- Updated Softmax Pro adapter to use the REC/2024/06 plate reader schema
- Remove `NaN` measurements from Softmax Pro adapter to comply with the new `REC` schema
- Change Unchained Labs Lunatic reader so that it supports both formats (with/without header) for both file types.
- Disregard compartment temperature in `Softmax Pro` adapter when is reported as 0.

## [0.1.50] - 2024-08-30

### Added

- Added `supported_extensions` to Vendor, allowing parsers to specify supported file extensions.
- Added support for `multiple read modes` in `Agilent Gen5` Adapter
- Added Thermo Fisher Nanodrop One adapter

### Fixed

- Update mabtech-apex-adapter regex to handle scenarios where first word in the machine ID section has all letter uppercase

## [0.1.49] - 2024-08-21

### Added

- Primary analysis experiment type in AppBio Quantstudio Design and Analysis
- Added ThermoFisher Genesys 30 adapter
- Added requirement doc for ThermoFisher Genesys 30 adapter
- Added support for xlsx exports in Unchained Lunatic parser
- Add column special character normalization to pandas util (and so most parsers)

### Fixed

- Fix SoftMax Pro case where some columns were incorrectly identified as not numeric for calculated data documents. Added exceptions for Masked and Range values which will be treated as NaN.

### Changed
- Updated the spectrophotometry mapper script to accommodate absorbance spectrum data cubes

## [0.1.48] - 2024-08-15

### Changed

- BMG MARS moved to recommended state
- Updated Roche NovaBio Flex2 adapter to work with the Solution Analyzer ASM schema

## [0.1.47] - 2024-08-13

### Fixed

- Fix mis-reporting some analyte units in Roche Cedex Bioht parser

## [0.1.46] - 2024-08-13

### Added

- Add plate id field to biorad bioplex
- Add luminescence point detection, absorption spectrum detection, fluorescence emission detection measurement extension to Spectrophotometry BENCHLING/2023/12 schema
- Add BMG MARS adapter
- Added plate-reader REC/2024/06 schema

### Fixed

- Handle comma as decimal place in float conversion utilities
- Raise AllotropeConversionError on missing Results section in Agilent Gen5
- Add error for multiple read modes in Agilent Gen5
- Cast data to str before using in AppBio QuantStudio parser
- Simplify VI-Cell XR text file reader, removing bug in pivot operation
- Fix edge case where there are multiple measurements for a property in Roche Cedex Bioht

### Changed

- Only return AllotropeConversionError when there is a problem with input data that we expect, add other errors for unexpected problems.
- Split structure by experiment type in AppBio Quantstudio Design and Anlysis

## [0.1.45] - 2024-08-01

### Changed

- Pandas version updated to 2.2.0 to have calamine engine
- Updated Roche Cedex Bioht adapter to work with the Solution Analyzer ASM schema

## [0.1.44] - 2024-07-30

### Fixed
- Fixed tapestation analysis adapter to not inlude data region documents when there is no region data.
- Removed `devide identifier` from `device control document` in the tapestation analysis adapter.
- Add column normalization to vicell blu reader to fix unrecognized colums due to mismatching characters

## [0.1.43] - 2024-07-22

### Added

- Change Cedex HiRes to recommended release state
- Change Qubit Flex to recommended release state
- Change Qubit 4 ASM to recommended release state
- Change MabTech Apex to recommended release state
- Change Qiacuity to recommended release state

## [0.1.42] - 2024-07-19

### Changed

- Use "calamine" engine for reading excel where possible.
- Relaxed conditions for schema model generator combining classes to handle cases where required key sets created a large number of class versions

## [0.1.41] - 2024-07-18

### Added

- Added Thermo Fisher Qubit Flex adapter
- Added requirement document for Thermo Fisher Qubit Flex adapter
- Added digital PCR and solution analyzer parser requirement templates to /docs

## [0.1.40] - 2024-07-15

### Changed
- Redefine stage number as optional in AppBio Quantstudio Design and Analysis

## [0.1.39] - 2024-07-15

### Added

- Added ThermoFisher Qubit4 adapter
- Added requirement doc for ThermoFisher Qubit4 adapter
- Added Roche Cedex HiRes adapter
- Added requirement doc for Roche Cedex HiRes adapter

### Fixed

- Updated the `structure_custom_information_document` function to create dataclasses with default field values set to `None`. This change ensures that custom keys are omitted as they are not required keys.
- Fixed encoding issues while reading units.json file in schemas.py script
- Fixed encoding issues while reading test json files in testing/utils.py script

### Changed
- Updated NON_UNIQUE_IDENTIFIERS to have "group identifier" field

## [0.1.38] - 2024-07-11

### Added

- Added electrophoresis and spectrophotometry parser requirement templates to /docs

### Fixed

- Catch and raise AllotropeConversionError when Beckman XR parser has missing date header
- Make get_model_class_from_schema work with Windows style path
- Support non-numeric emission values for gen5 luminescence

### Changed
- Allow no target DNA reference in AppBio Quantstudio design and analysis
- Standardize use of "N/A" for strings where a non-applicable value is necessary
- Update `None` filtering to preserve required keys when converting model to dictionary
- Update ASM converter name field to specify the parser name instead of just "allotropy", this is intended to give better granularity on the adapter that did the conversion and not just the library version
- Upgrade pydantic to pull in fix for ForwardRef._evaluate() issue (https://github.com/pydantic/pydantic/issues/9637)
- Update non-numeric emission related values to NaN instead of removing them from ASM for gen5 luminescence


### Deprecated

### Removed

### Security

## [0.1.37] - 2024-06-26

### Added

- Add Agilent TapeStation Analysis adapter
- Added utility to add both dict and dataclass custom information document to an ASM model

- Added Solution Analyzer BENCHLING/2024/03 schema with the extension of the Data System Document.
### Fixed

- Updated schema cleaner to handle utf-8 characters in unit schema urls
- Updated schema cleaner to handle object schemas with no properties
- Updated Vi-Cell XR requirements doc to reflect support for .txt files
- Handle dashes and slashes in custom information document key names
- Updated Mabtech Apex fields to support LED Filter

### Changed

### Deprecated

### Removed

### Security

## [0.1.36] - 2024-06-24

### Added
- Add Mabtech Apex adapter
- Added support for parsing Vi-Cell XR txt files
- Add Electrophoresis BENCHLING/2024/06 schema.
- Added github enforcement that CHANGELOG.md is updated
- Added test files Agilent TapeStation Analysis
- Added requirements for remaining parsers to /docs
- Add Alphalisa assay support to Gen5 adapter
- Add fluorescence point detection measurement extension to Spectrophotometry BENCHLING/2023/12 schema

### Changed

- Redefine plate well count as optional in AppBio Quantstudio
- Updated README.md to organize parsers according to maturity level

## [0.1.35] - 2024-06-07

### Added
- Luminex Xponent parser able to process output as pure csv file.

### Fixed
- Improved way of infer reference sample and DNA target in AppBio Quantstudio Design and Analysis
- Fix model number and device id in ctl immunospot

### Deprecated
- Sample role type removed from Roche Cedex Bioht

## [0.1.34] - 2024-06-04

### Added

- Add Methodical Mind adapter

### Fixed

- Fixed missing genotyping determination result in AppBio Quantstudio Design and Analysis
- Fixed empty space at beginning of sample identifier in Revvity Kaleido

### Changed

- Use modular paths for schema models


## [0.1.33] - 2024-05-29

### Fixed

- Fixed path_util to work outside of allotropy correctly

## [0.1.32] - 2024-05-29

### Added

- Add schema_parser/path_util.py to remove dependency: converter.py -> generate_schemas.py, which pulled script dependencies into allotropy

## [0.1.31] - 2024-05-24

### Added

- Script to create graph visualization of calculated data documents from asm json files
- Details of parser requirements to docs
- Add Agilent Gen5 Image Adapter
- Add CTL Immunospot adapter

### Fixed

- Fixed missing required field in cell-counting 2023/11 schema
- Fixed missing required field in 2023/09 lum/fluor/abs plate reader schemas

### Changed
- Upgraded allotropy python requirement to python 10
- Updated ASM model class typing to use or union
- Implement default value for sample role names in AppBio Quantstudio
- Added kw_only=True for generated schema models

## [0.1.30] - 2024-05-10

### Added

- Global definition of calculated data documents representation
- Update bioplex to use _get_date_time
- Add structure for Methodical Mind

### Fixed

- Remove duplicated ct sd and ct se calculated data documents in Quantstudio Design and Analysis adapter
- Remove duplicated quantity mean calculated data documents from AppBio Quantstudio adapter

### Changed

- Update multianalyte model minimum_assay_bead_count to be of type "number" instead of "unitless"
- Update luminex and biorad bioplex to use updated multianalyte model
- Remove inner calculated data documents from AppBio Quantstudio
- Use global definition of calculated data documents in AppBio Quantstudio and Quantstudio Design and Analysis adapters

## [0.1.29] - 2024-04-30

### Added

- Add Vendor display names
- Added liquid-chromatography 2023/09 schema

### Changed

- Improved schema model generation script to handle more complicated schemas

### Removed

- Remove assert in validate_contents



## [0.1.28] - 2024-04-29

### Added

- Add AppBio Quantstudio Design and Analysis adapter
- Add software version to Chemometec Nucleoview
- Biorad Bioplex adapter
- Utils for parsing xml
- Rename the Biorad Bioplex to "Biorad Bioplex Manager"
- Add a utility to remove non-required None values from a dataclass
- Add Beckman PharmSpec adapter

### Fixed

- Re-added encoding inference to Beckman VI Cell Blu adapter
- Corrected concentration unit in Lunatic to conform to unit as reported within the source file
- Corrected Luminex xPonent adapter to output one multi analyte profiling document per well.
- Remove duplicated calculated data documents of delta ct se in AppBio Quantstudio

### Changed

- Use new plate reader schema in gen5 adapter

## [0.1.27] - 2024-04-10

### Added

- Added allotropy.testing library, exposing test utils for validating ASM outside of allotropy

### Changed

- Exclude tests from sdist

## [0.1.26] - 2024-04-08

### Fixed

- Reverted "add encoding inference to Beckman Vi Cell Blu adapter" - it is causing unexpected behavior in other environments

## [0.1.25] - 2024-04-05

### Fixed

- Add encoding inference to Beckman Vi Cell Blu adapter
- Fix Luminex Xponent adapter to account for the correct instrument file formatting

## [0.1.24] - 2024-04-03

### Added

- Add optical imaging to plate reader schema
- Add Revvity Kaleido adapter

### Fixed

- Change lightfield with brightfield in transmitted light setting enum of plate reader schema
- Fix missing case for concentration column without A260 prefix in Unchained Labs Lunatic

## [0.1.23] - 2024-03-12

### Added

- Add Qiacuity dPCR adapter

### Changed

- Added ability to specify encoding in top-level functions. Not passing an encoding defaults to UTF-8. To auto-detect encoding with chardet, pass in CHARDET_ENCODING
- Loosen requirement for jsonschema package to increase package compatibility

## [0.1.22] - 2024-03-07

### Fixed

- Fixed Softmax Pro handling of partially filled plates

### Changed

- Moved VendorType to to_allotrope

## [0.1.21] - 2024-03-05

### Fixed

- Add missing ct mean calculated data documents to relative std curve experiments in AppBio Quantstudio

### Changed

- Infer size of plate to read all data available in Moldev Softmax

## [0.1.20] - 2024-02-23

### Fixed

- Remove duplicated delta ct mean calculated data documents in AppBio Quantstudio
- Fix problem in NanoDrop Eight parser where data source IDs were being used that did not refer to any existing measurement ID

### Changed

- Allow n/a absorbance values in Unchained Labs Lunatic Parser

## [0.1.19] - 2024-02-19

### Fixed

- Fix try_float_or_none bug with evaluating 0 as NaN

## [0.1.18] - 2024-02-19

### Added

- Add try_float_or_nan util and fix bug with evaluating 0 as NaN
- Singleton UUID generator, allowing tests to generate stable ids

### Fixed

- Cast sample identifier to string when saving it in SoftmaxPro parser
- Handle style bug in xlsx files produced by VI-Cell XR instrument

## [0.1.17] - 2024-02-15

### Added

- Automatic validation of generated model in to_allotrope methods with error messages

### Fixed

- Handle invalid values in SoftmaxPro well measurements, filling with "NaN"

## [0.1.16] - 2024-02-08

### Fixed

- Fix mixup of Plate ID and Plate Position in Unchained Labs Lunatic Parser

## [0.1.15] - 2024-02-02

### Added

- pandas_utils module wraps pandas functions to throw AllotropeConversionError

### Fixed

- Total cells column no longer required for vi-cell XR
- Ignore invalid first row when present for vi-cell XR files
- Capture concentration on Nanodrop Eight files that do not have NA Type column
- Removed hardcoding of date parsing around Gen5 plate numbers

### Changed

- Corrections to the spectrophotometry/BENCHLING/2023/12 schema to account for feedback from Allotrope Modeling Working Group
- Replace null with N/A in Moldev Softmax Pro

## [0.1.14] - 2024-01-31

### Added

- Add Luminex xPONENT Adapter

### Fixed

- Ignore calculated data documents entry in output of Moldev Softmax Pro when there are no calculated data documents
- Check for raw data indicator in plate header for Moldev Softmax Pro

## [0.1.13] - 2024-01-19

### Added

- Add parser for ChemoMetic NucleoView
- Add parser for Nanodrop Eight
- Add calculated data documents to Unchained Labs Lunatic adapter
- Add calculated data documents to Moldev Softmax Pro
- Add multi-analyte-profiling BENCHLING/2024/01 schema
- Add non-numeric options for tQuantityValue value property
- Add support for non-numeric values to ChemoMetic NucleoView
- Add context manager to handle backups to schema generation script
- Add --regex argument to schema generation script

### Fixed

- Perkin Elmer Envision: calculated data name now captures string to the left - rather than right - of the ‘=’ in the Formula cell

### Changed

- Simplify Moldev Softmax Pro parsing with dataclasses
- Update plate reader schema in Moldev Softmax Pro
- Standardized on UNITLESS constant ("(unitless)") for unitless values. Changed Perkin Elmer Envision, which formerly used "unitless"
- Increase test coverage of calculated data documents on Perkin Elmer Envision

## [0.1.12] - 2023-12-12

### Added

- Calculated data documents to PerkinElmer EnVision
- Add Unchained Labs Lunatic adapter

### Fixed

- Fix per-well calculated documents in AppBio QuantStudio

### Changed

- Refactor builders as create methods in AppBio QuantStudio

## [0.1.11] - 2023-12-04

### Added

- Add parser structure documentation

### Changed

- Refactor Agilent Gen5 with explicit dataclasses structure
- Update Benchman Vi-cell Blu adapter to use the new cell-counting BENCHLING/2023/11 schema
- Update Benchman Vi-cell XR adapter to use the new cell-counting BENCHLING/2023/11 schema
- Set mypy's disallow_any_generics to True. Ideally, new files should not suppress these warnings
- Refactor way to extract and validate information from pandas series in AppBio QuantStudio
- Simplify CSV lines reader
- Update PerkinElmer EnVision adapter to use the new plate-reader BENCHLING/2023/09 schema
- Standardize and clarify exception messages

## [0.1.10] - 2023-11-14

### Added

- Add data system document to plate reader schema

### Changed

- Redefine reporter dye setting for genotyping experiments in AppBio QuantStudio
- Refactor Moldev Softmax Pro with explicit dataclasses structure
- Inline VendorParser.parse_timestamp (was only used by VendorParser.get_date_time)
- Change TimeStampParser.parse() to raise for invalid input

## [0.1.9] - 2023-11-03

### Added

- Add missing example outputs for AppBio Quantstudio tests
- Add cell-counting REC/2023/09 schema, with additions to support existing use cases

### Fixed

- Update plate-reader schema to be compatible with current supported adapters and change REC -> BENCHLING

## [0.1.8] - 2023-10-30

### Added

- Allow lines reader to accept or infer encoding

### Fixed

- Use fuzzy=True for timestamp parsing to handle non-standard cases (e.g. mixing 24h time and AM/PM)

## [0.1.7] - 2023-10-26

### Added

- Governance document
- Added plate-reader REC/2023/09 schema (not in use by parsers yet)

### Fixed

### Changed

- Relax TimestampParser to use tzinfo for typing
- Change the cell counter schema name to match with the one published by Allotrope (cell counting)
- Update README, CONTRIBUTING, and pyproject.toml
- Rename to PerkinElmerEnvisionParser and RocheCedexBiohtParser for consistency
- Add additional plate reader testing data for the plate reader parser
- Change generic Exceptions to AllotropyErrors

## [0.1.6] - 2023-10-16

### Added

- Test for broken calculated document structure in AppBio QuantStudio

### Fixed

- Fix bug in result caching in AppBio Quantstudio

### Changed

- Allow block type to have plate well count in any position for AppBio QuantStudio
- Replace datetime.timezone with ZoneInfo in TimestampParser
- Implement CsvReader as child of LinesReader

## [0.1.5] - 2023-10-04

### Added

- Parser for AppBio Absolute Q dPCR exports

### Fixed

- Redefine calculated data documents references as required in AppBio QuantStudio parser
- Update dPCR schema "experiment type" enum to have correct values

### Changed

- Make "fluorescence intensity threshold setting" optional in the dPCR schema
- Changed the "calculated datum" property on the calculated data documents to allow different units

## [0.1.4] - 2023-10-03

### Fixed

- Remove duplication of calculated documents related to quantity measurements in AppBio QuantStudio
- Rename "qPCR detection chemistry" to "PRC detection chemistry" in PCR schemas
- Add missing @dataclass annotation to TQuantityValueNumberPerMicroliter

## [0.1.3] - 2023-10-03

### Fixed

- Redefine the way calculated documents are structured for relative standard curve in AppBio QuantStudio
- Fixed some issues in dPCR schema and corresponding model updates
- Accept comma as thousand indicator in all sections of AppBio Quantstudio

## [0.1.2] - 2023-09-27

### Added

- Allotrope Simple Model schema for Digital PCR (dPCR) documents
- Calculated documents for the AppBio Quantstudio parser
- Genotyping data structure test for AppBio Quantstudio parser

### Fixed

- Typing ignore tags removed from the construction of AppBio Quantstudio structure
- Ignore unexpected sections in AppBio Quantstudio input file
- Accept comma as thousand indicator in AppBio Quantstudio results section

## [0.1.1] - 2023-09-22

### Changed

- Loosened requirement for jsonschema package to make allotropy compatible with datamodel-code-generator

## [0.1.0] - 2023-09-18

### Added

- Initial commit, includes support for:
  - Agilent Gen5
  - AppBio QuantStudio
  - Beckman Vi-Cell BLU
  - Beckman Vi-Cell XR
  - MolDev SoftMax Pro
  - NovaBio Flex2
  - PerkinElmer Envision
  - Roche Cedex BioHT<|MERGE_RESOLUTION|>--- conflicted
+++ resolved
@@ -8,20 +8,15 @@
 ## [Unreleased]
 
 ### Added
-<<<<<<< HEAD
-- Add cache decorator to amp score calculated data construction in AppBio Quantstuido
+
 - Add Amp score and Cq confidence calculated data documents to AppBio Quantstuido Design and Analysis
 
 ### Fixed
 
-- Mark "PCR Detection Chemistry" as optional in PCR schema.
 - Fix Y-intercept and Slope references as data sources for quantity calculated data document in AppBio Quantstuido Design and Analysis
 
-=======
-
-### Fixed
-
->>>>>>> 188bed78
+### Fixed
+
 ### Changed
 
 ### Deprecated
