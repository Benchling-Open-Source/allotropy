# Changelog
All notable changes to this packages will be documented in this file.

The format is based on [Keep a Changelog](https://keepachangelog.com/en/1.0.0/),
and this project adheres to [Semantic Versioning](https://semver.org/spec/v2.0.0.html).

## [Unreleased]
### Added
### Fixed
### Changed
- Redefine reporter dye setting for genotyping experiments in AppBio QuantStudio
- Refactor Moldev Softmax Pro with explicit dataclasses structure
<<<<<<< HEAD
- Update Benchman Vi-cell Blu adapter to use the new cell-counting BENCHLING/2023/11 schema
=======
- Inline VendorParser.parse_timestamp (was only used by VendorParser.get_date_time)
>>>>>>> e106710a
### Deprecated
### Removed
### Security

## [0.1.9] - 2023-11-03
### Added
- Add missing example outputs for AppBio Quantstudio tests
- Add cell-counting REC/2023/09 schema, with additions to support existing use cases
### Fixed
- Update plate-reader schema to be compatible with current supported adapters and change REC -> BENCHLING

## [0.1.8] - 2023-10-30
### Added
- Allow lines reader to accept or infer encoding
### Fixed
- Use fuzzy=True for timestamp parsing to handle non-standard cases (e.g. mixing 24h time and AM/PM)

## [0.1.7] - 2023-10-26
### Added
- Governance document
- Added plate-reader REC/2023/09 schema (not in use by parsers yet)
### Fixed
### Changed
- Relax TimestampParser to use tzinfo for typing
- Change the cell counter schema name to match with the one published by Allotrope (cell counting)
- Update README, CONTRIBUTING, and pyproject.toml
- Rename to PerkinElmerEnvisionParser and RocheCedexBiohtParser for consistency
- Add additional plate reader testing data for the plate reader parser
- Change generic Exceptions to AllotropyErrors

## [0.1.6] - 2023-10-16
### Added
- Test for broken calculated document structure in AppBio QuantStudio
### Fixed
- Fix bug in result caching in AppBio Quantstudio
### Changed
- Allow block type to have plate well count in any position for AppBio QuantStudio
- Replace datetime.timezone with ZoneInfo in TimestampParser
- Implement CsvReader as child of LinesReader

## [0.1.5] - 2023-10-04
### Added
- Parser for AppBio Absoute Q dPCR exports
### Fixed
- Redefine calculated data documents references as required in AppBio QuantStudio parser
- Update dPCR schema "experiement type" enum to have correct values
### Changed
- Make "flourescence intensity threshold setting" optional in the dPCR schema
- Changed the "calculated datum" property on the calculated data documents to allow different units

## [0.1.4] - 2023-10-03
### Fixed
- Remove duplication of calculated documents related to quantity measurements in AppBio QuantStudio
- Rename "qPRC detection chemistry" to "PRC detection chemistry" in PCR schemas
- Add missing @dataclass annotation to TQuantityValueNumberPerMicroliter

## [0.1.3] - 2023-10-03
### Fixed
- Redefine the way calculated documents are structured for relative standard curve in AppBio QuantStudio
- Fixed some issues in dPCR schema and corresponding model updates
- Accept comma as thousand indicator in all sections of AppBio Quantstudio

## [0.1.2] - 2023-09-27
### Added
- Allotrope Simple Model schema for Digital PCR (dPCR) documents
- Calculated documents for the AppBio Quantstudio parser
- Genotyping data structure test for AppBio Quantstudio parser
### Fixed
- Typing ignore tags removed from the construction of AppBio Quantstudio structure
- Ignore unexpected sections in AppBio Quantstudio input file
- Accept comma as thousand indicator in AppBio Quantstudio results section

## [0.1.1] - 2023-09-22
### Changed
- Loosened requirement for jsonschema package to make allotropy compatible with datamodel-code-generator

## [0.1.0] - 2023-09-18
### Added
- Initial commit, includes support for:
  - Agilent Gen5
  - Applied Bio QuantStudio
  - Beckman Vi-Cell BLU
  - Beckman Vi-Cell XR
  - MolDev SoftMax Pro
  - NovaBio Flex2
  - PerkinElmer Envision
  - Roche Cedex BioHT<|MERGE_RESOLUTION|>--- conflicted
+++ resolved
@@ -10,11 +10,8 @@
 ### Changed
 - Redefine reporter dye setting for genotyping experiments in AppBio QuantStudio
 - Refactor Moldev Softmax Pro with explicit dataclasses structure
-<<<<<<< HEAD
 - Update Benchman Vi-cell Blu adapter to use the new cell-counting BENCHLING/2023/11 schema
-=======
 - Inline VendorParser.parse_timestamp (was only used by VendorParser.get_date_time)
->>>>>>> e106710a
 ### Deprecated
 ### Removed
 ### Security
