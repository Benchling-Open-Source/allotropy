--- conflicted
+++ resolved
@@ -8,36 +8,30 @@
 ## [Unreleased]
 
 ### Added
-<<<<<<< HEAD
+- Added Thermo Fisher Qubit Flex adapter
+- Added requirement document for Thermo Fisher Qubit Flex adapter
+
+### Fixed
+
+### Changed
+
+### Deprecated
+
+### Removed
+
+### Security
+
+## [0.1.40] - 2024-07-15
+
+### Changed
+- Redefine stage number as optional in AppBio Quantstudio Design and Analysis
+
+## [0.1.39] - 2024-07-15
+
+### Added
+
 - Added ThermoFisher Qubit4 adapter
 - Added requirement doc for ThermoFisher Qubit4 adapter
-- Added Thermo Fisher Qubit Flex adapter
-- Added requirement document for Thermo Fisher Qubit Flex adapter
-
-=======
-
-### Fixed
-
-### Changed
-
-### Deprecated
-
-### Removed
-
-### Security
-
-## [0.1.40] - 2024-07-15
-
-### Changed
-- Redefine stage number as optional in AppBio Quantstudio Design and Analysis
-
-## [0.1.39] - 2024-07-15
-
-### Added
-
-- Added ThermoFisher Qubit4 adapter 
-- Added requirement doc for ThermoFisher Qubit4 adapter
->>>>>>> 032f6f42
 - Added Roche Cedex HiRes adapter
 - Added requirement doc for Roche Cedex HiRes adapter
 
