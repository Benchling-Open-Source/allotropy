# Changelog
All notable changes to this packages will be documented in this file.

The format is based on [Keep a Changelog](https://keepachangelog.com/en/1.0.0/),
and this project adheres to [Semantic Versioning](https://semver.org/spec/v2.0.0.html).

## [Unreleased]
### Added
- Add calculated data documents to Unchained Labs Lunatic adapter
- Parser for ChemoMetic NucleoView
- Add non numeric options for tQuantityValue value property
<<<<<<< HEAD
- Parser for Nanodrop Eight
=======
- Add support for non-numeric values to ChemoMetic NucleoView
- Increase test coverage of calculated data documents on Perkin Elmer Envision.
- Add calculated data documents to Moldev Softmax Pro
- Add multi-analyte-profiling BENCHLING/2024/01 schema
>>>>>>> 6f7f66b6
### Fixed
- Perkin Elmer Envision: calculated data name now captures string to the left - rather than right - of the ‘=’ in the Formula cell.

### Changed
- Simplify Moldev Softmax Pro parsing with dataclasses
- Update plate reader schema in Moldev Softmax Pro
### Deprecated
### Removed
### Security

## [0.1.12] - 2023-12-12
### Added
- Calculated data documents to PerkinElmer EnVision
- Add Unchained Labs Lunatic adapter
### Fixed
- Fix per-well calculated documents in AppBio QuantStudio
### Changed
- Refactor builders as create methods in AppBio QuantStudio

## [0.1.11] - 2023-12-04
### Added
- Add parser structure documentation
### Changed
- Refactor Agilent Gen5 with explicit dataclasses structure
- Update Benchman Vi-cell Blu adapter to use the new cell-counting BENCHLING/2023/11 schema
- Update Benchman Vi-cell XR adapter to use the new cell-counting BENCHLING/2023/11 schema
- Set mypy's disallow_any_generics to True. Ideally, new files should not suppress these warnings.
- Refactor way to extract and validate information from pandas series in AppBio QuantStudio
- Simplify CSV lines reader
- Update PerkinElmer EnVision adapter to use the new plate-reader BENCHLING/2023/09 schema
- Standaradize and clarify exception messages

## [0.1.10] - 2023-11-14
### Added
- Add data system document to plate reader schema
### Changed
- Redefine reporter dye setting for genotyping experiments in AppBio QuantStudio
- Refactor Moldev Softmax Pro with explicit dataclasses structure
- Inline VendorParser.parse_timestamp (was only used by VendorParser.get_date_time)
- Change TimeStampParser.parse() to raise for invalid input

## [0.1.9] - 2023-11-03
### Added
- Add missing example outputs for AppBio Quantstudio tests
- Add cell-counting REC/2023/09 schema, with additions to support existing use cases
### Fixed
- Update plate-reader schema to be compatible with current supported adapters and change REC -> BENCHLING

## [0.1.8] - 2023-10-30
### Added
- Allow lines reader to accept or infer encoding
### Fixed
- Use fuzzy=True for timestamp parsing to handle non-standard cases (e.g. mixing 24h time and AM/PM)

## [0.1.7] - 2023-10-26
### Added
- Governance document
- Added plate-reader REC/2023/09 schema (not in use by parsers yet)
### Fixed
### Changed
- Relax TimestampParser to use tzinfo for typing
- Change the cell counter schema name to match with the one published by Allotrope (cell counting)
- Update README, CONTRIBUTING, and pyproject.toml
- Rename to PerkinElmerEnvisionParser and RocheCedexBiohtParser for consistency
- Add additional plate reader testing data for the plate reader parser
- Change generic Exceptions to AllotropyErrors

## [0.1.6] - 2023-10-16
### Added
- Test for broken calculated document structure in AppBio QuantStudio
### Fixed
- Fix bug in result caching in AppBio Quantstudio
### Changed
- Allow block type to have plate well count in any position for AppBio QuantStudio
- Replace datetime.timezone with ZoneInfo in TimestampParser
- Implement CsvReader as child of LinesReader

## [0.1.5] - 2023-10-04
### Added
- Parser for AppBio Absoute Q dPCR exports
### Fixed
- Redefine calculated data documents references as required in AppBio QuantStudio parser
- Update dPCR schema "experiement type" enum to have correct values
### Changed
- Make "flourescence intensity threshold setting" optional in the dPCR schema
- Changed the "calculated datum" property on the calculated data documents to allow different units

## [0.1.4] - 2023-10-03
### Fixed
- Remove duplication of calculated documents related to quantity measurements in AppBio QuantStudio
- Rename "qPRC detection chemistry" to "PRC detection chemistry" in PCR schemas
- Add missing @dataclass annotation to TQuantityValueNumberPerMicroliter

## [0.1.3] - 2023-10-03
### Fixed
- Redefine the way calculated documents are structured for relative standard curve in AppBio QuantStudio
- Fixed some issues in dPCR schema and corresponding model updates
- Accept comma as thousand indicator in all sections of AppBio Quantstudio

## [0.1.2] - 2023-09-27
### Added
- Allotrope Simple Model schema for Digital PCR (dPCR) documents
- Calculated documents for the AppBio Quantstudio parser
- Genotyping data structure test for AppBio Quantstudio parser
### Fixed
- Typing ignore tags removed from the construction of AppBio Quantstudio structure
- Ignore unexpected sections in AppBio Quantstudio input file
- Accept comma as thousand indicator in AppBio Quantstudio results section

## [0.1.1] - 2023-09-22
### Changed
- Loosened requirement for jsonschema package to make allotropy compatible with datamodel-code-generator

## [0.1.0] - 2023-09-18
### Added
- Initial commit, includes support for:
  - Agilent Gen5
  - Applied Bio QuantStudio
  - Beckman Vi-Cell BLU
  - Beckman Vi-Cell XR
  - MolDev SoftMax Pro
  - NovaBio Flex2
  - PerkinElmer Envision
  - Roche Cedex BioHT<|MERGE_RESOLUTION|>--- conflicted
+++ resolved
@@ -9,14 +9,11 @@
 - Add calculated data documents to Unchained Labs Lunatic adapter
 - Parser for ChemoMetic NucleoView
 - Add non numeric options for tQuantityValue value property
-<<<<<<< HEAD
-- Parser for Nanodrop Eight
-=======
 - Add support for non-numeric values to ChemoMetic NucleoView
 - Increase test coverage of calculated data documents on Perkin Elmer Envision.
 - Add calculated data documents to Moldev Softmax Pro
 - Add multi-analyte-profiling BENCHLING/2024/01 schema
->>>>>>> 6f7f66b6
+- Parser for Nanodrop Eight
 ### Fixed
 - Perkin Elmer Envision: calculated data name now captures string to the left - rather than right - of the ‘=’ in the Formula cell.
 
