# Changelog
All notable changes to this packages will be documented in this file.

The format is based on [Keep a Changelog](https://keepachangelog.com/en/1.0.0/),
and this project adheres to [Semantic Versioning](https://semver.org/spec/v2.0.0.html).

## [Unreleased]
### Added
- Add AppBio Quantstudio Design and Analysis adapter
<<<<<<< HEAD
- Add software version to Chemometec Nucleoview
=======
- Biorad Bioplex adapter
- Utils for parsing xml
>>>>>>> a1117491
### Fixed
- Corrected concentration unit in Lunatic to conform to unit as reported within the source file
### Changed
### Deprecated
### Removed
### Security

## [0.1.27] - 2024-04-10
### Added
- Added allotropy.testing library, exposing test utils for validating ASM outside of allotropy
### Changed
- Exclude tests from sdist

## [0.1.26] - 2024-04-08
### Fixed
- Reverted "add encoding inference to Beckman Vi Cell Blu adapter" - it is causing unexpected behavior in other environments

## [0.1.25] - 2024-04-05
### Fixed
- Add encoding inference to Beckman Vi Cell Blu adapter
- Fix Luminex Xponent adapter to account for the correct instrument file formatting

## [0.1.24] - 2024-04-03
### Added
- Add optical imaging to plate reader schema
- Add Revvity Kaleido adapter
### Fixed
- Change lightfield with brightfield in transmitted light setting enum of plate reader schema
- Fix missing case for concentration column without A260 prefix in Unchained Labs Lunatic

## [0.1.23] - 2024-03-12
### Added
- Add Qiacuity dPCR adapter
### Changed
- Added ability to specify encoding in top-level functions. Not passing an encoding defaults to UTF-8. To auto-detect encoding with chardet, pass in CHARDET_ENCODING
- Loosen requirement for jsonschema package to increase package compatibility

## [0.1.22] - 2024-03-07
### Fixed
- Fixed Softmax Pro handling of partially filled plates
### Changed
- Moved VendorType to to_allotrope

## [0.1.21] - 2024-03-05
### Fixed
- Add missing ct mean calculated data documents to relative std curve experiments in AppBio Quantstudio
### Changed
- Infer size of plate to read all data available in Moldev Softmax

## [0.1.20] - 2024-02-23
### Fixed
- Remove duplicated delta ct mean calculated data documents in AppBio Quantstudio
- Fix problem in NanoDrop Eight parser where data source IDs were being used that did not refer to any existing measurement ID
### Changed
- Allow n/a absorbance values in Unchained Labs Lunatic Parser

## [0.1.19] - 2024-02-19
### Fixed
- Fix try_float_or_none bug with evaluating 0 as NaN

## [0.1.18] - 2024-02-19
### Added
- Add try_float_or_nan util and fix bug with evaluating 0 as NaN
- Singleton UUID generator, allowing tests to generate stable ids
### Fixed
- Cast sample identifier to string when saving it in SoftmaxPro parser
- Handle style bug in xlsx files produced by VI-Cell XR instrument

## [0.1.17] - 2024-02-15
### Added
- Automatic validation of generated model in to_allotrope methods with error messages
### Fixed
- Handle invalid values in SoftmaxPro well measurements, filling with "NaN"

## [0.1.16] - 2024-02-08
### Fixed
- Fix mixup of Plate ID and Plate Position in Unchained Labs Lunatic Parser

## [0.1.15] - 2024-02-02
### Added
- pandas_utils module wraps pandas functions to throw AllotropeConversionError
### Fixed
- Total cells column no longer required for vi-cell XR
- Ignore invalid first row when present for vi-cell XR files
- Capture concentration on Nanodrop Eight files that do not have NA Type column
- Removed hardcoding of date parsing around Gen5 plate numbers
### Changed
- Corrections to the spectrophotometry/BENCHLING/2023/12 schema to account for feedback from Allotrope Modeling Working Group
- Replace null with N/A in Moldev Softmax Pro

## [0.1.14] - 2024-01-31
### Added
- Add Luminex xPONENT Adapter
### Fixed
- Ignore calculated data documents entry in output of Moldev Softmax Pro when there are no calculated data documents
- Check for raw data indicator in plate header for Moldev Softmax Pro

## [0.1.13] - 2024-01-19
### Added
- Add parser for ChemoMetic NucleoView
- Add parser for Nanodrop Eight
- Add calculated data documents to Unchained Labs Lunatic adapter
- Add calculated data documents to Moldev Softmax Pro
- Add multi-analyte-profiling BENCHLING/2024/01 schema
- Add non-numeric options for tQuantityValue value property
- Add support for non-numeric values to ChemoMetic NucleoView
- Add context manager to handle backups to schema generation script
- Add --regex argument to schema generation script
### Fixed
- Perkin Elmer Envision: calculated data name now captures string to the left - rather than right - of the ‘=’ in the Formula cell
### Changed
- Simplify Moldev Softmax Pro parsing with dataclasses
- Update plate reader schema in Moldev Softmax Pro
- Standardized on UNITLESS constant ("(unitless)") for unitless values. Changed Perkin Elmer Envision, which formerly used "unitless"
- Increase test coverage of calculated data documents on Perkin Elmer Envision

## [0.1.12] - 2023-12-12
### Added
- Calculated data documents to PerkinElmer EnVision
- Add Unchained Labs Lunatic adapter
### Fixed
- Fix per-well calculated documents in AppBio QuantStudio
### Changed
- Refactor builders as create methods in AppBio QuantStudio

## [0.1.11] - 2023-12-04
### Added
- Add parser structure documentation
### Changed
- Refactor Agilent Gen5 with explicit dataclasses structure
- Update Benchman Vi-cell Blu adapter to use the new cell-counting BENCHLING/2023/11 schema
- Update Benchman Vi-cell XR adapter to use the new cell-counting BENCHLING/2023/11 schema
- Set mypy's disallow_any_generics to True. Ideally, new files should not suppress these warnings
- Refactor way to extract and validate information from pandas series in AppBio QuantStudio
- Simplify CSV lines reader
- Update PerkinElmer EnVision adapter to use the new plate-reader BENCHLING/2023/09 schema
- Standaradize and clarify exception messages

## [0.1.10] - 2023-11-14
### Added
- Add data system document to plate reader schema
### Changed
- Redefine reporter dye setting for genotyping experiments in AppBio QuantStudio
- Refactor Moldev Softmax Pro with explicit dataclasses structure
- Inline VendorParser.parse_timestamp (was only used by VendorParser.get_date_time)
- Change TimeStampParser.parse() to raise for invalid input

## [0.1.9] - 2023-11-03
### Added
- Add missing example outputs for AppBio Quantstudio tests
- Add cell-counting REC/2023/09 schema, with additions to support existing use cases
### Fixed
- Update plate-reader schema to be compatible with current supported adapters and change REC -> BENCHLING

## [0.1.8] - 2023-10-30
### Added
- Allow lines reader to accept or infer encoding
### Fixed
- Use fuzzy=True for timestamp parsing to handle non-standard cases (e.g. mixing 24h time and AM/PM)

## [0.1.7] - 2023-10-26
### Added
- Governance document
- Added plate-reader REC/2023/09 schema (not in use by parsers yet)
### Fixed
### Changed
- Relax TimestampParser to use tzinfo for typing
- Change the cell counter schema name to match with the one published by Allotrope (cell counting)
- Update README, CONTRIBUTING, and pyproject.toml
- Rename to PerkinElmerEnvisionParser and RocheCedexBiohtParser for consistency
- Add additional plate reader testing data for the plate reader parser
- Change generic Exceptions to AllotropyErrors

## [0.1.6] - 2023-10-16
### Added
- Test for broken calculated document structure in AppBio QuantStudio
### Fixed
- Fix bug in result caching in AppBio Quantstudio
### Changed
- Allow block type to have plate well count in any position for AppBio QuantStudio
- Replace datetime.timezone with ZoneInfo in TimestampParser
- Implement CsvReader as child of LinesReader

## [0.1.5] - 2023-10-04
### Added
- Parser for AppBio Absoute Q dPCR exports
### Fixed
- Redefine calculated data documents references as required in AppBio QuantStudio parser
- Update dPCR schema "experiement type" enum to have correct values
### Changed
- Make "flourescence intensity threshold setting" optional in the dPCR schema
- Changed the "calculated datum" property on the calculated data documents to allow different units

## [0.1.4] - 2023-10-03
### Fixed
- Remove duplication of calculated documents related to quantity measurements in AppBio QuantStudio
- Rename "qPRC detection chemistry" to "PRC detection chemistry" in PCR schemas
- Add missing @dataclass annotation to TQuantityValueNumberPerMicroliter

## [0.1.3] - 2023-10-03
### Fixed
- Redefine the way calculated documents are structured for relative standard curve in AppBio QuantStudio
- Fixed some issues in dPCR schema and corresponding model updates
- Accept comma as thousand indicator in all sections of AppBio Quantstudio

## [0.1.2] - 2023-09-27
### Added
- Allotrope Simple Model schema for Digital PCR (dPCR) documents
- Calculated documents for the AppBio Quantstudio parser
- Genotyping data structure test for AppBio Quantstudio parser
### Fixed
- Typing ignore tags removed from the construction of AppBio Quantstudio structure
- Ignore unexpected sections in AppBio Quantstudio input file
- Accept comma as thousand indicator in AppBio Quantstudio results section

## [0.1.1] - 2023-09-22
### Changed
- Loosened requirement for jsonschema package to make allotropy compatible with datamodel-code-generator

## [0.1.0] - 2023-09-18
### Added
- Initial commit, includes support for:
  - Agilent Gen5
  - Applied Bio QuantStudio
  - Beckman Vi-Cell BLU
  - Beckman Vi-Cell XR
  - MolDev SoftMax Pro
  - NovaBio Flex2
  - PerkinElmer Envision
  - Roche Cedex BioHT<|MERGE_RESOLUTION|>--- conflicted
+++ resolved
@@ -7,12 +7,9 @@
 ## [Unreleased]
 ### Added
 - Add AppBio Quantstudio Design and Analysis adapter
-<<<<<<< HEAD
 - Add software version to Chemometec Nucleoview
-=======
 - Biorad Bioplex adapter
 - Utils for parsing xml
->>>>>>> a1117491
 ### Fixed
 - Corrected concentration unit in Lunatic to conform to unit as reported within the source file
 ### Changed
