# Changelog

All notable changes to this packages will be documented in this file.

The format is based on [Keep a Changelog](https://keepachangelog.com/en/1.0.0/),
and this project adheres to [Semantic Versioning](https://semver.org/spec/v2.0.0.html).

## [Unreleased]

### Added

- Added utility to add both dict and dataclass custom information document to an ASM model

### Fixed

- Updated schema cleaner to handle utf-8 characters in unit schema urls
- Updated schema cleaner to handle object schemas with no properties
<<<<<<< HEAD
- Updated Vi-Cell XR requirements doc to reflect support for .txt files
=======
- Handle dashes and slashes in custom information document key names
>>>>>>> 1d862a0f

### Changed

### Deprecated

### Removed

### Security

## [0.1.35] - 2024-06-24

### Added
- Add Mabtech Apex adapter
- Added support for parsing Vi-Cell XR txt files
- Add Electrophoresis BENCHLING/2024/06 schema.
- Added github enforcement that CHANGELOG.md is updated
- Added test files Agilent TapeStation Analysis
- Added requirements for remaining parsers to /docs
- Add Alphalisa assay support to Gen5 adapter
- Add fluorescence point detection measurement extension to Spectrophotometry BENCHLING/2023/12 schema

### Fixed

### Changed

- Redefine plate well count as optional in AppBio Quantstudio
- Updated README.md to organize parsers according to maturity level

### Deprecated

### Removed

### Security

## [0.1.35] - 2024-06-07

### Added
- Luminex Xponent parser able to process output as pure csv file.

### Fixed
- Improved way of infer reference sample and DNA target in AppBio Quantstudio Design and Analysis
- Fix model number and device id in ctl immunospot

### Deprecated
- Sample role type removed from Roche Cedex Bioht

## [0.1.34] - 2024-06-04

### Added

- Add Methodical Mind adapter

### Fixed

- Fixed missing genotyping determination result in AppBio Quantstudio Design and Analysis
- Fixed empty space at beginin of sample identifier in Revvity Kaleido

### Changed

- Use modular paths for schema models


## [0.1.33] - 2024-05-29

### Fixed

- Fixed path_util to work outside of allotropy corectly

## [0.1.32] - 2024-05-29

### Added

- Add schema_parser/path_util.py to remove dependency: converter.py -> generate_schemas.py, which pulled script dependencies into allotropy

## [0.1.31] - 2024-05-24

### Added

- Script to create graph visualization of calculated data documents from asm json files
- Details of parser requirements to docs
- Add Agilent Gen5 Image Adapter
- Add CTL Immunospot adapter

### Fixed

- Fixed missing required field in cell-counting 2023/11 schema
- Fixed missing required field in 2023/09 lum/fluor/abs plate reader schemas

### Changed
- Upgraded allotropy python requirement to python 10
- Updated ASM model class typing to use or union
- Implement default value for sample role names in AppBio Quantstudio
- Added kw_only=True for generated schema models

## [0.1.30] - 2024-05-10

### Added

- Global definition of calculated data documents representation
- Update bioplex to use _get_date_time
- Add structure for Methodical Mind

### Fixed

- Remove duplicated ct sd and ct se calculated data documents in Quantstudio Design and Analysis adapter
- Remove duplicated quantity mean calculated data documents from AppBio Quantstudio adapter

### Changed

- Update multianalyte model minimum_assay_bead_count to be of type "number" insetead of "unitless"
- Update luminex and biorad bioplex to use updated multianalyte model
- Remove inner calculated data documents from AppBio Quantstudio
- Use global definition of calculated data documents in AppBio Quantstudio and Quantstudio Design and Analysis adapters

## [0.1.29] - 2024-04-30

### Added

- Add Vendor display names
- Added liquid-chromatograpy 2023/09 schema

### Changed

- Improved schema model generation script to handle more complicated schemas

### Removed

- Remove assert in validate_contents



## [0.1.28] - 2024-04-29

### Added

- Add AppBio Quantstudio Design and Analysis adapter
- Add software version to Chemometec Nucleoview
- Biorad Bioplex adapter
- Utils for parsing xml
- Rename the Biorad Bioplex to "Biorad Bioplex Manager"
- Add a utility to remove non-required None values from a dataclass
- Add Beckman PharmSpec adapter

### Fixed

- Re-added encoding inference to Beckman VI Cell Blu adapter
- Corrected concentration unit in Lunatic to conform to unit as reported within the source file
- Corrected Luminex xPonent adapter to output one multi analyte profiling document per well.
- Remove duplicated calculated data documents of delta ct se in AppBio Quantstudio

### Changed

- Use new plate reader schema in gen5 adapter

## [0.1.27] - 2024-04-10

### Added

- Added allotropy.testing library, exposing test utils for validating ASM outside of allotropy

### Changed

- Exclude tests from sdist

## [0.1.26] - 2024-04-08

### Fixed

- Reverted "add encoding inference to Beckman Vi Cell Blu adapter" - it is causing unexpected behavior in other environments

## [0.1.25] - 2024-04-05

### Fixed

- Add encoding inference to Beckman Vi Cell Blu adapter
- Fix Luminex Xponent adapter to account for the correct instrument file formatting

## [0.1.24] - 2024-04-03

### Added

- Add optical imaging to plate reader schema
- Add Revvity Kaleido adapter

### Fixed

- Change lightfield with brightfield in transmitted light setting enum of plate reader schema
- Fix missing case for concentration column without A260 prefix in Unchained Labs Lunatic

## [0.1.23] - 2024-03-12

### Added

- Add Qiacuity dPCR adapter

### Changed

- Added ability to specify encoding in top-level functions. Not passing an encoding defaults to UTF-8. To auto-detect encoding with chardet, pass in CHARDET_ENCODING
- Loosen requirement for jsonschema package to increase package compatibility

## [0.1.22] - 2024-03-07

### Fixed

- Fixed Softmax Pro handling of partially filled plates

### Changed

- Moved VendorType to to_allotrope

## [0.1.21] - 2024-03-05

### Fixed

- Add missing ct mean calculated data documents to relative std curve experiments in AppBio Quantstudio

### Changed

- Infer size of plate to read all data available in Moldev Softmax

## [0.1.20] - 2024-02-23

### Fixed

- Remove duplicated delta ct mean calculated data documents in AppBio Quantstudio
- Fix problem in NanoDrop Eight parser where data source IDs were being used that did not refer to any existing measurement ID

### Changed

- Allow n/a absorbance values in Unchained Labs Lunatic Parser

## [0.1.19] - 2024-02-19

### Fixed

- Fix try_float_or_none bug with evaluating 0 as NaN

## [0.1.18] - 2024-02-19

### Added

- Add try_float_or_nan util and fix bug with evaluating 0 as NaN
- Singleton UUID generator, allowing tests to generate stable ids

### Fixed

- Cast sample identifier to string when saving it in SoftmaxPro parser
- Handle style bug in xlsx files produced by VI-Cell XR instrument

## [0.1.17] - 2024-02-15

### Added

- Automatic validation of generated model in to_allotrope methods with error messages

### Fixed

- Handle invalid values in SoftmaxPro well measurements, filling with "NaN"

## [0.1.16] - 2024-02-08

### Fixed

- Fix mixup of Plate ID and Plate Position in Unchained Labs Lunatic Parser

## [0.1.15] - 2024-02-02

### Added

- pandas_utils module wraps pandas functions to throw AllotropeConversionError

### Fixed

- Total cells column no longer required for vi-cell XR
- Ignore invalid first row when present for vi-cell XR files
- Capture concentration on Nanodrop Eight files that do not have NA Type column
- Removed hardcoding of date parsing around Gen5 plate numbers

### Changed

- Corrections to the spectrophotometry/BENCHLING/2023/12 schema to account for feedback from Allotrope Modeling Working Group
- Replace null with N/A in Moldev Softmax Pro

## [0.1.14] - 2024-01-31

### Added

- Add Luminex xPONENT Adapter

### Fixed

- Ignore calculated data documents entry in output of Moldev Softmax Pro when there are no calculated data documents
- Check for raw data indicator in plate header for Moldev Softmax Pro

## [0.1.13] - 2024-01-19

### Added

- Add parser for ChemoMetic NucleoView
- Add parser for Nanodrop Eight
- Add calculated data documents to Unchained Labs Lunatic adapter
- Add calculated data documents to Moldev Softmax Pro
- Add multi-analyte-profiling BENCHLING/2024/01 schema
- Add non-numeric options for tQuantityValue value property
- Add support for non-numeric values to ChemoMetic NucleoView
- Add context manager to handle backups to schema generation script
- Add --regex argument to schema generation script

### Fixed

- Perkin Elmer Envision: calculated data name now captures string to the left - rather than right - of the ‘=’ in the Formula cell

### Changed

- Simplify Moldev Softmax Pro parsing with dataclasses
- Update plate reader schema in Moldev Softmax Pro
- Standardized on UNITLESS constant ("(unitless)") for unitless values. Changed Perkin Elmer Envision, which formerly used "unitless"
- Increase test coverage of calculated data documents on Perkin Elmer Envision

## [0.1.12] - 2023-12-12

### Added

- Calculated data documents to PerkinElmer EnVision
- Add Unchained Labs Lunatic adapter

### Fixed

- Fix per-well calculated documents in AppBio QuantStudio

### Changed

- Refactor builders as create methods in AppBio QuantStudio

## [0.1.11] - 2023-12-04

### Added

- Add parser structure documentation

### Changed

- Refactor Agilent Gen5 with explicit dataclasses structure
- Update Benchman Vi-cell Blu adapter to use the new cell-counting BENCHLING/2023/11 schema
- Update Benchman Vi-cell XR adapter to use the new cell-counting BENCHLING/2023/11 schema
- Set mypy's disallow_any_generics to True. Ideally, new files should not suppress these warnings
- Refactor way to extract and validate information from pandas series in AppBio QuantStudio
- Simplify CSV lines reader
- Update PerkinElmer EnVision adapter to use the new plate-reader BENCHLING/2023/09 schema
- Standaradize and clarify exception messages

## [0.1.10] - 2023-11-14

### Added

- Add data system document to plate reader schema

### Changed

- Redefine reporter dye setting for genotyping experiments in AppBio QuantStudio
- Refactor Moldev Softmax Pro with explicit dataclasses structure
- Inline VendorParser.parse_timestamp (was only used by VendorParser.get_date_time)
- Change TimeStampParser.parse() to raise for invalid input

## [0.1.9] - 2023-11-03

### Added

- Add missing example outputs for AppBio Quantstudio tests
- Add cell-counting REC/2023/09 schema, with additions to support existing use cases

### Fixed

- Update plate-reader schema to be compatible with current supported adapters and change REC -> BENCHLING

## [0.1.8] - 2023-10-30

### Added

- Allow lines reader to accept or infer encoding

### Fixed

- Use fuzzy=True for timestamp parsing to handle non-standard cases (e.g. mixing 24h time and AM/PM)

## [0.1.7] - 2023-10-26

### Added

- Governance document
- Added plate-reader REC/2023/09 schema (not in use by parsers yet)

### Fixed

### Changed

- Relax TimestampParser to use tzinfo for typing
- Change the cell counter schema name to match with the one published by Allotrope (cell counting)
- Update README, CONTRIBUTING, and pyproject.toml
- Rename to PerkinElmerEnvisionParser and RocheCedexBiohtParser for consistency
- Add additional plate reader testing data for the plate reader parser
- Change generic Exceptions to AllotropyErrors

## [0.1.6] - 2023-10-16

### Added

- Test for broken calculated document structure in AppBio QuantStudio

### Fixed

- Fix bug in result caching in AppBio Quantstudio

### Changed

- Allow block type to have plate well count in any position for AppBio QuantStudio
- Replace datetime.timezone with ZoneInfo in TimestampParser
- Implement CsvReader as child of LinesReader

## [0.1.5] - 2023-10-04

### Added

- Parser for AppBio Absoute Q dPCR exports

### Fixed

- Redefine calculated data documents references as required in AppBio QuantStudio parser
- Update dPCR schema "experiement type" enum to have correct values

### Changed

- Make "flourescence intensity threshold setting" optional in the dPCR schema
- Changed the "calculated datum" property on the calculated data documents to allow different units

## [0.1.4] - 2023-10-03

### Fixed

- Remove duplication of calculated documents related to quantity measurements in AppBio QuantStudio
- Rename "qPRC detection chemistry" to "PRC detection chemistry" in PCR schemas
- Add missing @dataclass annotation to TQuantityValueNumberPerMicroliter

## [0.1.3] - 2023-10-03

### Fixed

- Redefine the way calculated documents are structured for relative standard curve in AppBio QuantStudio
- Fixed some issues in dPCR schema and corresponding model updates
- Accept comma as thousand indicator in all sections of AppBio Quantstudio

## [0.1.2] - 2023-09-27

### Added

- Allotrope Simple Model schema for Digital PCR (dPCR) documents
- Calculated documents for the AppBio Quantstudio parser
- Genotyping data structure test for AppBio Quantstudio parser

### Fixed

- Typing ignore tags removed from the construction of AppBio Quantstudio structure
- Ignore unexpected sections in AppBio Quantstudio input file
- Accept comma as thousand indicator in AppBio Quantstudio results section

## [0.1.1] - 2023-09-22

### Changed

- Loosened requirement for jsonschema package to make allotropy compatible with datamodel-code-generator

## [0.1.0] - 2023-09-18

### Added

- Initial commit, includes support for:
  - Agilent Gen5
  - AppBio QuantStudio
  - Beckman Vi-Cell BLU
  - Beckman Vi-Cell XR
  - MolDev SoftMax Pro
  - NovaBio Flex2
  - PerkinElmer Envision
  - Roche Cedex BioHT<|MERGE_RESOLUTION|>--- conflicted
+++ resolved
@@ -15,11 +15,8 @@
 
 - Updated schema cleaner to handle utf-8 characters in unit schema urls
 - Updated schema cleaner to handle object schemas with no properties
-<<<<<<< HEAD
 - Updated Vi-Cell XR requirements doc to reflect support for .txt files
-=======
 - Handle dashes and slashes in custom information document key names
->>>>>>> 1d862a0f
 
 ### Changed
 
