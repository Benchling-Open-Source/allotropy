--- conflicted
+++ resolved
@@ -8,23 +8,15 @@
 ## [Unreleased]
 
 ### Added
-<<<<<<< HEAD
+- Primary analysis experiment type in AppBio Quantstudio Design and Analysis
 - Added ThermoFisher Genesys 30 adapter
 - Added requirement doc for ThermoFisher Genesys 30 adapter
-=======
-- Primary analysis experiment type in AppBio Quantstudio Design and Analysis
->>>>>>> f682faa3
 
 - Added support for xlsx exports in Unchained Lunatic parser
 ### Fixed
 
 ### Changed
-<<<<<<< HEAD
-- BMG MARS moved to recommended state
-- Updated Roche NovaBio Flex2 adapter to work with the Solution Analyzer ASM schema
 - Updated the spectrophotometry mapper script to accommodate absorbance spectrum data cubes
-=======
->>>>>>> f682faa3
 
 ### Deprecated
 
