# Changelog

All notable changes to this packages will be documented in this file.

The format is based on [Keep a Changelog](https://keepachangelog.com/en/1.0.0/),
and this project adheres to [Semantic Versioning](https://semver.org/spec/v2.0.0.html).

## [Unreleased]

### Added
- Added ThermoFisher Qubit4 adapter 
- Added requirement doc for ThermoFisher Qubit4 adapter

- Added Roche Cedex HiRes adapter
- Added requirement doc for Roche Cedex HiRes adapter

### Fixed
- Updated the `structure_custom_information_document` function to create dataclasses with default field values set to `None`. This change ensures that custom keys are omitted as they are not required keys.

- Fixed encoding issues while reading units.json file in schemas.py script
- Fixed encoding issues while reading test json files in testing/utils.py script

### Changed
<<<<<<< HEAD
- Redefine stage number as optional in AppBio Quantstudio Design and Analysis
=======
- Updated NON_UNIQUE_IDENTIFIERS to have "group identifier" field
>>>>>>> f96fdd5d

### Deprecated

### Removed

### Security

## [0.1.38] - 2024-07-11

### Added

- Added electrophoresis and spectrophotometry parser requirement templates to /docs

### Fixed

- Catch and raise AllotropeConversionError when Beckman XR parser has missing date header
- Make get_model_class_from_schema work with Windows style path
- Support non-numeric emission values for gen5 luminescence

### Changed
- Allow no target DNA reference in AppBio Quantstudio design and anlysis
- Standardize use of "N/A" for strings where a non-applicable value is necessary
- Update `None` filtering to preserve required keys when converting model to dictionary
- Update ASM converter name field to specify the parser name instead of just "allotropy", this is intended to give better granularity on the adapter that did the conversion and not just the library version
- Upgrade pydantic to pull in fix for ForwardRef._evaluate() issue (https://github.com/pydantic/pydantic/issues/9637)
- Update non-numeric emission related values to NaN instead of removing them from ASM for gen5 luminescence


### Deprecated

### Removed

### Security

## [0.1.37] - 2024-06-26

### Added

- Add Agilent TapeStation Analysis adapter
- Added utility to add both dict and dataclass custom information document to an ASM model

- Added Solution Analyzer BENCHLING/2024/03 schema with the extension of the Data System Document.
### Fixed

- Updated schema cleaner to handle utf-8 characters in unit schema urls
- Updated schema cleaner to handle object schemas with no properties
- Updated Vi-Cell XR requirements doc to reflect support for .txt files
- Handle dashes and slashes in custom information document key names

### Changed

### Deprecated

### Removed

### Security

## [0.1.36] - 2024-06-24

### Added
- Add Mabtech Apex adapter
- Added support for parsing Vi-Cell XR txt files
- Add Electrophoresis BENCHLING/2024/06 schema.
- Added github enforcement that CHANGELOG.md is updated
- Added test files Agilent TapeStation Analysis
- Added requirements for remaining parsers to /docs
- Add Alphalisa assay support to Gen5 adapter
- Add fluorescence point detection measurement extension to Spectrophotometry BENCHLING/2023/12 schema

### Changed

- Redefine plate well count as optional in AppBio Quantstudio
- Updated README.md to organize parsers according to maturity level

## [0.1.35] - 2024-06-07

### Added
- Luminex Xponent parser able to process output as pure csv file.

### Fixed
- Improved way of infer reference sample and DNA target in AppBio Quantstudio Design and Analysis
- Fix model number and device id in ctl immunospot

### Deprecated
- Sample role type removed from Roche Cedex Bioht

## [0.1.34] - 2024-06-04

### Added

- Add Methodical Mind adapter

### Fixed

- Fixed missing genotyping determination result in AppBio Quantstudio Design and Analysis
- Fixed empty space at beginin of sample identifier in Revvity Kaleido

### Changed

- Use modular paths for schema models


## [0.1.33] - 2024-05-29

### Fixed

- Fixed path_util to work outside of allotropy corectly

## [0.1.32] - 2024-05-29

### Added

- Add schema_parser/path_util.py to remove dependency: converter.py -> generate_schemas.py, which pulled script dependencies into allotropy

## [0.1.31] - 2024-05-24

### Added

- Script to create graph visualization of calculated data documents from asm json files
- Details of parser requirements to docs
- Add Agilent Gen5 Image Adapter
- Add CTL Immunospot adapter

### Fixed

- Fixed missing required field in cell-counting 2023/11 schema
- Fixed missing required field in 2023/09 lum/fluor/abs plate reader schemas

### Changed
- Upgraded allotropy python requirement to python 10
- Updated ASM model class typing to use or union
- Implement default value for sample role names in AppBio Quantstudio
- Added kw_only=True for generated schema models

## [0.1.30] - 2024-05-10

### Added

- Global definition of calculated data documents representation
- Update bioplex to use _get_date_time
- Add structure for Methodical Mind

### Fixed

- Remove duplicated ct sd and ct se calculated data documents in Quantstudio Design and Analysis adapter
- Remove duplicated quantity mean calculated data documents from AppBio Quantstudio adapter

### Changed

- Update multianalyte model minimum_assay_bead_count to be of type "number" insetead of "unitless"
- Update luminex and biorad bioplex to use updated multianalyte model
- Remove inner calculated data documents from AppBio Quantstudio
- Use global definition of calculated data documents in AppBio Quantstudio and Quantstudio Design and Analysis adapters

## [0.1.29] - 2024-04-30

### Added

- Add Vendor display names
- Added liquid-chromatograpy 2023/09 schema

### Changed

- Improved schema model generation script to handle more complicated schemas

### Removed

- Remove assert in validate_contents



## [0.1.28] - 2024-04-29

### Added

- Add AppBio Quantstudio Design and Analysis adapter
- Add software version to Chemometec Nucleoview
- Biorad Bioplex adapter
- Utils for parsing xml
- Rename the Biorad Bioplex to "Biorad Bioplex Manager"
- Add a utility to remove non-required None values from a dataclass
- Add Beckman PharmSpec adapter

### Fixed

- Re-added encoding inference to Beckman VI Cell Blu adapter
- Corrected concentration unit in Lunatic to conform to unit as reported within the source file
- Corrected Luminex xPonent adapter to output one multi analyte profiling document per well.
- Remove duplicated calculated data documents of delta ct se in AppBio Quantstudio

### Changed

- Use new plate reader schema in gen5 adapter

## [0.1.27] - 2024-04-10

### Added

- Added allotropy.testing library, exposing test utils for validating ASM outside of allotropy

### Changed

- Exclude tests from sdist

## [0.1.26] - 2024-04-08

### Fixed

- Reverted "add encoding inference to Beckman Vi Cell Blu adapter" - it is causing unexpected behavior in other environments

## [0.1.25] - 2024-04-05

### Fixed

- Add encoding inference to Beckman Vi Cell Blu adapter
- Fix Luminex Xponent adapter to account for the correct instrument file formatting

## [0.1.24] - 2024-04-03

### Added

- Add optical imaging to plate reader schema
- Add Revvity Kaleido adapter

### Fixed

- Change lightfield with brightfield in transmitted light setting enum of plate reader schema
- Fix missing case for concentration column without A260 prefix in Unchained Labs Lunatic

## [0.1.23] - 2024-03-12

### Added

- Add Qiacuity dPCR adapter

### Changed

- Added ability to specify encoding in top-level functions. Not passing an encoding defaults to UTF-8. To auto-detect encoding with chardet, pass in CHARDET_ENCODING
- Loosen requirement for jsonschema package to increase package compatibility

## [0.1.22] - 2024-03-07

### Fixed

- Fixed Softmax Pro handling of partially filled plates

### Changed

- Moved VendorType to to_allotrope

## [0.1.21] - 2024-03-05

### Fixed

- Add missing ct mean calculated data documents to relative std curve experiments in AppBio Quantstudio

### Changed

- Infer size of plate to read all data available in Moldev Softmax

## [0.1.20] - 2024-02-23

### Fixed

- Remove duplicated delta ct mean calculated data documents in AppBio Quantstudio
- Fix problem in NanoDrop Eight parser where data source IDs were being used that did not refer to any existing measurement ID

### Changed

- Allow n/a absorbance values in Unchained Labs Lunatic Parser

## [0.1.19] - 2024-02-19

### Fixed

- Fix try_float_or_none bug with evaluating 0 as NaN

## [0.1.18] - 2024-02-19

### Added

- Add try_float_or_nan util and fix bug with evaluating 0 as NaN
- Singleton UUID generator, allowing tests to generate stable ids

### Fixed

- Cast sample identifier to string when saving it in SoftmaxPro parser
- Handle style bug in xlsx files produced by VI-Cell XR instrument

## [0.1.17] - 2024-02-15

### Added

- Automatic validation of generated model in to_allotrope methods with error messages

### Fixed

- Handle invalid values in SoftmaxPro well measurements, filling with "NaN"

## [0.1.16] - 2024-02-08

### Fixed

- Fix mixup of Plate ID and Plate Position in Unchained Labs Lunatic Parser

## [0.1.15] - 2024-02-02

### Added

- pandas_utils module wraps pandas functions to throw AllotropeConversionError

### Fixed

- Total cells column no longer required for vi-cell XR
- Ignore invalid first row when present for vi-cell XR files
- Capture concentration on Nanodrop Eight files that do not have NA Type column
- Removed hardcoding of date parsing around Gen5 plate numbers

### Changed

- Corrections to the spectrophotometry/BENCHLING/2023/12 schema to account for feedback from Allotrope Modeling Working Group
- Replace null with N/A in Moldev Softmax Pro

## [0.1.14] - 2024-01-31

### Added

- Add Luminex xPONENT Adapter

### Fixed

- Ignore calculated data documents entry in output of Moldev Softmax Pro when there are no calculated data documents
- Check for raw data indicator in plate header for Moldev Softmax Pro

## [0.1.13] - 2024-01-19

### Added

- Add parser for ChemoMetic NucleoView
- Add parser for Nanodrop Eight
- Add calculated data documents to Unchained Labs Lunatic adapter
- Add calculated data documents to Moldev Softmax Pro
- Add multi-analyte-profiling BENCHLING/2024/01 schema
- Add non-numeric options for tQuantityValue value property
- Add support for non-numeric values to ChemoMetic NucleoView
- Add context manager to handle backups to schema generation script
- Add --regex argument to schema generation script

### Fixed

- Perkin Elmer Envision: calculated data name now captures string to the left - rather than right - of the ‘=’ in the Formula cell

### Changed

- Simplify Moldev Softmax Pro parsing with dataclasses
- Update plate reader schema in Moldev Softmax Pro
- Standardized on UNITLESS constant ("(unitless)") for unitless values. Changed Perkin Elmer Envision, which formerly used "unitless"
- Increase test coverage of calculated data documents on Perkin Elmer Envision

## [0.1.12] - 2023-12-12

### Added

- Calculated data documents to PerkinElmer EnVision
- Add Unchained Labs Lunatic adapter

### Fixed

- Fix per-well calculated documents in AppBio QuantStudio

### Changed

- Refactor builders as create methods in AppBio QuantStudio

## [0.1.11] - 2023-12-04

### Added

- Add parser structure documentation

### Changed

- Refactor Agilent Gen5 with explicit dataclasses structure
- Update Benchman Vi-cell Blu adapter to use the new cell-counting BENCHLING/2023/11 schema
- Update Benchman Vi-cell XR adapter to use the new cell-counting BENCHLING/2023/11 schema
- Set mypy's disallow_any_generics to True. Ideally, new files should not suppress these warnings
- Refactor way to extract and validate information from pandas series in AppBio QuantStudio
- Simplify CSV lines reader
- Update PerkinElmer EnVision adapter to use the new plate-reader BENCHLING/2023/09 schema
- Standaradize and clarify exception messages

## [0.1.10] - 2023-11-14

### Added

- Add data system document to plate reader schema

### Changed

- Redefine reporter dye setting for genotyping experiments in AppBio QuantStudio
- Refactor Moldev Softmax Pro with explicit dataclasses structure
- Inline VendorParser.parse_timestamp (was only used by VendorParser.get_date_time)
- Change TimeStampParser.parse() to raise for invalid input

## [0.1.9] - 2023-11-03

### Added

- Add missing example outputs for AppBio Quantstudio tests
- Add cell-counting REC/2023/09 schema, with additions to support existing use cases

### Fixed

- Update plate-reader schema to be compatible with current supported adapters and change REC -> BENCHLING

## [0.1.8] - 2023-10-30

### Added

- Allow lines reader to accept or infer encoding

### Fixed

- Use fuzzy=True for timestamp parsing to handle non-standard cases (e.g. mixing 24h time and AM/PM)

## [0.1.7] - 2023-10-26

### Added

- Governance document
- Added plate-reader REC/2023/09 schema (not in use by parsers yet)

### Fixed

### Changed

- Relax TimestampParser to use tzinfo for typing
- Change the cell counter schema name to match with the one published by Allotrope (cell counting)
- Update README, CONTRIBUTING, and pyproject.toml
- Rename to PerkinElmerEnvisionParser and RocheCedexBiohtParser for consistency
- Add additional plate reader testing data for the plate reader parser
- Change generic Exceptions to AllotropyErrors

## [0.1.6] - 2023-10-16

### Added

- Test for broken calculated document structure in AppBio QuantStudio

### Fixed

- Fix bug in result caching in AppBio Quantstudio

### Changed

- Allow block type to have plate well count in any position for AppBio QuantStudio
- Replace datetime.timezone with ZoneInfo in TimestampParser
- Implement CsvReader as child of LinesReader

## [0.1.5] - 2023-10-04

### Added

- Parser for AppBio Absoute Q dPCR exports

### Fixed

- Redefine calculated data documents references as required in AppBio QuantStudio parser
- Update dPCR schema "experiement type" enum to have correct values

### Changed

- Make "flourescence intensity threshold setting" optional in the dPCR schema
- Changed the "calculated datum" property on the calculated data documents to allow different units

## [0.1.4] - 2023-10-03

### Fixed

- Remove duplication of calculated documents related to quantity measurements in AppBio QuantStudio
- Rename "qPRC detection chemistry" to "PRC detection chemistry" in PCR schemas
- Add missing @dataclass annotation to TQuantityValueNumberPerMicroliter

## [0.1.3] - 2023-10-03

### Fixed

- Redefine the way calculated documents are structured for relative standard curve in AppBio QuantStudio
- Fixed some issues in dPCR schema and corresponding model updates
- Accept comma as thousand indicator in all sections of AppBio Quantstudio

## [0.1.2] - 2023-09-27

### Added

- Allotrope Simple Model schema for Digital PCR (dPCR) documents
- Calculated documents for the AppBio Quantstudio parser
- Genotyping data structure test for AppBio Quantstudio parser

### Fixed

- Typing ignore tags removed from the construction of AppBio Quantstudio structure
- Ignore unexpected sections in AppBio Quantstudio input file
- Accept comma as thousand indicator in AppBio Quantstudio results section

## [0.1.1] - 2023-09-22

### Changed

- Loosened requirement for jsonschema package to make allotropy compatible with datamodel-code-generator

## [0.1.0] - 2023-09-18

### Added

- Initial commit, includes support for:
  - Agilent Gen5
  - AppBio QuantStudio
  - Beckman Vi-Cell BLU
  - Beckman Vi-Cell XR
  - MolDev SoftMax Pro
  - NovaBio Flex2
  - PerkinElmer Envision
  - Roche Cedex BioHT<|MERGE_RESOLUTION|>--- conflicted
+++ resolved
@@ -21,11 +21,8 @@
 - Fixed encoding issues while reading test json files in testing/utils.py script
 
 ### Changed
-<<<<<<< HEAD
 - Redefine stage number as optional in AppBio Quantstudio Design and Analysis
-=======
 - Updated NON_UNIQUE_IDENTIFIERS to have "group identifier" field
->>>>>>> f96fdd5d
 
 ### Deprecated
 
