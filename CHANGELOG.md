--- conflicted
+++ resolved
@@ -11,11 +11,8 @@
 - Biorad Bioplex adapter
 - Utils for parsing xml
 ### Fixed
-<<<<<<< HEAD
 - Re-added encoding inference to Beckman VI Cell Blu adapter
-=======
 - Corrected concentration unit in Lunatic to conform to unit as reported within the source file
->>>>>>> 0cbcd082
 ### Changed
 ### Deprecated
 ### Removed
