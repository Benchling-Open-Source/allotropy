--- conflicted
+++ resolved
@@ -21,12 +21,9 @@
 - Allow no target DNA reference in AppBio Quantstudio design and anlysis
 - Standardize use of "N/A" for strings where a non-applicable value is necessary
 - Update `None` filtering to preserve required keys when converting model to dictionary
-<<<<<<< HEAD
+- Update ASM converter name field to specify the parser name instead of just "allotropy", this is intended to give better granularity on the adapter that did the conversion and not just the library version
 - Upgrade pydantic to pull in fix for ForwardRef._evaluate() issue (https://github.com/pydantic/pydantic/issues/9637)
 
-=======
-- Update ASM converter name field to specify the parser name instead of just "allotropy", this is intended to give better granularity on the adapter that did the conversion and not just the library version
->>>>>>> 22407987
 ### Deprecated
 
 ### Removed
