--- conflicted
+++ resolved
@@ -6,11 +6,8 @@
 
 ## [Unreleased]
 ### Added
-<<<<<<< HEAD
 - Add calculated data documents to Unchained Labs Lunatic adapter
-=======
 - Parser for ChemoMetic NucleoView
->>>>>>> d926ab27
 ### Fixed
 ### Changed
 ### Deprecated
