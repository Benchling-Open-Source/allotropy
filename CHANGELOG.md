# Changelog

All notable changes to this packages will be documented in this file.

The format is based on [Keep a Changelog](https://keepachangelog.com/en/1.0.0/),
and this project adheres to [Semantic Versioning](https://semver.org/spec/v2.0.0.html).

## [Unreleased]

### Added

<<<<<<< HEAD
- AppBio Quantstuido - add cache decorator to amp score calculated data construction.
- SoftMax Pro - Support kinetic measurements files.

- Added Chemometec NC View Adapter

=======
>>>>>>> 188bed78
### Fixed

### Changed

### Deprecated

### Removed

### Security

## [0.1.55] - 2024-09-26

### Added

- AppBio Quantstuido - add cache decorator to amp score calculated data construction.
- Added Chemometec NC View Adapter

### Fixed

- Mark "PCR Detection Chemistry" as optional in PCR schema.
- Perkin Elmer Envision - remove leading '0' from well identifier numbers.

## [0.1.54] - 2024-09-23

### Added

- AppBio Quantstuido - added additional metadata fields

### Fixed

- Unchained Labs Lunatic - handle missing 'Sample name' and missing 'Table' label before table parser.
- Agilent Gen5 - cast measurement label to string, since it can numeric when reading directly from dataframe (e.g. a single wavelength).

### Changed

- Simplify sheets needed to infer presence/absence experiment type inference in Appbio Quantstudio Design and Analysis
- Allow software name and version to be None in Appbio Quantstudio Design and Analysis 

## [0.1.53] - 2024-09-17

### Added

- Amp score and Cq conf calculated documents to Appbio Quantstudio
- Add custom information to processed data document in Appbio Quantstudio
- Add schema mapper for the `REC/2024/06/plate-reader` schema.
- Checks for missing well item amplification and results data in quantstudio
- Add csv support to ThermoFisher Nanodrop One
- Made Agilent Gen5 adapter compatible with the new REC schema

### Fixed

- Fixed bad reference for y-intercept and slope in quantity calculated data document of Appbio Quantstudio
- Correctly format timezone in SoftmaxPro adapter
- Added support for Agilent Gen5 label format "[excitation wavelength], [emission wavelength]" for fluorescence point detection

### Changed

- Refactor Softmaxpro adapter to use the new schema mapper.
- Update Thermo Fisher Genesys30 to recommended state

## [0.1.52] - 2024-09-12

### Fixed

- Fixed bug where name of contents instead of contents was being passed to reader in Roche Cedex Bioht, Thermo Qubit 4 and flex parsers.

### Changed

- Use dateutil timezone instead of pytz, because pytz is can create incorrect timezones when not localized.

## [0.1.51] - 2024-09-09

### Added

- Added `supported_extensions` to Vendor, allowing parsers to specify supported file extensions.
- Added support for `multiple read modes` in `Agilent Gen5` Adapter
- Added error message for zero plate reader documents in `Softmax Pro` Adapter
- Update data sources for quantity calculated documents with y-intercept and Slope in AppBio Quantstudio

### Fixed

- Allow try_int to handle decimal point in int values (e.g. 1.0)

### Changed

- Updated Softmax Pro adapter to use the REC/2024/06 plate reader schema
- Remove `NaN` measurements from Softmax Pro adapter to comply with the new `REC` schema
- Change Unchained Labs Lunatic reader so that it supports both formats (with/without header) for both file types.
- Disregard compartment temperature in `Softmax Pro` adapter when is reported as 0.

## [0.1.50] - 2024-08-30

### Added

- Added `supported_extensions` to Vendor, allowing parsers to specify supported file extensions.
- Added support for `multiple read modes` in `Agilent Gen5` Adapter
- Added Thermo Fisher Nanodrop One adapter

### Fixed

- Update mabtech-apex-adapter regex to handle scenarios where first word in the machine ID section has all letter uppercase

## [0.1.49] - 2024-08-21

### Added

- Primary analysis experiment type in AppBio Quantstudio Design and Analysis
- Added ThermoFisher Genesys 30 adapter
- Added requirement doc for ThermoFisher Genesys 30 adapter
- Added support for xlsx exports in Unchained Lunatic parser
- Add column special character normalization to pandas util (and so most parsers)

### Fixed

- Fix SoftMax Pro case where some columns were incorrectly identified as not numeric for calculated data documents. Added exceptions for Masked and Range values which will be treated as NaN.

### Changed
- Updated the spectrophotometry mapper script to accommodate absorbance spectrum data cubes

## [0.1.48] - 2024-08-15

### Changed

- BMG MARS moved to recommended state
- Updated Roche NovaBio Flex2 adapter to work with the Solution Analyzer ASM schema

## [0.1.47] - 2024-08-13

### Fixed

- Fix mis-reporting some analyte units in Roche Cedex Bioht parser

## [0.1.46] - 2024-08-13

### Added

- Add plate id field to biorad bioplex
- Add luminescence point detection, absorption spectrum detection, fluorescence emission detection measurement extension to Spectrophotometry BENCHLING/2023/12 schema
- Add BMG MARS adapter
- Added plate-reader REC/2024/06 schema

### Fixed

- Handle comma as decimal place in float conversion utilities
- Raise AllotropeConversionError on missing Results section in Agilent Gen5
- Add error for multiple read modes in Agilent Gen5
- Cast data to str before using in AppBio QuantStudio parser
- Simplify VI-Cell XR text file reader, removing bug in pivot operation
- Fix edge case where there are multiple measurements for a property in Roche Cedex Bioht

### Changed

- Only return AllotropeConversionError when there is a problem with input data that we expect, add other errors for unexpected problems.
- Split structure by experiment type in AppBio Quantstudio Design and Anlysis

## [0.1.45] - 2024-08-01

### Changed

- Pandas version updated to 2.2.0 to have calamine engine
- Updated Roche Cedex Bioht adapter to work with the Solution Analyzer ASM schema

## [0.1.44] - 2024-07-30

### Fixed
- Fixed tapestation analysis adapter to not inlude data region documents when there is no region data.
- Removed `devide identifier` from `device control document` in the tapestation analysis adapter.
- Add column normalization to vicell blu reader to fix unrecognized colums due to mismatching characters

## [0.1.43] - 2024-07-22

### Added

- Change Cedex HiRes to recommended release state
- Change Qubit Flex to recommended release state
- Change Qubit 4 ASM to recommended release state
- Change MabTech Apex to recommended release state
- Change Qiacuity to recommended release state

## [0.1.42] - 2024-07-19

### Changed

- Use "calamine" engine for reading excel where possible.
- Relaxed conditions for schema model generator combining classes to handle cases where required key sets created a large number of class versions

## [0.1.41] - 2024-07-18

### Added

- Added Thermo Fisher Qubit Flex adapter
- Added requirement document for Thermo Fisher Qubit Flex adapter
- Added digital PCR and solution analyzer parser requirement templates to /docs

## [0.1.40] - 2024-07-15

### Changed
- Redefine stage number as optional in AppBio Quantstudio Design and Analysis

## [0.1.39] - 2024-07-15

### Added

- Added ThermoFisher Qubit4 adapter
- Added requirement doc for ThermoFisher Qubit4 adapter
- Added Roche Cedex HiRes adapter
- Added requirement doc for Roche Cedex HiRes adapter

### Fixed

- Updated the `structure_custom_information_document` function to create dataclasses with default field values set to `None`. This change ensures that custom keys are omitted as they are not required keys.
- Fixed encoding issues while reading units.json file in schemas.py script
- Fixed encoding issues while reading test json files in testing/utils.py script

### Changed
- Updated NON_UNIQUE_IDENTIFIERS to have "group identifier" field

## [0.1.38] - 2024-07-11

### Added

- Added electrophoresis and spectrophotometry parser requirement templates to /docs

### Fixed

- Catch and raise AllotropeConversionError when Beckman XR parser has missing date header
- Make get_model_class_from_schema work with Windows style path
- Support non-numeric emission values for gen5 luminescence

### Changed
- Allow no target DNA reference in AppBio Quantstudio design and analysis
- Standardize use of "N/A" for strings where a non-applicable value is necessary
- Update `None` filtering to preserve required keys when converting model to dictionary
- Update ASM converter name field to specify the parser name instead of just "allotropy", this is intended to give better granularity on the adapter that did the conversion and not just the library version
- Upgrade pydantic to pull in fix for ForwardRef._evaluate() issue (https://github.com/pydantic/pydantic/issues/9637)
- Update non-numeric emission related values to NaN instead of removing them from ASM for gen5 luminescence


### Deprecated

### Removed

### Security

## [0.1.37] - 2024-06-26

### Added

- Add Agilent TapeStation Analysis adapter
- Added utility to add both dict and dataclass custom information document to an ASM model

- Added Solution Analyzer BENCHLING/2024/03 schema with the extension of the Data System Document.
### Fixed

- Updated schema cleaner to handle utf-8 characters in unit schema urls
- Updated schema cleaner to handle object schemas with no properties
- Updated Vi-Cell XR requirements doc to reflect support for .txt files
- Handle dashes and slashes in custom information document key names
- Updated Mabtech Apex fields to support LED Filter

### Changed

### Deprecated

### Removed

### Security

## [0.1.36] - 2024-06-24

### Added
- Add Mabtech Apex adapter
- Added support for parsing Vi-Cell XR txt files
- Add Electrophoresis BENCHLING/2024/06 schema.
- Added github enforcement that CHANGELOG.md is updated
- Added test files Agilent TapeStation Analysis
- Added requirements for remaining parsers to /docs
- Add Alphalisa assay support to Gen5 adapter
- Add fluorescence point detection measurement extension to Spectrophotometry BENCHLING/2023/12 schema

### Changed

- Redefine plate well count as optional in AppBio Quantstudio
- Updated README.md to organize parsers according to maturity level

## [0.1.35] - 2024-06-07

### Added
- Luminex Xponent parser able to process output as pure csv file.

### Fixed
- Improved way of infer reference sample and DNA target in AppBio Quantstudio Design and Analysis
- Fix model number and device id in ctl immunospot

### Deprecated
- Sample role type removed from Roche Cedex Bioht

## [0.1.34] - 2024-06-04

### Added

- Add Methodical Mind adapter

### Fixed

- Fixed missing genotyping determination result in AppBio Quantstudio Design and Analysis
- Fixed empty space at beginning of sample identifier in Revvity Kaleido

### Changed

- Use modular paths for schema models


## [0.1.33] - 2024-05-29

### Fixed

- Fixed path_util to work outside of allotropy correctly

## [0.1.32] - 2024-05-29

### Added

- Add schema_parser/path_util.py to remove dependency: converter.py -> generate_schemas.py, which pulled script dependencies into allotropy

## [0.1.31] - 2024-05-24

### Added

- Script to create graph visualization of calculated data documents from asm json files
- Details of parser requirements to docs
- Add Agilent Gen5 Image Adapter
- Add CTL Immunospot adapter

### Fixed

- Fixed missing required field in cell-counting 2023/11 schema
- Fixed missing required field in 2023/09 lum/fluor/abs plate reader schemas

### Changed
- Upgraded allotropy python requirement to python 10
- Updated ASM model class typing to use or union
- Implement default value for sample role names in AppBio Quantstudio
- Added kw_only=True for generated schema models

## [0.1.30] - 2024-05-10

### Added

- Global definition of calculated data documents representation
- Update bioplex to use _get_date_time
- Add structure for Methodical Mind

### Fixed

- Remove duplicated ct sd and ct se calculated data documents in Quantstudio Design and Analysis adapter
- Remove duplicated quantity mean calculated data documents from AppBio Quantstudio adapter

### Changed

- Update multianalyte model minimum_assay_bead_count to be of type "number" instead of "unitless"
- Update luminex and biorad bioplex to use updated multianalyte model
- Remove inner calculated data documents from AppBio Quantstudio
- Use global definition of calculated data documents in AppBio Quantstudio and Quantstudio Design and Analysis adapters

## [0.1.29] - 2024-04-30

### Added

- Add Vendor display names
- Added liquid-chromatography 2023/09 schema

### Changed

- Improved schema model generation script to handle more complicated schemas

### Removed

- Remove assert in validate_contents



## [0.1.28] - 2024-04-29

### Added

- Add AppBio Quantstudio Design and Analysis adapter
- Add software version to Chemometec Nucleoview
- Biorad Bioplex adapter
- Utils for parsing xml
- Rename the Biorad Bioplex to "Biorad Bioplex Manager"
- Add a utility to remove non-required None values from a dataclass
- Add Beckman PharmSpec adapter

### Fixed

- Re-added encoding inference to Beckman VI Cell Blu adapter
- Corrected concentration unit in Lunatic to conform to unit as reported within the source file
- Corrected Luminex xPonent adapter to output one multi analyte profiling document per well.
- Remove duplicated calculated data documents of delta ct se in AppBio Quantstudio

### Changed

- Use new plate reader schema in gen5 adapter

## [0.1.27] - 2024-04-10

### Added

- Added allotropy.testing library, exposing test utils for validating ASM outside of allotropy

### Changed

- Exclude tests from sdist

## [0.1.26] - 2024-04-08

### Fixed

- Reverted "add encoding inference to Beckman Vi Cell Blu adapter" - it is causing unexpected behavior in other environments

## [0.1.25] - 2024-04-05

### Fixed

- Add encoding inference to Beckman Vi Cell Blu adapter
- Fix Luminex Xponent adapter to account for the correct instrument file formatting

## [0.1.24] - 2024-04-03

### Added

- Add optical imaging to plate reader schema
- Add Revvity Kaleido adapter

### Fixed

- Change lightfield with brightfield in transmitted light setting enum of plate reader schema
- Fix missing case for concentration column without A260 prefix in Unchained Labs Lunatic

## [0.1.23] - 2024-03-12

### Added

- Add Qiacuity dPCR adapter

### Changed

- Added ability to specify encoding in top-level functions. Not passing an encoding defaults to UTF-8. To auto-detect encoding with chardet, pass in CHARDET_ENCODING
- Loosen requirement for jsonschema package to increase package compatibility

## [0.1.22] - 2024-03-07

### Fixed

- Fixed Softmax Pro handling of partially filled plates

### Changed

- Moved VendorType to to_allotrope

## [0.1.21] - 2024-03-05

### Fixed

- Add missing ct mean calculated data documents to relative std curve experiments in AppBio Quantstudio

### Changed

- Infer size of plate to read all data available in Moldev Softmax

## [0.1.20] - 2024-02-23

### Fixed

- Remove duplicated delta ct mean calculated data documents in AppBio Quantstudio
- Fix problem in NanoDrop Eight parser where data source IDs were being used that did not refer to any existing measurement ID

### Changed

- Allow n/a absorbance values in Unchained Labs Lunatic Parser

## [0.1.19] - 2024-02-19

### Fixed

- Fix try_float_or_none bug with evaluating 0 as NaN

## [0.1.18] - 2024-02-19

### Added

- Add try_float_or_nan util and fix bug with evaluating 0 as NaN
- Singleton UUID generator, allowing tests to generate stable ids

### Fixed

- Cast sample identifier to string when saving it in SoftmaxPro parser
- Handle style bug in xlsx files produced by VI-Cell XR instrument

## [0.1.17] - 2024-02-15

### Added

- Automatic validation of generated model in to_allotrope methods with error messages

### Fixed

- Handle invalid values in SoftmaxPro well measurements, filling with "NaN"

## [0.1.16] - 2024-02-08

### Fixed

- Fix mixup of Plate ID and Plate Position in Unchained Labs Lunatic Parser

## [0.1.15] - 2024-02-02

### Added

- pandas_utils module wraps pandas functions to throw AllotropeConversionError

### Fixed

- Total cells column no longer required for vi-cell XR
- Ignore invalid first row when present for vi-cell XR files
- Capture concentration on Nanodrop Eight files that do not have NA Type column
- Removed hardcoding of date parsing around Gen5 plate numbers

### Changed

- Corrections to the spectrophotometry/BENCHLING/2023/12 schema to account for feedback from Allotrope Modeling Working Group
- Replace null with N/A in Moldev Softmax Pro

## [0.1.14] - 2024-01-31

### Added

- Add Luminex xPONENT Adapter

### Fixed

- Ignore calculated data documents entry in output of Moldev Softmax Pro when there are no calculated data documents
- Check for raw data indicator in plate header for Moldev Softmax Pro

## [0.1.13] - 2024-01-19

### Added

- Add parser for ChemoMetic NucleoView
- Add parser for Nanodrop Eight
- Add calculated data documents to Unchained Labs Lunatic adapter
- Add calculated data documents to Moldev Softmax Pro
- Add multi-analyte-profiling BENCHLING/2024/01 schema
- Add non-numeric options for tQuantityValue value property
- Add support for non-numeric values to ChemoMetic NucleoView
- Add context manager to handle backups to schema generation script
- Add --regex argument to schema generation script

### Fixed

- Perkin Elmer Envision: calculated data name now captures string to the left - rather than right - of the ‘=’ in the Formula cell

### Changed

- Simplify Moldev Softmax Pro parsing with dataclasses
- Update plate reader schema in Moldev Softmax Pro
- Standardized on UNITLESS constant ("(unitless)") for unitless values. Changed Perkin Elmer Envision, which formerly used "unitless"
- Increase test coverage of calculated data documents on Perkin Elmer Envision

## [0.1.12] - 2023-12-12

### Added

- Calculated data documents to PerkinElmer EnVision
- Add Unchained Labs Lunatic adapter

### Fixed

- Fix per-well calculated documents in AppBio QuantStudio

### Changed

- Refactor builders as create methods in AppBio QuantStudio

## [0.1.11] - 2023-12-04

### Added

- Add parser structure documentation

### Changed

- Refactor Agilent Gen5 with explicit dataclasses structure
- Update Benchman Vi-cell Blu adapter to use the new cell-counting BENCHLING/2023/11 schema
- Update Benchman Vi-cell XR adapter to use the new cell-counting BENCHLING/2023/11 schema
- Set mypy's disallow_any_generics to True. Ideally, new files should not suppress these warnings
- Refactor way to extract and validate information from pandas series in AppBio QuantStudio
- Simplify CSV lines reader
- Update PerkinElmer EnVision adapter to use the new plate-reader BENCHLING/2023/09 schema
- Standardize and clarify exception messages

## [0.1.10] - 2023-11-14

### Added

- Add data system document to plate reader schema

### Changed

- Redefine reporter dye setting for genotyping experiments in AppBio QuantStudio
- Refactor Moldev Softmax Pro with explicit dataclasses structure
- Inline VendorParser.parse_timestamp (was only used by VendorParser.get_date_time)
- Change TimeStampParser.parse() to raise for invalid input

## [0.1.9] - 2023-11-03

### Added

- Add missing example outputs for AppBio Quantstudio tests
- Add cell-counting REC/2023/09 schema, with additions to support existing use cases

### Fixed

- Update plate-reader schema to be compatible with current supported adapters and change REC -> BENCHLING

## [0.1.8] - 2023-10-30

### Added

- Allow lines reader to accept or infer encoding

### Fixed

- Use fuzzy=True for timestamp parsing to handle non-standard cases (e.g. mixing 24h time and AM/PM)

## [0.1.7] - 2023-10-26

### Added

- Governance document
- Added plate-reader REC/2023/09 schema (not in use by parsers yet)

### Fixed

### Changed

- Relax TimestampParser to use tzinfo for typing
- Change the cell counter schema name to match with the one published by Allotrope (cell counting)
- Update README, CONTRIBUTING, and pyproject.toml
- Rename to PerkinElmerEnvisionParser and RocheCedexBiohtParser for consistency
- Add additional plate reader testing data for the plate reader parser
- Change generic Exceptions to AllotropyErrors

## [0.1.6] - 2023-10-16

### Added

- Test for broken calculated document structure in AppBio QuantStudio

### Fixed

- Fix bug in result caching in AppBio Quantstudio

### Changed

- Allow block type to have plate well count in any position for AppBio QuantStudio
- Replace datetime.timezone with ZoneInfo in TimestampParser
- Implement CsvReader as child of LinesReader

## [0.1.5] - 2023-10-04

### Added

- Parser for AppBio Absolute Q dPCR exports

### Fixed

- Redefine calculated data documents references as required in AppBio QuantStudio parser
- Update dPCR schema "experiment type" enum to have correct values

### Changed

- Make "fluorescence intensity threshold setting" optional in the dPCR schema
- Changed the "calculated datum" property on the calculated data documents to allow different units

## [0.1.4] - 2023-10-03

### Fixed

- Remove duplication of calculated documents related to quantity measurements in AppBio QuantStudio
- Rename "qPCR detection chemistry" to "PRC detection chemistry" in PCR schemas
- Add missing @dataclass annotation to TQuantityValueNumberPerMicroliter

## [0.1.3] - 2023-10-03

### Fixed

- Redefine the way calculated documents are structured for relative standard curve in AppBio QuantStudio
- Fixed some issues in dPCR schema and corresponding model updates
- Accept comma as thousand indicator in all sections of AppBio Quantstudio

## [0.1.2] - 2023-09-27

### Added

- Allotrope Simple Model schema for Digital PCR (dPCR) documents
- Calculated documents for the AppBio Quantstudio parser
- Genotyping data structure test for AppBio Quantstudio parser

### Fixed

- Typing ignore tags removed from the construction of AppBio Quantstudio structure
- Ignore unexpected sections in AppBio Quantstudio input file
- Accept comma as thousand indicator in AppBio Quantstudio results section

## [0.1.1] - 2023-09-22

### Changed

- Loosened requirement for jsonschema package to make allotropy compatible with datamodel-code-generator

## [0.1.0] - 2023-09-18

### Added

- Initial commit, includes support for:
  - Agilent Gen5
  - AppBio QuantStudio
  - Beckman Vi-Cell BLU
  - Beckman Vi-Cell XR
  - MolDev SoftMax Pro
  - NovaBio Flex2
  - PerkinElmer Envision
  - Roche Cedex BioHT<|MERGE_RESOLUTION|>--- conflicted
+++ resolved
@@ -9,14 +9,8 @@
 
 ### Added
 
-<<<<<<< HEAD
-- AppBio Quantstuido - add cache decorator to amp score calculated data construction.
 - SoftMax Pro - Support kinetic measurements files.
 
-- Added Chemometec NC View Adapter
-
-=======
->>>>>>> 188bed78
 ### Fixed
 
 ### Changed
@@ -53,7 +47,7 @@
 ### Changed
 
 - Simplify sheets needed to infer presence/absence experiment type inference in Appbio Quantstudio Design and Analysis
-- Allow software name and version to be None in Appbio Quantstudio Design and Analysis 
+- Allow software name and version to be None in Appbio Quantstudio Design and Analysis
 
 ## [0.1.53] - 2024-09-17
 
