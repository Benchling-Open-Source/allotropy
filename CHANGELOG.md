--- conflicted
+++ resolved
@@ -13,11 +13,8 @@
 - Increase test coverage of calculated data documents on Perkin Elmer Envision.
 - Add calculated data documents to Moldev Softmax Pro
 - Add multi-analyte-profiling BENCHLING/2024/01 schema
-<<<<<<< HEAD
 - Add context manager to handle backups to schema generation script
-=======
 - Add --regex argument to schema generation script
->>>>>>> 45311b3f
 ### Fixed
 - Perkin Elmer Envision: calculated data name now captures string to the left - rather than right - of the ‘=’ in the Formula cell.
 
