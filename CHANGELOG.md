--- conflicted
+++ resolved
@@ -15,11 +15,8 @@
 ### Fixed
 - Re-added encoding inference to Beckman VI Cell Blu adapter
 - Corrected concentration unit in Lunatic to conform to unit as reported within the source file
-<<<<<<< HEAD
 - Corrected Luminex xPonent adapter to output one multi analyte profiling document per well.
-=======
 - Remove duplicated calculated data documents of delta ct se in AppBio Quantstudio
->>>>>>> b4d168e6
 ### Changed
 - Use new plate reader schema in gen5 adapter
 ### Deprecated
