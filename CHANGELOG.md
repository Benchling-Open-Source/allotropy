--- conflicted
+++ resolved
@@ -17,12 +17,6 @@
 - Fix SoftMax Pro case where some columns were incorrectly identified as not numeric for calculated data documents. Added exceptions for Masked and Range values which will be treated as NaN.
 
 ### Changed
-<<<<<<< HEAD
-
-- BMG MARS moved to recommended state
-- Updated Roche NovaBio Flex2 adapter to work with the Solution Analyzer ASM schema
-=======
->>>>>>> f682faa3
 
 ### Deprecated
 
