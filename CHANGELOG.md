# Changelog

All notable changes to this packages will be documented in this file.

The format is based on [Keep a Changelog](https://keepachangelog.com/en/1.0.0/),
and this project adheres to [Semantic Versioning](https://semver.org/spec/v2.0.0.html).

<<<<<<< HEAD
## [Unreleased]

### Added
- Schema mapper for electrophoresis benchling 09/24

### Fixed

### Changed
- Update Agilent Tapestation Analysis parser to use electrophoresis benchling 09/24 schema
- Move electrophoresis rec 09/24 as benchling 09/24 schema

### Deprecated

### Removed

### Security

=======
## [0.1.58] - 2024-10-09

### Fixed

- ThermoFisher Qubit Flex - add fields that were accidentally removed/renamed in refactor (#711)

## [0.1.57] - 2024-10-09

### Added

- Revvity Kaleido - add v3.5 to supported software versions (#707)
- Add new REC chema for solution analyzer 2024/09 (#706)
- AppBio Quantstudio - support skipping wells that have no results in the raw data file, indicating an omitted well (#689)
- AppBio Quantstudio - add "quantity" calculated data documents for non-STANDARD wells (#698)
- Update adapters using 2024/06 Plate Reader schema to include ASM file identifier (#695)
- NanoDrop 8000 & NanoDrop Eight - support alternative reporting format for absorbance measurements (#688)
- Add support for error documents in the Agilent Gen5 adapter (#694)
- Add the REC/2024/06 electrophoresis schema (#693)
- Update Methodical Mind adapter to use REC schema (#692)
- Update Methodical Mind to use the plate reader REC schema (#690)
- Agilent Gen5 Image adapter, add support for no result sections file examples (#679)
- ThermoSkanIt Adapter (#658)
- Perkin Elmer Envision - Update adapter to use Plate Reader REC 2024/06 schema (#686)
- BMG Mars - Update adapter to Plate Reader REC 2024/06 schema (#685)
- Add REC/2024/06 spectrophotometry schema (#684)
- Add Nanodrop Eight parser (#683)
- Unchained Labs Lunatic - add additional metadata from header block (#680)

### Fixed

- SoftMax Pro - raise error for unsupported Group data format (#696)
- Agilent Gen5 - raise error when there are calculated data but no measurements in results (#691)
- Beckman VI-Cell Blu - filter NaN values when reading cell counts (#687)
- Update DataSeries to use float parsing utility when reading a float value, in order to better handle edge cases (#682)

### Changed

- ThermoFisher Qubit Flex - refactor parser to use schema mapper design pattern (#699)
- Change the way custom information is organized in schema mappers and ASM outputs to be consistent with future expectations of ASM (#673)
- Rebrand nanodrop eight adapter to nanodrop 8000 (#652)
>>>>>>> dcf20d40

## [0.1.56] - 2024-09-26

### Added

- Add Amp score and Cq confidence calculated data documents to AppBio Quantstuido Design and Analysis
- SoftMax Pro - Support kinetic measurements files.
- Added Revvity MatrixAdapter.
- Script to generate CHANGELOG from git commits.

### Fixed

- Fix Y-intercept and Slope references as data sources for quantity calculated data document in AppBio Quantstuido Design and Analysis

## [0.1.55] - 2024-09-26

### Added

- AppBio Quantstuido - add cache decorator to amp score calculated data construction.
- Added Chemometec NC View Adapter

### Fixed

- Mark "PCR Detection Chemistry" as optional in PCR schema.
- Perkin Elmer Envision - remove leading '0' from well identifier numbers.

## [0.1.54] - 2024-09-23

### Added

- AppBio Quantstuido - added additional metadata fields

### Fixed

- Unchained Labs Lunatic - handle missing 'Sample name' and missing 'Table' label before table parser.
- Agilent Gen5 - cast measurement label to string, since it can numeric when reading directly from dataframe (e.g. a single wavelength).

### Changed

- Simplify sheets needed to infer presence/absence experiment type inference in Appbio Quantstudio Design and Analysis
- Allow software name and version to be None in Appbio Quantstudio Design and Analysis

## [0.1.53] - 2024-09-17

### Added

- Amp score and Cq conf calculated documents to Appbio Quantstudio
- Add custom information to processed data document in Appbio Quantstudio
- Add schema mapper for the `REC/2024/06/plate-reader` schema.
- Checks for missing well item amplification and results data in quantstudio
- Add csv support to ThermoFisher Nanodrop One
- Add Thermo SkanIt adapter
- Made Agilent Gen5 adapter compatible with the new REC schema

### Fixed

- Fixed bad reference for y-intercept and slope in quantity calculated data document of Appbio Quantstudio
- Correctly format timezone in SoftmaxPro adapter
- Added support for Agilent Gen5 label format "[excitation wavelength], [emission wavelength]" for fluorescence point detection

### Changed

- Refactor Softmaxpro adapter to use the new schema mapper.
- Update Thermo Fisher Genesys30 to recommended state

## [0.1.52] - 2024-09-12

### Fixed

- Fixed bug where name of contents instead of contents was being passed to reader in Roche Cedex Bioht, Thermo Qubit 4 and flex parsers.

### Changed

- Use dateutil timezone instead of pytz, because pytz is can create incorrect timezones when not localized.

## [0.1.51] - 2024-09-09

### Added

- Added `supported_extensions` to Vendor, allowing parsers to specify supported file extensions.
- Added support for `multiple read modes` in `Agilent Gen5` Adapter
- Added error message for zero plate reader documents in `Softmax Pro` Adapter
- Update data sources for quantity calculated documents with y-intercept and Slope in AppBio Quantstudio

### Fixed

- Allow try_int to handle decimal point in int values (e.g. 1.0)

### Changed

- Updated Softmax Pro adapter to use the REC/2024/06 plate reader schema
- Remove `NaN` measurements from Softmax Pro adapter to comply with the new `REC` schema
- Change Unchained Labs Lunatic reader so that it supports both formats (with/without header) for both file types.
- Disregard compartment temperature in `Softmax Pro` adapter when is reported as 0.

## [0.1.50] - 2024-08-30

### Added

- Added `supported_extensions` to Vendor, allowing parsers to specify supported file extensions.
- Added support for `multiple read modes` in `Agilent Gen5` Adapter
- Added Thermo Fisher Nanodrop One adapter

### Fixed

- Update mabtech-apex-adapter regex to handle scenarios where first word in the machine ID section has all letter uppercase

## [0.1.49] - 2024-08-21

### Added

- Primary analysis experiment type in AppBio Quantstudio Design and Analysis
- Added ThermoFisher Genesys 30 adapter
- Added requirement doc for ThermoFisher Genesys 30 adapter
- Added support for xlsx exports in Unchained Lunatic parser
- Add column special character normalization to pandas util (and so most parsers)

### Fixed

- Fix SoftMax Pro case where some columns were incorrectly identified as not numeric for calculated data documents. Added exceptions for Masked and Range values which will be treated as NaN.

### Changed
- Updated the spectrophotometry mapper script to accommodate absorbance spectrum data cubes

## [0.1.48] - 2024-08-15

### Changed

- BMG MARS moved to recommended state
- Updated Roche NovaBio Flex2 adapter to work with the Solution Analyzer ASM schema

## [0.1.47] - 2024-08-13

### Fixed

- Fix mis-reporting some analyte units in Roche Cedex Bioht parser

## [0.1.46] - 2024-08-13

### Added

- Add plate id field to biorad bioplex
- Add luminescence point detection, absorption spectrum detection, fluorescence emission detection measurement extension to Spectrophotometry BENCHLING/2023/12 schema
- Add BMG MARS adapter
- Added plate-reader REC/2024/06 schema

### Fixed

- Handle comma as decimal place in float conversion utilities
- Raise AllotropeConversionError on missing Results section in Agilent Gen5
- Add error for multiple read modes in Agilent Gen5
- Cast data to str before using in AppBio QuantStudio parser
- Simplify VI-Cell XR text file reader, removing bug in pivot operation
- Fix edge case where there are multiple measurements for a property in Roche Cedex Bioht

### Changed

- Only return AllotropeConversionError when there is a problem with input data that we expect, add other errors for unexpected problems.
- Split structure by experiment type in AppBio Quantstudio Design and Anlysis

## [0.1.45] - 2024-08-01

### Changed

- Pandas version updated to 2.2.0 to have calamine engine
- Updated Roche Cedex Bioht adapter to work with the Solution Analyzer ASM schema

## [0.1.44] - 2024-07-30

### Fixed
- Fixed tapestation analysis adapter to not inlude data region documents when there is no region data.
- Removed `devide identifier` from `device control document` in the tapestation analysis adapter.
- Add column normalization to vicell blu reader to fix unrecognized colums due to mismatching characters

## [0.1.43] - 2024-07-22

### Added

- Change Cedex HiRes to recommended release state
- Change Qubit Flex to recommended release state
- Change Qubit 4 ASM to recommended release state
- Change MabTech Apex to recommended release state
- Change Qiacuity to recommended release state

## [0.1.42] - 2024-07-19

### Changed

- Use "calamine" engine for reading excel where possible.
- Relaxed conditions for schema model generator combining classes to handle cases where required key sets created a large number of class versions

## [0.1.41] - 2024-07-18

### Added

- Added Thermo Fisher Qubit Flex adapter
- Added requirement document for Thermo Fisher Qubit Flex adapter
- Added digital PCR and solution analyzer parser requirement templates to /docs

## [0.1.40] - 2024-07-15

### Changed
- Redefine stage number as optional in AppBio Quantstudio Design and Analysis

## [0.1.39] - 2024-07-15

### Added

- Added ThermoFisher Qubit4 adapter
- Added requirement doc for ThermoFisher Qubit4 adapter
- Added Roche Cedex HiRes adapter
- Added requirement doc for Roche Cedex HiRes adapter

### Fixed

- Updated the `structure_custom_information_document` function to create dataclasses with default field values set to `None`. This change ensures that custom keys are omitted as they are not required keys.
- Fixed encoding issues while reading units.json file in schemas.py script
- Fixed encoding issues while reading test json files in testing/utils.py script

### Changed
- Updated NON_UNIQUE_IDENTIFIERS to have "group identifier" field

## [0.1.38] - 2024-07-11

### Added

- Added electrophoresis and spectrophotometry parser requirement templates to /docs

### Fixed

- Catch and raise AllotropeConversionError when Beckman XR parser has missing date header
- Make get_model_class_from_schema work with Windows style path
- Support non-numeric emission values for gen5 luminescence

### Changed
- Allow no target DNA reference in AppBio Quantstudio design and analysis
- Standardize use of "N/A" for strings where a non-applicable value is necessary
- Update `None` filtering to preserve required keys when converting model to dictionary
- Update ASM converter name field to specify the parser name instead of just "allotropy", this is intended to give better granularity on the adapter that did the conversion and not just the library version
- Upgrade pydantic to pull in fix for ForwardRef._evaluate() issue (https://github.com/pydantic/pydantic/issues/9637)
- Update non-numeric emission related values to NaN instead of removing them from ASM for gen5 luminescence


### Deprecated

### Removed

### Security

## [0.1.37] - 2024-06-26

### Added

- Add Agilent TapeStation Analysis adapter
- Added utility to add both dict and dataclass custom information document to an ASM model

- Added Solution Analyzer BENCHLING/2024/03 schema with the extension of the Data System Document.
### Fixed

- Updated schema cleaner to handle utf-8 characters in unit schema urls
- Updated schema cleaner to handle object schemas with no properties
- Updated Vi-Cell XR requirements doc to reflect support for .txt files
- Handle dashes and slashes in custom information document key names
- Updated Mabtech Apex fields to support LED Filter

### Changed

### Deprecated

### Removed

### Security

## [0.1.36] - 2024-06-24

### Added
- Add Mabtech Apex adapter
- Added support for parsing Vi-Cell XR txt files
- Add Electrophoresis BENCHLING/2024/06 schema.
- Added github enforcement that CHANGELOG.md is updated
- Added test files Agilent TapeStation Analysis
- Added requirements for remaining parsers to /docs
- Add Alphalisa assay support to Gen5 adapter
- Add fluorescence point detection measurement extension to Spectrophotometry BENCHLING/2023/12 schema

### Changed

- Redefine plate well count as optional in AppBio Quantstudio
- Updated README.md to organize parsers according to maturity level

## [0.1.35] - 2024-06-07

### Added
- Luminex Xponent parser able to process output as pure csv file.

### Fixed
- Improved way of infer reference sample and DNA target in AppBio Quantstudio Design and Analysis
- Fix model number and device id in ctl immunospot

### Deprecated
- Sample role type removed from Roche Cedex Bioht

## [0.1.34] - 2024-06-04

### Added

- Add Methodical Mind adapter

### Fixed

- Fixed missing genotyping determination result in AppBio Quantstudio Design and Analysis
- Fixed empty space at beginning of sample identifier in Revvity Kaleido

### Changed

- Use modular paths for schema models


## [0.1.33] - 2024-05-29

### Fixed

- Fixed path_util to work outside of allotropy correctly

## [0.1.32] - 2024-05-29

### Added

- Add schema_parser/path_util.py to remove dependency: converter.py -> generate_schemas.py, which pulled script dependencies into allotropy

## [0.1.31] - 2024-05-24

### Added

- Script to create graph visualization of calculated data documents from asm json files
- Details of parser requirements to docs
- Add Agilent Gen5 Image Adapter
- Add CTL Immunospot adapter

### Fixed

- Fixed missing required field in cell-counting 2023/11 schema
- Fixed missing required field in 2023/09 lum/fluor/abs plate reader schemas

### Changed
- Upgraded allotropy python requirement to python 10
- Updated ASM model class typing to use or union
- Implement default value for sample role names in AppBio Quantstudio
- Added kw_only=True for generated schema models

## [0.1.30] - 2024-05-10

### Added

- Global definition of calculated data documents representation
- Update bioplex to use _get_date_time
- Add structure for Methodical Mind

### Fixed

- Remove duplicated ct sd and ct se calculated data documents in Quantstudio Design and Analysis adapter
- Remove duplicated quantity mean calculated data documents from AppBio Quantstudio adapter

### Changed

- Update multianalyte model minimum_assay_bead_count to be of type "number" instead of "unitless"
- Update luminex and biorad bioplex to use updated multianalyte model
- Remove inner calculated data documents from AppBio Quantstudio
- Use global definition of calculated data documents in AppBio Quantstudio and Quantstudio Design and Analysis adapters

## [0.1.29] - 2024-04-30

### Added

- Add Vendor display names
- Added liquid-chromatography 2023/09 schema

### Changed

- Improved schema model generation script to handle more complicated schemas

### Removed

- Remove assert in validate_contents



## [0.1.28] - 2024-04-29

### Added

- Add AppBio Quantstudio Design and Analysis adapter
- Add software version to Chemometec Nucleoview
- Biorad Bioplex adapter
- Utils for parsing xml
- Rename the Biorad Bioplex to "Biorad Bioplex Manager"
- Add a utility to remove non-required None values from a dataclass
- Add Beckman PharmSpec adapter

### Fixed

- Re-added encoding inference to Beckman VI Cell Blu adapter
- Corrected concentration unit in Lunatic to conform to unit as reported within the source file
- Corrected Luminex xPonent adapter to output one multi analyte profiling document per well.
- Remove duplicated calculated data documents of delta ct se in AppBio Quantstudio

### Changed

- Use new plate reader schema in gen5 adapter

## [0.1.27] - 2024-04-10

### Added

- Added allotropy.testing library, exposing test utils for validating ASM outside of allotropy

### Changed

- Exclude tests from sdist

## [0.1.26] - 2024-04-08

### Fixed

- Reverted "add encoding inference to Beckman Vi Cell Blu adapter" - it is causing unexpected behavior in other environments

## [0.1.25] - 2024-04-05

### Fixed

- Add encoding inference to Beckman Vi Cell Blu adapter
- Fix Luminex Xponent adapter to account for the correct instrument file formatting

## [0.1.24] - 2024-04-03

### Added

- Add optical imaging to plate reader schema
- Add Revvity Kaleido adapter

### Fixed

- Change lightfield with brightfield in transmitted light setting enum of plate reader schema
- Fix missing case for concentration column without A260 prefix in Unchained Labs Lunatic

## [0.1.23] - 2024-03-12

### Added

- Add Qiacuity dPCR adapter

### Changed

- Added ability to specify encoding in top-level functions. Not passing an encoding defaults to UTF-8. To auto-detect encoding with chardet, pass in CHARDET_ENCODING
- Loosen requirement for jsonschema package to increase package compatibility

## [0.1.22] - 2024-03-07

### Fixed

- Fixed Softmax Pro handling of partially filled plates

### Changed

- Moved VendorType to to_allotrope

## [0.1.21] - 2024-03-05

### Fixed

- Add missing ct mean calculated data documents to relative std curve experiments in AppBio Quantstudio

### Changed

- Infer size of plate to read all data available in Moldev Softmax

## [0.1.20] - 2024-02-23

### Fixed

- Remove duplicated delta ct mean calculated data documents in AppBio Quantstudio
- Fix problem in NanoDrop Eight parser where data source IDs were being used that did not refer to any existing measurement ID

### Changed

- Allow n/a absorbance values in Unchained Labs Lunatic Parser

## [0.1.19] - 2024-02-19

### Fixed

- Fix try_float_or_none bug with evaluating 0 as NaN

## [0.1.18] - 2024-02-19

### Added

- Add try_float_or_nan util and fix bug with evaluating 0 as NaN
- Singleton UUID generator, allowing tests to generate stable ids

### Fixed

- Cast sample identifier to string when saving it in SoftmaxPro parser
- Handle style bug in xlsx files produced by VI-Cell XR instrument

## [0.1.17] - 2024-02-15

### Added

- Automatic validation of generated model in to_allotrope methods with error messages

### Fixed

- Handle invalid values in SoftmaxPro well measurements, filling with "NaN"

## [0.1.16] - 2024-02-08

### Fixed

- Fix mixup of Plate ID and Plate Position in Unchained Labs Lunatic Parser

## [0.1.15] - 2024-02-02

### Added

- pandas_utils module wraps pandas functions to throw AllotropeConversionError

### Fixed

- Total cells column no longer required for vi-cell XR
- Ignore invalid first row when present for vi-cell XR files
- Capture concentration on Nanodrop Eight files that do not have NA Type column
- Removed hardcoding of date parsing around Gen5 plate numbers

### Changed

- Corrections to the spectrophotometry/BENCHLING/2023/12 schema to account for feedback from Allotrope Modeling Working Group
- Replace null with N/A in Moldev Softmax Pro

## [0.1.14] - 2024-01-31

### Added

- Add Luminex xPONENT Adapter

### Fixed

- Ignore calculated data documents entry in output of Moldev Softmax Pro when there are no calculated data documents
- Check for raw data indicator in plate header for Moldev Softmax Pro

## [0.1.13] - 2024-01-19

### Added

- Add parser for ChemoMetic NucleoView
- Add parser for Nanodrop Eight
- Add calculated data documents to Unchained Labs Lunatic adapter
- Add calculated data documents to Moldev Softmax Pro
- Add multi-analyte-profiling BENCHLING/2024/01 schema
- Add non-numeric options for tQuantityValue value property
- Add support for non-numeric values to ChemoMetic NucleoView
- Add context manager to handle backups to schema generation script
- Add --regex argument to schema generation script

### Fixed

- Perkin Elmer Envision: calculated data name now captures string to the left - rather than right - of the ‘=’ in the Formula cell

### Changed

- Simplify Moldev Softmax Pro parsing with dataclasses
- Update plate reader schema in Moldev Softmax Pro
- Standardized on UNITLESS constant ("(unitless)") for unitless values. Changed Perkin Elmer Envision, which formerly used "unitless"
- Increase test coverage of calculated data documents on Perkin Elmer Envision

## [0.1.12] - 2023-12-12

### Added

- Calculated data documents to PerkinElmer EnVision
- Add Unchained Labs Lunatic adapter

### Fixed

- Fix per-well calculated documents in AppBio QuantStudio

### Changed

- Refactor builders as create methods in AppBio QuantStudio

## [0.1.11] - 2023-12-04

### Added

- Add parser structure documentation

### Changed

- Refactor Agilent Gen5 with explicit dataclasses structure
- Update Beckman Vi-cell Blu adapter to use the new cell-counting BENCHLING/2023/11 schema
- Update Beckman Vi-cell XR adapter to use the new cell-counting BENCHLING/2023/11 schema
- Set mypy's disallow_any_generics to True. Ideally, new files should not suppress these warnings
- Refactor way to extract and validate information from pandas series in AppBio QuantStudio
- Simplify CSV lines reader
- Update PerkinElmer EnVision adapter to use the new plate-reader BENCHLING/2023/09 schema
- Standardize and clarify exception messages

## [0.1.10] - 2023-11-14

### Added

- Add data system document to plate reader schema

### Changed

- Redefine reporter dye setting for genotyping experiments in AppBio QuantStudio
- Refactor Moldev Softmax Pro with explicit dataclasses structure
- Inline VendorParser.parse_timestamp (was only used by VendorParser.get_date_time)
- Change TimeStampParser.parse() to raise for invalid input

## [0.1.9] - 2023-11-03

### Added

- Add missing example outputs for AppBio Quantstudio tests
- Add cell-counting REC/2023/09 schema, with additions to support existing use cases

### Fixed

- Update plate-reader schema to be compatible with current supported adapters and change REC -> BENCHLING

## [0.1.8] - 2023-10-30

### Added

- Allow lines reader to accept or infer encoding

### Fixed

- Use fuzzy=True for timestamp parsing to handle non-standard cases (e.g. mixing 24h time and AM/PM)

## [0.1.7] - 2023-10-26

### Added

- Governance document
- Added plate-reader REC/2023/09 schema (not in use by parsers yet)

### Fixed

### Changed

- Relax TimestampParser to use tzinfo for typing
- Change the cell counter schema name to match with the one published by Allotrope (cell counting)
- Update README, CONTRIBUTING, and pyproject.toml
- Rename to PerkinElmerEnvisionParser and RocheCedexBiohtParser for consistency
- Add additional plate reader testing data for the plate reader parser
- Change generic Exceptions to AllotropyErrors

## [0.1.6] - 2023-10-16

### Added

- Test for broken calculated document structure in AppBio QuantStudio

### Fixed

- Fix bug in result caching in AppBio Quantstudio

### Changed

- Allow block type to have plate well count in any position for AppBio QuantStudio
- Replace datetime.timezone with ZoneInfo in TimestampParser
- Implement CsvReader as child of LinesReader

## [0.1.5] - 2023-10-04

### Added

- Parser for AppBio Absolute Q dPCR exports

### Fixed

- Redefine calculated data documents references as required in AppBio QuantStudio parser
- Update dPCR schema "experiment type" enum to have correct values

### Changed

- Make "fluorescence intensity threshold setting" optional in the dPCR schema
- Changed the "calculated datum" property on the calculated data documents to allow different units

## [0.1.4] - 2023-10-03

### Fixed

- Remove duplication of calculated documents related to quantity measurements in AppBio QuantStudio
- Rename "qPCR detection chemistry" to "PRC detection chemistry" in PCR schemas
- Add missing @dataclass annotation to TQuantityValueNumberPerMicroliter

## [0.1.3] - 2023-10-03

### Fixed

- Redefine the way calculated documents are structured for relative standard curve in AppBio QuantStudio
- Fixed some issues in dPCR schema and corresponding model updates
- Accept comma as thousand indicator in all sections of AppBio Quantstudio

## [0.1.2] - 2023-09-27

### Added

- Allotrope Simple Model schema for Digital PCR (dPCR) documents
- Calculated documents for the AppBio Quantstudio parser
- Genotyping data structure test for AppBio Quantstudio parser

### Fixed

- Typing ignore tags removed from the construction of AppBio Quantstudio structure
- Ignore unexpected sections in AppBio Quantstudio input file
- Accept comma as thousand indicator in AppBio Quantstudio results section

## [0.1.1] - 2023-09-22

### Changed

- Loosened requirement for jsonschema package to make allotropy compatible with datamodel-code-generator

## [0.1.0] - 2023-09-18

### Added

- Initial commit, includes support for:
  - Agilent Gen5
  - AppBio QuantStudio
  - Beckman Vi-Cell BLU
  - Beckman Vi-Cell XR
  - MolDev SoftMax Pro
  - NovaBio Flex2
  - PerkinElmer Envision
  - Roche Cedex BioHT<|MERGE_RESOLUTION|>--- conflicted
+++ resolved
@@ -5,7 +5,6 @@
 The format is based on [Keep a Changelog](https://keepachangelog.com/en/1.0.0/),
 and this project adheres to [Semantic Versioning](https://semver.org/spec/v2.0.0.html).
 
-<<<<<<< HEAD
 ## [Unreleased]
 
 ### Added
@@ -23,7 +22,6 @@
 
 ### Security
 
-=======
 ## [0.1.58] - 2024-10-09
 
 ### Fixed
@@ -64,7 +62,6 @@
 - ThermoFisher Qubit Flex - refactor parser to use schema mapper design pattern (#699)
 - Change the way custom information is organized in schema mappers and ASM outputs to be consistent with future expectations of ASM (#673)
 - Rebrand nanodrop eight adapter to nanodrop 8000 (#652)
->>>>>>> dcf20d40
 
 ## [0.1.56] - 2024-09-26
 
