# Changelog

All notable changes to this packages will be documented in this file.

The format is based on [Keep a Changelog](https://keepachangelog.com/en/1.0.0/),
and this project adheres to [Semantic Versioning](https://semver.org/spec/v2.0.0.html).

## [Unreleased]

### Added
- Amp score and Cq conf calculated documents to Appbio Quantstudio
- Add custom information to processed data document in Appbio Quantstudio

<<<<<<< HEAD
- Checks for missing well item amplification and results data in quantstudio
=======
- Add schema mapper for the `REC/2024/06/plate-reader` schema.
>>>>>>> 9093430b

### Fixed

- Correctly format timezone in SoftmaxPro adapter

### Changed

- Refactor Softmaxpro adapter to use the new schema mapper.

### Deprecated

### Removed

### Security

## [0.1.52] - 2024-09-12

### Fixed

- Fixed bug where name of contents instead of contents was being passed to reader in Roche Cedex Bioht, Thermo Qubit 4 and flex parsers.

### Changed

- Use dateutil timezone instead of pytz, because pytz is can create incorrect timezones when not localized.

## [0.1.51] - 2024-09-09

### Added

- Added `supported_extensions` to Vendor, allowing parsers to specify supported file extensions.
- Added support for `multiple read modes` in `Agilent Gen5` Adapter
- Added error message for zero plate reader documents in `Softmax Pro` Adapter
- Update data sources for quantity calculated documents with y-intercept and Slope in AppBio Quantstudio

### Fixed

- Allow try_int to handle decimal point in int values (e.g. 1.0)

### Changed

- Updated Softmax Pro adapter to use the REC/2024/06 plate reader schema
- Remove `NaN` measurements from Softmax Pro adapter to comply with the new `REC` schema
- Change Unchained Labs Lunatic reader so that it supports both formats (with/without header) for both file types.
- Disregard compartment temperature in `Softmax Pro` adapter when is reported as 0.

## [0.1.50] - 2024-08-30

### Added

- Added `supported_extensions` to Vendor, allowing parsers to specify supported file extensions.
- Added support for `multiple read modes` in `Agilent Gen5` Adapter
- Added Thermo Fisher Nanodrop One adapter

### Fixed

- Update mabtech-apex-adapter regex to handle scenarios where first word in the machine ID section has all letter uppercase

## [0.1.49] - 2024-08-21

### Added

- Primary analysis experiment type in AppBio Quantstudio Design and Analysis
- Added ThermoFisher Genesys 30 adapter
- Added requirement doc for ThermoFisher Genesys 30 adapter
- Added support for xlsx exports in Unchained Lunatic parser
- Add column special character normalization to pandas util (and so most parsers)

### Fixed

- Fix SoftMax Pro case where some columns were incorrectly identified as not numeric for calculated data documents. Added exceptions for Masked and Range values which will be treated as NaN.

### Changed
- Updated the spectrophotometry mapper script to accommodate absorbance spectrum data cubes

## [0.1.48] - 2024-08-15

### Changed

- BMG MARS moved to recommended state
- Updated Roche NovaBio Flex2 adapter to work with the Solution Analyzer ASM schema

## [0.1.47] - 2024-08-13

### Fixed

- Fix mis-reporting some analyte units in Roche Cedex Bioht parser

## [0.1.46] - 2024-08-13

### Added

- Add plate id field to biorad bioplex
- Add luminescence point detection, absorption spectrum detection, fluorescence emission detection measurement extension to Spectrophotometry BENCHLING/2023/12 schema
- Add BMG MARS adapter
- Added plate-reader REC/2024/06 schema

### Fixed

- Handle comma as decimal place in float conversion utilities
- Raise AllotropeConversionError on missing Results section in Agilent Gen5
- Add error for multiple read modes in Agilent Gen5
- Cast data to str before using in AppBio QuantStudio parser
- Simplify VI-Cell XR text file reader, removing bug in pivot operation
- Fix edge case where there are multiple measurements for a property in Roche Cedex Bioht

### Changed

- Only return AllotropeConversionError when there is a problem with input data that we expect, add other errors for unexpected problems.
- Split structure by experiment type in AppBio Quantstudio Design and Anlysis

## [0.1.45] - 2024-08-01

### Changed

- Pandas version updated to 2.2.0 to have calamine engine
- Updated Roche Cedex Bioht adapter to work with the Solution Analyzer ASM schema

## [0.1.44] - 2024-07-30

### Fixed
- Fixed tapestation analysis adapter to not inlude data region documents when there is no region data.
- Removed `devide identifier` from `device control document` in the tapestation analysis adapter.
- Add column normalization to vicell blu reader to fix unrecognized colums due to mismatching characters

## [0.1.43] - 2024-07-22

### Added

- Change Cedex HiRes to recommended release state
- Change Qubit Flex to recommended release state
- Change Qubit 4 ASM to recommended release state
- Change MabTech Apex to recommended release state
- Change Qiacuity to recommended release state

## [0.1.42] - 2024-07-19

### Changed

- Use "calamine" engine for reading excel where possible.
- Relaxed conditions for schema model generator combining classes to handle cases where required key sets created a large number of class versions

## [0.1.41] - 2024-07-18

### Added

- Added Thermo Fisher Qubit Flex adapter
- Added requirement document for Thermo Fisher Qubit Flex adapter
- Added digital PCR and solution analyzer parser requirement templates to /docs

## [0.1.40] - 2024-07-15

### Changed
- Redefine stage number as optional in AppBio Quantstudio Design and Analysis

## [0.1.39] - 2024-07-15

### Added

- Added ThermoFisher Qubit4 adapter
- Added requirement doc for ThermoFisher Qubit4 adapter
- Added Roche Cedex HiRes adapter
- Added requirement doc for Roche Cedex HiRes adapter

### Fixed

- Updated the `structure_custom_information_document` function to create dataclasses with default field values set to `None`. This change ensures that custom keys are omitted as they are not required keys.
- Fixed encoding issues while reading units.json file in schemas.py script
- Fixed encoding issues while reading test json files in testing/utils.py script

### Changed
- Updated NON_UNIQUE_IDENTIFIERS to have "group identifier" field

## [0.1.38] - 2024-07-11

### Added

- Added electrophoresis and spectrophotometry parser requirement templates to /docs

### Fixed

- Catch and raise AllotropeConversionError when Beckman XR parser has missing date header
- Make get_model_class_from_schema work with Windows style path
- Support non-numeric emission values for gen5 luminescence

### Changed
- Allow no target DNA reference in AppBio Quantstudio design and analysis
- Standardize use of "N/A" for strings where a non-applicable value is necessary
- Update `None` filtering to preserve required keys when converting model to dictionary
- Update ASM converter name field to specify the parser name instead of just "allotropy", this is intended to give better granularity on the adapter that did the conversion and not just the library version
- Upgrade pydantic to pull in fix for ForwardRef._evaluate() issue (https://github.com/pydantic/pydantic/issues/9637)
- Update non-numeric emission related values to NaN instead of removing them from ASM for gen5 luminescence


### Deprecated

### Removed

### Security

## [0.1.37] - 2024-06-26

### Added

- Add Agilent TapeStation Analysis adapter
- Added utility to add both dict and dataclass custom information document to an ASM model

- Added Solution Analyzer BENCHLING/2024/03 schema with the extension of the Data System Document.
### Fixed

- Updated schema cleaner to handle utf-8 characters in unit schema urls
- Updated schema cleaner to handle object schemas with no properties
- Updated Vi-Cell XR requirements doc to reflect support for .txt files
- Handle dashes and slashes in custom information document key names
- Updated Mabtech Apex fields to support LED Filter

### Changed

### Deprecated

### Removed

### Security

## [0.1.36] - 2024-06-24

### Added
- Add Mabtech Apex adapter
- Added support for parsing Vi-Cell XR txt files
- Add Electrophoresis BENCHLING/2024/06 schema.
- Added github enforcement that CHANGELOG.md is updated
- Added test files Agilent TapeStation Analysis
- Added requirements for remaining parsers to /docs
- Add Alphalisa assay support to Gen5 adapter
- Add fluorescence point detection measurement extension to Spectrophotometry BENCHLING/2023/12 schema

### Changed

- Redefine plate well count as optional in AppBio Quantstudio
- Updated README.md to organize parsers according to maturity level

## [0.1.35] - 2024-06-07

### Added
- Luminex Xponent parser able to process output as pure csv file.

### Fixed
- Improved way of infer reference sample and DNA target in AppBio Quantstudio Design and Analysis
- Fix model number and device id in ctl immunospot

### Deprecated
- Sample role type removed from Roche Cedex Bioht

## [0.1.34] - 2024-06-04

### Added

- Add Methodical Mind adapter

### Fixed

- Fixed missing genotyping determination result in AppBio Quantstudio Design and Analysis
- Fixed empty space at beginning of sample identifier in Revvity Kaleido

### Changed

- Use modular paths for schema models


## [0.1.33] - 2024-05-29

### Fixed

- Fixed path_util to work outside of allotropy correctly

## [0.1.32] - 2024-05-29

### Added

- Add schema_parser/path_util.py to remove dependency: converter.py -> generate_schemas.py, which pulled script dependencies into allotropy

## [0.1.31] - 2024-05-24

### Added

- Script to create graph visualization of calculated data documents from asm json files
- Details of parser requirements to docs
- Add Agilent Gen5 Image Adapter
- Add CTL Immunospot adapter

### Fixed

- Fixed missing required field in cell-counting 2023/11 schema
- Fixed missing required field in 2023/09 lum/fluor/abs plate reader schemas

### Changed
- Upgraded allotropy python requirement to python 10
- Updated ASM model class typing to use or union
- Implement default value for sample role names in AppBio Quantstudio
- Added kw_only=True for generated schema models

## [0.1.30] - 2024-05-10

### Added

- Global definition of calculated data documents representation
- Update bioplex to use _get_date_time
- Add structure for Methodical Mind

### Fixed

- Remove duplicated ct sd and ct se calculated data documents in Quantstudio Design and Analysis adapter
- Remove duplicated quantity mean calculated data documents from AppBio Quantstudio adapter

### Changed

- Update multianalyte model minimum_assay_bead_count to be of type "number" instead of "unitless"
- Update luminex and biorad bioplex to use updated multianalyte model
- Remove inner calculated data documents from AppBio Quantstudio
- Use global definition of calculated data documents in AppBio Quantstudio and Quantstudio Design and Analysis adapters

## [0.1.29] - 2024-04-30

### Added

- Add Vendor display names
- Added liquid-chromatography 2023/09 schema

### Changed

- Improved schema model generation script to handle more complicated schemas

### Removed

- Remove assert in validate_contents



## [0.1.28] - 2024-04-29

### Added

- Add AppBio Quantstudio Design and Analysis adapter
- Add software version to Chemometec Nucleoview
- Biorad Bioplex adapter
- Utils for parsing xml
- Rename the Biorad Bioplex to "Biorad Bioplex Manager"
- Add a utility to remove non-required None values from a dataclass
- Add Beckman PharmSpec adapter

### Fixed

- Re-added encoding inference to Beckman VI Cell Blu adapter
- Corrected concentration unit in Lunatic to conform to unit as reported within the source file
- Corrected Luminex xPonent adapter to output one multi analyte profiling document per well.
- Remove duplicated calculated data documents of delta ct se in AppBio Quantstudio

### Changed

- Use new plate reader schema in gen5 adapter

## [0.1.27] - 2024-04-10

### Added

- Added allotropy.testing library, exposing test utils for validating ASM outside of allotropy

### Changed

- Exclude tests from sdist

## [0.1.26] - 2024-04-08

### Fixed

- Reverted "add encoding inference to Beckman Vi Cell Blu adapter" - it is causing unexpected behavior in other environments

## [0.1.25] - 2024-04-05

### Fixed

- Add encoding inference to Beckman Vi Cell Blu adapter
- Fix Luminex Xponent adapter to account for the correct instrument file formatting

## [0.1.24] - 2024-04-03

### Added

- Add optical imaging to plate reader schema
- Add Revvity Kaleido adapter

### Fixed

- Change lightfield with brightfield in transmitted light setting enum of plate reader schema
- Fix missing case for concentration column without A260 prefix in Unchained Labs Lunatic

## [0.1.23] - 2024-03-12

### Added

- Add Qiacuity dPCR adapter

### Changed

- Added ability to specify encoding in top-level functions. Not passing an encoding defaults to UTF-8. To auto-detect encoding with chardet, pass in CHARDET_ENCODING
- Loosen requirement for jsonschema package to increase package compatibility

## [0.1.22] - 2024-03-07

### Fixed

- Fixed Softmax Pro handling of partially filled plates

### Changed

- Moved VendorType to to_allotrope

## [0.1.21] - 2024-03-05

### Fixed

- Add missing ct mean calculated data documents to relative std curve experiments in AppBio Quantstudio

### Changed

- Infer size of plate to read all data available in Moldev Softmax

## [0.1.20] - 2024-02-23

### Fixed

- Remove duplicated delta ct mean calculated data documents in AppBio Quantstudio
- Fix problem in NanoDrop Eight parser where data source IDs were being used that did not refer to any existing measurement ID

### Changed

- Allow n/a absorbance values in Unchained Labs Lunatic Parser

## [0.1.19] - 2024-02-19

### Fixed

- Fix try_float_or_none bug with evaluating 0 as NaN

## [0.1.18] - 2024-02-19

### Added

- Add try_float_or_nan util and fix bug with evaluating 0 as NaN
- Singleton UUID generator, allowing tests to generate stable ids

### Fixed

- Cast sample identifier to string when saving it in SoftmaxPro parser
- Handle style bug in xlsx files produced by VI-Cell XR instrument

## [0.1.17] - 2024-02-15

### Added

- Automatic validation of generated model in to_allotrope methods with error messages

### Fixed

- Handle invalid values in SoftmaxPro well measurements, filling with "NaN"

## [0.1.16] - 2024-02-08

### Fixed

- Fix mixup of Plate ID and Plate Position in Unchained Labs Lunatic Parser

## [0.1.15] - 2024-02-02

### Added

- pandas_utils module wraps pandas functions to throw AllotropeConversionError

### Fixed

- Total cells column no longer required for vi-cell XR
- Ignore invalid first row when present for vi-cell XR files
- Capture concentration on Nanodrop Eight files that do not have NA Type column
- Removed hardcoding of date parsing around Gen5 plate numbers

### Changed

- Corrections to the spectrophotometry/BENCHLING/2023/12 schema to account for feedback from Allotrope Modeling Working Group
- Replace null with N/A in Moldev Softmax Pro

## [0.1.14] - 2024-01-31

### Added

- Add Luminex xPONENT Adapter

### Fixed

- Ignore calculated data documents entry in output of Moldev Softmax Pro when there are no calculated data documents
- Check for raw data indicator in plate header for Moldev Softmax Pro

## [0.1.13] - 2024-01-19

### Added

- Add parser for ChemoMetic NucleoView
- Add parser for Nanodrop Eight
- Add calculated data documents to Unchained Labs Lunatic adapter
- Add calculated data documents to Moldev Softmax Pro
- Add multi-analyte-profiling BENCHLING/2024/01 schema
- Add non-numeric options for tQuantityValue value property
- Add support for non-numeric values to ChemoMetic NucleoView
- Add context manager to handle backups to schema generation script
- Add --regex argument to schema generation script

### Fixed

- Perkin Elmer Envision: calculated data name now captures string to the left - rather than right - of the ‘=’ in the Formula cell

### Changed

- Simplify Moldev Softmax Pro parsing with dataclasses
- Update plate reader schema in Moldev Softmax Pro
- Standardized on UNITLESS constant ("(unitless)") for unitless values. Changed Perkin Elmer Envision, which formerly used "unitless"
- Increase test coverage of calculated data documents on Perkin Elmer Envision

## [0.1.12] - 2023-12-12

### Added

- Calculated data documents to PerkinElmer EnVision
- Add Unchained Labs Lunatic adapter

### Fixed

- Fix per-well calculated documents in AppBio QuantStudio

### Changed

- Refactor builders as create methods in AppBio QuantStudio

## [0.1.11] - 2023-12-04

### Added

- Add parser structure documentation

### Changed

- Refactor Agilent Gen5 with explicit dataclasses structure
- Update Benchman Vi-cell Blu adapter to use the new cell-counting BENCHLING/2023/11 schema
- Update Benchman Vi-cell XR adapter to use the new cell-counting BENCHLING/2023/11 schema
- Set mypy's disallow_any_generics to True. Ideally, new files should not suppress these warnings
- Refactor way to extract and validate information from pandas series in AppBio QuantStudio
- Simplify CSV lines reader
- Update PerkinElmer EnVision adapter to use the new plate-reader BENCHLING/2023/09 schema
- Standardize and clarify exception messages

## [0.1.10] - 2023-11-14

### Added

- Add data system document to plate reader schema

### Changed

- Redefine reporter dye setting for genotyping experiments in AppBio QuantStudio
- Refactor Moldev Softmax Pro with explicit dataclasses structure
- Inline VendorParser.parse_timestamp (was only used by VendorParser.get_date_time)
- Change TimeStampParser.parse() to raise for invalid input

## [0.1.9] - 2023-11-03

### Added

- Add missing example outputs for AppBio Quantstudio tests
- Add cell-counting REC/2023/09 schema, with additions to support existing use cases

### Fixed

- Update plate-reader schema to be compatible with current supported adapters and change REC -> BENCHLING

## [0.1.8] - 2023-10-30

### Added

- Allow lines reader to accept or infer encoding

### Fixed

- Use fuzzy=True for timestamp parsing to handle non-standard cases (e.g. mixing 24h time and AM/PM)

## [0.1.7] - 2023-10-26

### Added

- Governance document
- Added plate-reader REC/2023/09 schema (not in use by parsers yet)

### Fixed

### Changed

- Relax TimestampParser to use tzinfo for typing
- Change the cell counter schema name to match with the one published by Allotrope (cell counting)
- Update README, CONTRIBUTING, and pyproject.toml
- Rename to PerkinElmerEnvisionParser and RocheCedexBiohtParser for consistency
- Add additional plate reader testing data for the plate reader parser
- Change generic Exceptions to AllotropyErrors

## [0.1.6] - 2023-10-16

### Added

- Test for broken calculated document structure in AppBio QuantStudio

### Fixed

- Fix bug in result caching in AppBio Quantstudio

### Changed

- Allow block type to have plate well count in any position for AppBio QuantStudio
- Replace datetime.timezone with ZoneInfo in TimestampParser
- Implement CsvReader as child of LinesReader

## [0.1.5] - 2023-10-04

### Added

- Parser for AppBio Absolute Q dPCR exports

### Fixed

- Redefine calculated data documents references as required in AppBio QuantStudio parser
- Update dPCR schema "experiment type" enum to have correct values

### Changed

- Make "fluorescence intensity threshold setting" optional in the dPCR schema
- Changed the "calculated datum" property on the calculated data documents to allow different units

## [0.1.4] - 2023-10-03

### Fixed

- Remove duplication of calculated documents related to quantity measurements in AppBio QuantStudio
- Rename "qPCR detection chemistry" to "PRC detection chemistry" in PCR schemas
- Add missing @dataclass annotation to TQuantityValueNumberPerMicroliter

## [0.1.3] - 2023-10-03

### Fixed

- Redefine the way calculated documents are structured for relative standard curve in AppBio QuantStudio
- Fixed some issues in dPCR schema and corresponding model updates
- Accept comma as thousand indicator in all sections of AppBio Quantstudio

## [0.1.2] - 2023-09-27

### Added

- Allotrope Simple Model schema for Digital PCR (dPCR) documents
- Calculated documents for the AppBio Quantstudio parser
- Genotyping data structure test for AppBio Quantstudio parser

### Fixed

- Typing ignore tags removed from the construction of AppBio Quantstudio structure
- Ignore unexpected sections in AppBio Quantstudio input file
- Accept comma as thousand indicator in AppBio Quantstudio results section

## [0.1.1] - 2023-09-22

### Changed

- Loosened requirement for jsonschema package to make allotropy compatible with datamodel-code-generator

## [0.1.0] - 2023-09-18

### Added

- Initial commit, includes support for:
  - Agilent Gen5
  - AppBio QuantStudio
  - Beckman Vi-Cell BLU
  - Beckman Vi-Cell XR
  - MolDev SoftMax Pro
  - NovaBio Flex2
  - PerkinElmer Envision
  - Roche Cedex BioHT<|MERGE_RESOLUTION|>--- conflicted
+++ resolved
@@ -10,12 +10,8 @@
 ### Added
 - Amp score and Cq conf calculated documents to Appbio Quantstudio
 - Add custom information to processed data document in Appbio Quantstudio
-
-<<<<<<< HEAD
+- Add schema mapper for the `REC/2024/06/plate-reader` schema.
 - Checks for missing well item amplification and results data in quantstudio
-=======
-- Add schema mapper for the `REC/2024/06/plate-reader` schema.
->>>>>>> 9093430b
 
 ### Fixed
 
