# Changelog

All notable changes to this packages will be documented in this file.

The format is based on [Keep a Changelog](https://keepachangelog.com/en/1.0.0/),
and this project adheres to [Semantic Versioning](https://semver.org/spec/v2.0.0.html).

## [Unreleased]

### Added

### Fixed

### Changed

### Deprecated

### Removed

### Security

## [0.1.38] - 2024-07-11

### Added

- Added electrophoresis and spectrophotometry parser requirement templates to /docs
- Added Roche Cedex HiRes adapter
- Added requirement doc for Roche Cedex HiRes adapter

### Fixed

- Catch and raise AllotropeConversionError when Beckman XR parser has missing date header
- Make get_model_class_from_schema work with Windows style path
- Fixed encoding issues while reading units.json file in schemas.py script
- Fixed encoding issues while reading test json files in testing/utils.py script


### Changed

- Allow no target DNA reference in AppBio Quantstudio design and anlysis
- Standardize use of "N/A" for strings where a non-applicable value is necessary
- Update `None` filtering to preserve required keys when converting model to dictionary
<<<<<<< HEAD
- Updated NON_UNIQUE_IDENTIFIERS to have "group identifier" field
=======
- Update ASM converter name field to specify the parser name instead of just "allotropy", this is intended to give better granularity on the adapter that did the conversion and not just the library version
- Upgrade pydantic to pull in fix for ForwardRef._evaluate() issue (https://github.com/pydantic/pydantic/issues/9637)
>>>>>>> 817fb04c

### Deprecated

### Removed

### Security

## [0.1.37] - 2024-06-26

### Added

- Add Agilent TapeStation Analysis adapter
- Added utility to add both dict and dataclass custom information document to an ASM model

- Added Solution Analyzer BENCHLING/2024/03 schema with the extension of the Data System Document.
### Fixed

- Updated schema cleaner to handle utf-8 characters in unit schema urls
- Updated schema cleaner to handle object schemas with no properties
- Updated Vi-Cell XR requirements doc to reflect support for .txt files
- Handle dashes and slashes in custom information document key names

### Changed

### Deprecated

### Removed

### Security

## [0.1.36] - 2024-06-24

### Added
- Add Mabtech Apex adapter
- Added support for parsing Vi-Cell XR txt files
- Add Electrophoresis BENCHLING/2024/06 schema.
- Added github enforcement that CHANGELOG.md is updated
- Added test files Agilent TapeStation Analysis
- Added requirements for remaining parsers to /docs
- Add Alphalisa assay support to Gen5 adapter
- Add fluorescence point detection measurement extension to Spectrophotometry BENCHLING/2023/12 schema

### Changed

- Redefine plate well count as optional in AppBio Quantstudio
- Updated README.md to organize parsers according to maturity level

## [0.1.35] - 2024-06-07

### Added
- Luminex Xponent parser able to process output as pure csv file.

### Fixed
- Improved way of infer reference sample and DNA target in AppBio Quantstudio Design and Analysis
- Fix model number and device id in ctl immunospot

### Deprecated
- Sample role type removed from Roche Cedex Bioht

## [0.1.34] - 2024-06-04

### Added

- Add Methodical Mind adapter

### Fixed

- Fixed missing genotyping determination result in AppBio Quantstudio Design and Analysis
- Fixed empty space at beginin of sample identifier in Revvity Kaleido

### Changed

- Use modular paths for schema models


## [0.1.33] - 2024-05-29

### Fixed

- Fixed path_util to work outside of allotropy corectly

## [0.1.32] - 2024-05-29

### Added

- Add schema_parser/path_util.py to remove dependency: converter.py -> generate_schemas.py, which pulled script dependencies into allotropy

## [0.1.31] - 2024-05-24

### Added

- Script to create graph visualization of calculated data documents from asm json files
- Details of parser requirements to docs
- Add Agilent Gen5 Image Adapter
- Add CTL Immunospot adapter

### Fixed

- Fixed missing required field in cell-counting 2023/11 schema
- Fixed missing required field in 2023/09 lum/fluor/abs plate reader schemas

### Changed
- Upgraded allotropy python requirement to python 10
- Updated ASM model class typing to use or union
- Implement default value for sample role names in AppBio Quantstudio
- Added kw_only=True for generated schema models

## [0.1.30] - 2024-05-10

### Added

- Global definition of calculated data documents representation
- Update bioplex to use _get_date_time
- Add structure for Methodical Mind

### Fixed

- Remove duplicated ct sd and ct se calculated data documents in Quantstudio Design and Analysis adapter
- Remove duplicated quantity mean calculated data documents from AppBio Quantstudio adapter

### Changed

- Update multianalyte model minimum_assay_bead_count to be of type "number" insetead of "unitless"
- Update luminex and biorad bioplex to use updated multianalyte model
- Remove inner calculated data documents from AppBio Quantstudio
- Use global definition of calculated data documents in AppBio Quantstudio and Quantstudio Design and Analysis adapters

## [0.1.29] - 2024-04-30

### Added

- Add Vendor display names
- Added liquid-chromatograpy 2023/09 schema

### Changed

- Improved schema model generation script to handle more complicated schemas

### Removed

- Remove assert in validate_contents



## [0.1.28] - 2024-04-29

### Added

- Add AppBio Quantstudio Design and Analysis adapter
- Add software version to Chemometec Nucleoview
- Biorad Bioplex adapter
- Utils for parsing xml
- Rename the Biorad Bioplex to "Biorad Bioplex Manager"
- Add a utility to remove non-required None values from a dataclass
- Add Beckman PharmSpec adapter

### Fixed

- Re-added encoding inference to Beckman VI Cell Blu adapter
- Corrected concentration unit in Lunatic to conform to unit as reported within the source file
- Corrected Luminex xPonent adapter to output one multi analyte profiling document per well.
- Remove duplicated calculated data documents of delta ct se in AppBio Quantstudio

### Changed

- Use new plate reader schema in gen5 adapter

## [0.1.27] - 2024-04-10

### Added

- Added allotropy.testing library, exposing test utils for validating ASM outside of allotropy

### Changed

- Exclude tests from sdist

## [0.1.26] - 2024-04-08

### Fixed

- Reverted "add encoding inference to Beckman Vi Cell Blu adapter" - it is causing unexpected behavior in other environments

## [0.1.25] - 2024-04-05

### Fixed

- Add encoding inference to Beckman Vi Cell Blu adapter
- Fix Luminex Xponent adapter to account for the correct instrument file formatting

## [0.1.24] - 2024-04-03

### Added

- Add optical imaging to plate reader schema
- Add Revvity Kaleido adapter

### Fixed

- Change lightfield with brightfield in transmitted light setting enum of plate reader schema
- Fix missing case for concentration column without A260 prefix in Unchained Labs Lunatic

## [0.1.23] - 2024-03-12

### Added

- Add Qiacuity dPCR adapter

### Changed

- Added ability to specify encoding in top-level functions. Not passing an encoding defaults to UTF-8. To auto-detect encoding with chardet, pass in CHARDET_ENCODING
- Loosen requirement for jsonschema package to increase package compatibility

## [0.1.22] - 2024-03-07

### Fixed

- Fixed Softmax Pro handling of partially filled plates

### Changed

- Moved VendorType to to_allotrope

## [0.1.21] - 2024-03-05

### Fixed

- Add missing ct mean calculated data documents to relative std curve experiments in AppBio Quantstudio

### Changed

- Infer size of plate to read all data available in Moldev Softmax

## [0.1.20] - 2024-02-23

### Fixed

- Remove duplicated delta ct mean calculated data documents in AppBio Quantstudio
- Fix problem in NanoDrop Eight parser where data source IDs were being used that did not refer to any existing measurement ID

### Changed

- Allow n/a absorbance values in Unchained Labs Lunatic Parser

## [0.1.19] - 2024-02-19

### Fixed

- Fix try_float_or_none bug with evaluating 0 as NaN

## [0.1.18] - 2024-02-19

### Added

- Add try_float_or_nan util and fix bug with evaluating 0 as NaN
- Singleton UUID generator, allowing tests to generate stable ids

### Fixed

- Cast sample identifier to string when saving it in SoftmaxPro parser
- Handle style bug in xlsx files produced by VI-Cell XR instrument

## [0.1.17] - 2024-02-15

### Added

- Automatic validation of generated model in to_allotrope methods with error messages

### Fixed

- Handle invalid values in SoftmaxPro well measurements, filling with "NaN"

## [0.1.16] - 2024-02-08

### Fixed

- Fix mixup of Plate ID and Plate Position in Unchained Labs Lunatic Parser

## [0.1.15] - 2024-02-02

### Added

- pandas_utils module wraps pandas functions to throw AllotropeConversionError

### Fixed

- Total cells column no longer required for vi-cell XR
- Ignore invalid first row when present for vi-cell XR files
- Capture concentration on Nanodrop Eight files that do not have NA Type column
- Removed hardcoding of date parsing around Gen5 plate numbers

### Changed

- Corrections to the spectrophotometry/BENCHLING/2023/12 schema to account for feedback from Allotrope Modeling Working Group
- Replace null with N/A in Moldev Softmax Pro

## [0.1.14] - 2024-01-31

### Added

- Add Luminex xPONENT Adapter

### Fixed

- Ignore calculated data documents entry in output of Moldev Softmax Pro when there are no calculated data documents
- Check for raw data indicator in plate header for Moldev Softmax Pro

## [0.1.13] - 2024-01-19

### Added

- Add parser for ChemoMetic NucleoView
- Add parser for Nanodrop Eight
- Add calculated data documents to Unchained Labs Lunatic adapter
- Add calculated data documents to Moldev Softmax Pro
- Add multi-analyte-profiling BENCHLING/2024/01 schema
- Add non-numeric options for tQuantityValue value property
- Add support for non-numeric values to ChemoMetic NucleoView
- Add context manager to handle backups to schema generation script
- Add --regex argument to schema generation script

### Fixed

- Perkin Elmer Envision: calculated data name now captures string to the left - rather than right - of the ‘=’ in the Formula cell

### Changed

- Simplify Moldev Softmax Pro parsing with dataclasses
- Update plate reader schema in Moldev Softmax Pro
- Standardized on UNITLESS constant ("(unitless)") for unitless values. Changed Perkin Elmer Envision, which formerly used "unitless"
- Increase test coverage of calculated data documents on Perkin Elmer Envision

## [0.1.12] - 2023-12-12

### Added

- Calculated data documents to PerkinElmer EnVision
- Add Unchained Labs Lunatic adapter

### Fixed

- Fix per-well calculated documents in AppBio QuantStudio

### Changed

- Refactor builders as create methods in AppBio QuantStudio

## [0.1.11] - 2023-12-04

### Added

- Add parser structure documentation

### Changed

- Refactor Agilent Gen5 with explicit dataclasses structure
- Update Benchman Vi-cell Blu adapter to use the new cell-counting BENCHLING/2023/11 schema
- Update Benchman Vi-cell XR adapter to use the new cell-counting BENCHLING/2023/11 schema
- Set mypy's disallow_any_generics to True. Ideally, new files should not suppress these warnings
- Refactor way to extract and validate information from pandas series in AppBio QuantStudio
- Simplify CSV lines reader
- Update PerkinElmer EnVision adapter to use the new plate-reader BENCHLING/2023/09 schema
- Standaradize and clarify exception messages

## [0.1.10] - 2023-11-14

### Added

- Add data system document to plate reader schema

### Changed

- Redefine reporter dye setting for genotyping experiments in AppBio QuantStudio
- Refactor Moldev Softmax Pro with explicit dataclasses structure
- Inline VendorParser.parse_timestamp (was only used by VendorParser.get_date_time)
- Change TimeStampParser.parse() to raise for invalid input

## [0.1.9] - 2023-11-03

### Added

- Add missing example outputs for AppBio Quantstudio tests
- Add cell-counting REC/2023/09 schema, with additions to support existing use cases

### Fixed

- Update plate-reader schema to be compatible with current supported adapters and change REC -> BENCHLING

## [0.1.8] - 2023-10-30

### Added

- Allow lines reader to accept or infer encoding

### Fixed

- Use fuzzy=True for timestamp parsing to handle non-standard cases (e.g. mixing 24h time and AM/PM)

## [0.1.7] - 2023-10-26

### Added

- Governance document
- Added plate-reader REC/2023/09 schema (not in use by parsers yet)

### Fixed

### Changed

- Relax TimestampParser to use tzinfo for typing
- Change the cell counter schema name to match with the one published by Allotrope (cell counting)
- Update README, CONTRIBUTING, and pyproject.toml
- Rename to PerkinElmerEnvisionParser and RocheCedexBiohtParser for consistency
- Add additional plate reader testing data for the plate reader parser
- Change generic Exceptions to AllotropyErrors

## [0.1.6] - 2023-10-16

### Added

- Test for broken calculated document structure in AppBio QuantStudio

### Fixed

- Fix bug in result caching in AppBio Quantstudio

### Changed

- Allow block type to have plate well count in any position for AppBio QuantStudio
- Replace datetime.timezone with ZoneInfo in TimestampParser
- Implement CsvReader as child of LinesReader

## [0.1.5] - 2023-10-04

### Added

- Parser for AppBio Absoute Q dPCR exports

### Fixed

- Redefine calculated data documents references as required in AppBio QuantStudio parser
- Update dPCR schema "experiement type" enum to have correct values

### Changed

- Make "flourescence intensity threshold setting" optional in the dPCR schema
- Changed the "calculated datum" property on the calculated data documents to allow different units

## [0.1.4] - 2023-10-03

### Fixed

- Remove duplication of calculated documents related to quantity measurements in AppBio QuantStudio
- Rename "qPRC detection chemistry" to "PRC detection chemistry" in PCR schemas
- Add missing @dataclass annotation to TQuantityValueNumberPerMicroliter

## [0.1.3] - 2023-10-03

### Fixed

- Redefine the way calculated documents are structured for relative standard curve in AppBio QuantStudio
- Fixed some issues in dPCR schema and corresponding model updates
- Accept comma as thousand indicator in all sections of AppBio Quantstudio

## [0.1.2] - 2023-09-27

### Added

- Allotrope Simple Model schema for Digital PCR (dPCR) documents
- Calculated documents for the AppBio Quantstudio parser
- Genotyping data structure test for AppBio Quantstudio parser

### Fixed

- Typing ignore tags removed from the construction of AppBio Quantstudio structure
- Ignore unexpected sections in AppBio Quantstudio input file
- Accept comma as thousand indicator in AppBio Quantstudio results section

## [0.1.1] - 2023-09-22

### Changed

- Loosened requirement for jsonschema package to make allotropy compatible with datamodel-code-generator

## [0.1.0] - 2023-09-18

### Added

- Initial commit, includes support for:
  - Agilent Gen5
  - AppBio QuantStudio
  - Beckman Vi-Cell BLU
  - Beckman Vi-Cell XR
  - MolDev SoftMax Pro
  - NovaBio Flex2
  - PerkinElmer Envision
  - Roche Cedex BioHT<|MERGE_RESOLUTION|>--- conflicted
+++ resolved
@@ -9,43 +9,41 @@
 
 ### Added
 
-### Fixed
-
-### Changed
-
-### Deprecated
-
-### Removed
-
-### Security
-
-## [0.1.38] - 2024-07-11
-
-### Added
-
-- Added electrophoresis and spectrophotometry parser requirement templates to /docs
 - Added Roche Cedex HiRes adapter
 - Added requirement doc for Roche Cedex HiRes adapter
 
 ### Fixed
 
+- Fixed encoding issues while reading units.json file in schemas.py script
+- Fixed encoding issues while reading test json files in testing/utils.py script
+
+### Changed
+- Updated NON_UNIQUE_IDENTIFIERS to have "group identifier" field
+
+### Deprecated
+
+### Removed
+
+### Security
+
+## [0.1.38] - 2024-07-11
+
+### Added
+
+- Added electrophoresis and spectrophotometry parser requirement templates to /docs
+
+### Fixed
+
 - Catch and raise AllotropeConversionError when Beckman XR parser has missing date header
 - Make get_model_class_from_schema work with Windows style path
-- Fixed encoding issues while reading units.json file in schemas.py script
-- Fixed encoding issues while reading test json files in testing/utils.py script
-
 
 ### Changed
 
 - Allow no target DNA reference in AppBio Quantstudio design and anlysis
 - Standardize use of "N/A" for strings where a non-applicable value is necessary
 - Update `None` filtering to preserve required keys when converting model to dictionary
-<<<<<<< HEAD
-- Updated NON_UNIQUE_IDENTIFIERS to have "group identifier" field
-=======
 - Update ASM converter name field to specify the parser name instead of just "allotropy", this is intended to give better granularity on the adapter that did the conversion and not just the library version
 - Upgrade pydantic to pull in fix for ForwardRef._evaluate() issue (https://github.com/pydantic/pydantic/issues/9637)
->>>>>>> 817fb04c
 
 ### Deprecated
 
