--- conflicted
+++ resolved
@@ -9,12 +9,9 @@
 
 ### Added
 
-<<<<<<< HEAD
-=======
 - Script to create graph visualization of calculated data documents from asm json files
 - Details of parser requirements to docs
 
->>>>>>> ef5a9e77
 ### Fixed
 
 ### Changed
