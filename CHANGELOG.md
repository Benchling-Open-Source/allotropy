--- conflicted
+++ resolved
@@ -8,13 +8,8 @@
 ## [Unreleased]
 
 ### Added
-<<<<<<< HEAD
 - Add Mabtech Apex adapter
-### Fixed
-=======
-
 - Added github enforcement that CHANGELOG.md is updated
->>>>>>> e97a76cb
 
 ### Fixed
 
