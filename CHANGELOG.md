# Changelog
All notable changes to this packages will be documented in this file.

The format is based on [Keep a Changelog](https://keepachangelog.com/en/1.0.0/),
and this project adheres to [Semantic Versioning](https://semver.org/spec/v2.0.0.html).

## [Unreleased]
### Added
### Fixed
<<<<<<< HEAD
### Changed
### Deprecated
### Removed
### Security

## [0.1.5] - 2023-10-04
### Added
- Parser for AppBio Absoute Q dPCR exports
### Fixed
- Redefine calculated data documents references as required in AppBio QuantStudio parser
=======
- Redefine calculated data documents references as required in AppBio QuantStudio
- Updated dPCR schema "experiement type" enum to have correct values
>>>>>>> ee11ea0a
### Changed
- Made "flourescence intensity threshold setting" optional in the dPCR schema
- Changed the "calculated datum" property on the calculated data documents to allow different units
### Deprecated
### Removed
### Security

## [0.1.4] - 2023-10-03
### Fixed
- Remove duplication of calculated documents related to quantity measurements in AppBio QuantStudio
- Rename "qPRC detection chemistry" to "PRC detection chemistry" in PCR schemas
- Add missing @dataclass annotation to TQuantityValueNumberPerMicroliter

## [0.1.3] - 2023-10-03
### Fixed
- Redefine the way calculated documents are structured for relative standard curve in AppBio QuantStudio
- Fixed some issues in dPCR schema and corresponding model updates
- Accept comma as thousand indicator in all sections of AppBio Quantstudio

## [0.1.2] - 2023-09-27
### Added
- Allotrope Simple Model schema for Digital PCR (dPCR) documents
- Calculated documents for the AppBio Quantstudio parser
- Genotyping data structure test for AppBio Quantstudio parser
### Fixed
- Typing ignore tags removed from the construction of AppBio Quantstudio structure
- Ignore unexpected sections in AppBio Quantstudio input file
- Accept comma as thousand indicator in AppBio Quantstudio results section

## [0.1.1] - 2023-09-22
### Changed
- Loosened requirement for jsonschema package to make allotropy compatible with datamodel-code-generator

## [0.1.0] - 2023-09-18
### Added
- Initial commit, includes support for:
  - Agilent Gen5
  - Applied Bio QuantStudio
  - Beckman Vi-Cell BLU
  - Beckman Vi-Cell XR
  - MolDev SoftMax Pro
  - NovaBio Flex2
  - PerkinElmer Envision
  - Roche Cedex BioHT<|MERGE_RESOLUTION|>--- conflicted
+++ resolved
@@ -7,7 +7,6 @@
 ## [Unreleased]
 ### Added
 ### Fixed
-<<<<<<< HEAD
 ### Changed
 ### Deprecated
 ### Removed
@@ -18,10 +17,7 @@
 - Parser for AppBio Absoute Q dPCR exports
 ### Fixed
 - Redefine calculated data documents references as required in AppBio QuantStudio parser
-=======
-- Redefine calculated data documents references as required in AppBio QuantStudio
 - Updated dPCR schema "experiement type" enum to have correct values
->>>>>>> ee11ea0a
 ### Changed
 - Made "flourescence intensity threshold setting" optional in the dPCR schema
 - Changed the "calculated datum" property on the calculated data documents to allow different units
