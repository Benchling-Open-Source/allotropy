--- conflicted
+++ resolved
@@ -16,12 +16,9 @@
 
 ### Changed
 
-<<<<<<< HEAD
 - Updated Softmax Pro adapter to use the REC/2024/06 plate reader schema
 - Remove `NaN` measurements from Softmax Pro adapter to comply with the new `REC` schema
-=======
 - Change Unchained Labs Lunatic reader so that it supports both formats (with/without header) for both file types.
->>>>>>> 6847ec17
 
 ### Deprecated
 
