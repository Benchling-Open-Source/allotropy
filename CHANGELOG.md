# Changelog

All notable changes to this packages will be documented in this file.

The format is based on [Keep a Changelog](https://keepachangelog.com/en/1.0.0/),
and this project adheres to [Semantic Versioning](https://semver.org/spec/v2.0.0.html).

## [Unreleased]

### Added
- Tool to create graph visualization of calculated data documents
- Details of parser requirements to docs

### Fixed

### Changed
<<<<<<< HEAD
- Implement default value for sample role names in AppBio Quantstudio
=======
- Upgraded allotropy python requirement to python 10
- Updated ASM model class typing to use or union
>>>>>>> 6963e260

### Deprecated

### Removed

### Security

## [0.1.30] - 2024-05-10

### Added

- Global definition of calculated data documents representation
- Update bioplex to use _get_date_time
- Add structure for Methodical Mind

### Fixed
- Remove duplicated ct sd and ct se calculated data documents in Quantstudio Design and Analysis adapter
- Remove duplicated quantity mean calculated data documents from AppBio Quantstudio adapter

### Changed
- Update multianalyte model minimum_assay_bead_count to be of type "number" insetead of "unitless"
- Update luminex and biorad bioplex to use updated multianalyte model
- Remove inner calculated data documents from AppBio Quantstudio
- Use global definition of calculated data documents in AppBio Quantstudio and Quantstudio Design and Analysis adapters

### Deprecated

### Removed

### Security

## [0.1.29] - 2024-04-30

### Added

- Add Vendor display names
- Added liquid-chromatograpy 2023/09 schema

### Fixed

### Changed

- Improved schema model generation script to handle more complicated schemas

### Deprecated

### Removed

- Remove assert in validate_contents

### Security


## [0.1.28] - 2024-04-29

### Added

- Add AppBio Quantstudio Design and Analysis adapter
- Add software version to Chemometec Nucleoview
- Biorad Bioplex adapter
- Utils for parsing xml
- Rename the Biorad Bioplex to "Biorad Bioplex Manager"
- Add a utility to remove non-required None values from a dataclass
- Add Beckman PharmSpec adapter

### Fixed

- Re-added encoding inference to Beckman VI Cell Blu adapter
- Corrected concentration unit in Lunatic to conform to unit as reported within the source file
- Corrected Luminex xPonent adapter to output one multi analyte profiling document per well.
- Remove duplicated calculated data documents of delta ct se in AppBio Quantstudio

### Changed

- Use new plate reader schema in gen5 adapter

### Deprecated

### Removed

### Security

## [0.1.27] - 2024-04-10

### Added

- Added allotropy.testing library, exposing test utils for validating ASM outside of allotropy

### Changed

- Exclude tests from sdist

## [0.1.26] - 2024-04-08

### Fixed

- Reverted "add encoding inference to Beckman Vi Cell Blu adapter" - it is causing unexpected behavior in other environments

## [0.1.25] - 2024-04-05

### Fixed

- Add encoding inference to Beckman Vi Cell Blu adapter
- Fix Luminex Xponent adapter to account for the correct instrument file formatting

## [0.1.24] - 2024-04-03

### Added

- Add optical imaging to plate reader schema
- Add Revvity Kaleido adapter

### Fixed

- Change lightfield with brightfield in transmitted light setting enum of plate reader schema
- Fix missing case for concentration column without A260 prefix in Unchained Labs Lunatic

## [0.1.23] - 2024-03-12

### Added

- Add Qiacuity dPCR adapter

### Changed

- Added ability to specify encoding in top-level functions. Not passing an encoding defaults to UTF-8. To auto-detect encoding with chardet, pass in CHARDET_ENCODING
- Loosen requirement for jsonschema package to increase package compatibility

## [0.1.22] - 2024-03-07

### Fixed

- Fixed Softmax Pro handling of partially filled plates

### Changed

- Moved VendorType to to_allotrope

## [0.1.21] - 2024-03-05

### Fixed

- Add missing ct mean calculated data documents to relative std curve experiments in AppBio Quantstudio

### Changed

- Infer size of plate to read all data available in Moldev Softmax

## [0.1.20] - 2024-02-23

### Fixed

- Remove duplicated delta ct mean calculated data documents in AppBio Quantstudio
- Fix problem in NanoDrop Eight parser where data source IDs were being used that did not refer to any existing measurement ID

### Changed

- Allow n/a absorbance values in Unchained Labs Lunatic Parser

## [0.1.19] - 2024-02-19

### Fixed

- Fix try_float_or_none bug with evaluating 0 as NaN

## [0.1.18] - 2024-02-19

### Added

- Add try_float_or_nan util and fix bug with evaluating 0 as NaN
- Singleton UUID generator, allowing tests to generate stable ids

### Fixed

- Cast sample identifier to string when saving it in SoftmaxPro parser
- Handle style bug in xlsx files produced by VI-Cell XR instrument

## [0.1.17] - 2024-02-15

### Added

- Automatic validation of generated model in to_allotrope methods with error messages

### Fixed

- Handle invalid values in SoftmaxPro well measurements, filling with "NaN"

## [0.1.16] - 2024-02-08

### Fixed

- Fix mixup of Plate ID and Plate Position in Unchained Labs Lunatic Parser

## [0.1.15] - 2024-02-02

### Added

- pandas_utils module wraps pandas functions to throw AllotropeConversionError

### Fixed

- Total cells column no longer required for vi-cell XR
- Ignore invalid first row when present for vi-cell XR files
- Capture concentration on Nanodrop Eight files that do not have NA Type column
- Removed hardcoding of date parsing around Gen5 plate numbers

### Changed

- Corrections to the spectrophotometry/BENCHLING/2023/12 schema to account for feedback from Allotrope Modeling Working Group
- Replace null with N/A in Moldev Softmax Pro

## [0.1.14] - 2024-01-31

### Added

- Add Luminex xPONENT Adapter

### Fixed

- Ignore calculated data documents entry in output of Moldev Softmax Pro when there are no calculated data documents
- Check for raw data indicator in plate header for Moldev Softmax Pro

## [0.1.13] - 2024-01-19

### Added

- Add parser for ChemoMetic NucleoView
- Add parser for Nanodrop Eight
- Add calculated data documents to Unchained Labs Lunatic adapter
- Add calculated data documents to Moldev Softmax Pro
- Add multi-analyte-profiling BENCHLING/2024/01 schema
- Add non-numeric options for tQuantityValue value property
- Add support for non-numeric values to ChemoMetic NucleoView
- Add context manager to handle backups to schema generation script
- Add --regex argument to schema generation script

### Fixed

- Perkin Elmer Envision: calculated data name now captures string to the left - rather than right - of the ‘=’ in the Formula cell

### Changed

- Simplify Moldev Softmax Pro parsing with dataclasses
- Update plate reader schema in Moldev Softmax Pro
- Standardized on UNITLESS constant ("(unitless)") for unitless values. Changed Perkin Elmer Envision, which formerly used "unitless"
- Increase test coverage of calculated data documents on Perkin Elmer Envision

## [0.1.12] - 2023-12-12

### Added

- Calculated data documents to PerkinElmer EnVision
- Add Unchained Labs Lunatic adapter

### Fixed

- Fix per-well calculated documents in AppBio QuantStudio

### Changed

- Refactor builders as create methods in AppBio QuantStudio

## [0.1.11] - 2023-12-04

### Added

- Add parser structure documentation

### Changed

- Refactor Agilent Gen5 with explicit dataclasses structure
- Update Benchman Vi-cell Blu adapter to use the new cell-counting BENCHLING/2023/11 schema
- Update Benchman Vi-cell XR adapter to use the new cell-counting BENCHLING/2023/11 schema
- Set mypy's disallow_any_generics to True. Ideally, new files should not suppress these warnings
- Refactor way to extract and validate information from pandas series in AppBio QuantStudio
- Simplify CSV lines reader
- Update PerkinElmer EnVision adapter to use the new plate-reader BENCHLING/2023/09 schema
- Standaradize and clarify exception messages

## [0.1.10] - 2023-11-14

### Added

- Add data system document to plate reader schema

### Changed

- Redefine reporter dye setting for genotyping experiments in AppBio QuantStudio
- Refactor Moldev Softmax Pro with explicit dataclasses structure
- Inline VendorParser.parse_timestamp (was only used by VendorParser.get_date_time)
- Change TimeStampParser.parse() to raise for invalid input

## [0.1.9] - 2023-11-03

### Added

- Add missing example outputs for AppBio Quantstudio tests
- Add cell-counting REC/2023/09 schema, with additions to support existing use cases

### Fixed

- Update plate-reader schema to be compatible with current supported adapters and change REC -> BENCHLING

## [0.1.8] - 2023-10-30

### Added

- Allow lines reader to accept or infer encoding

### Fixed

- Use fuzzy=True for timestamp parsing to handle non-standard cases (e.g. mixing 24h time and AM/PM)

## [0.1.7] - 2023-10-26

### Added

- Governance document
- Added plate-reader REC/2023/09 schema (not in use by parsers yet)

### Fixed

### Changed

- Relax TimestampParser to use tzinfo for typing
- Change the cell counter schema name to match with the one published by Allotrope (cell counting)
- Update README, CONTRIBUTING, and pyproject.toml
- Rename to PerkinElmerEnvisionParser and RocheCedexBiohtParser for consistency
- Add additional plate reader testing data for the plate reader parser
- Change generic Exceptions to AllotropyErrors

## [0.1.6] - 2023-10-16

### Added

- Test for broken calculated document structure in AppBio QuantStudio

### Fixed

- Fix bug in result caching in AppBio Quantstudio

### Changed

- Allow block type to have plate well count in any position for AppBio QuantStudio
- Replace datetime.timezone with ZoneInfo in TimestampParser
- Implement CsvReader as child of LinesReader

## [0.1.5] - 2023-10-04

### Added

- Parser for AppBio Absoute Q dPCR exports

### Fixed

- Redefine calculated data documents references as required in AppBio QuantStudio parser
- Update dPCR schema "experiement type" enum to have correct values

### Changed

- Make "flourescence intensity threshold setting" optional in the dPCR schema
- Changed the "calculated datum" property on the calculated data documents to allow different units

## [0.1.4] - 2023-10-03

### Fixed

- Remove duplication of calculated documents related to quantity measurements in AppBio QuantStudio
- Rename "qPRC detection chemistry" to "PRC detection chemistry" in PCR schemas
- Add missing @dataclass annotation to TQuantityValueNumberPerMicroliter

## [0.1.3] - 2023-10-03

### Fixed

- Redefine the way calculated documents are structured for relative standard curve in AppBio QuantStudio
- Fixed some issues in dPCR schema and corresponding model updates
- Accept comma as thousand indicator in all sections of AppBio Quantstudio

## [0.1.2] - 2023-09-27

### Added

- Allotrope Simple Model schema for Digital PCR (dPCR) documents
- Calculated documents for the AppBio Quantstudio parser
- Genotyping data structure test for AppBio Quantstudio parser

### Fixed

- Typing ignore tags removed from the construction of AppBio Quantstudio structure
- Ignore unexpected sections in AppBio Quantstudio input file
- Accept comma as thousand indicator in AppBio Quantstudio results section

## [0.1.1] - 2023-09-22

### Changed

- Loosened requirement for jsonschema package to make allotropy compatible with datamodel-code-generator

## [0.1.0] - 2023-09-18

### Added

- Initial commit, includes support for:
  - Agilent Gen5
  - Applied Bio QuantStudio
  - Beckman Vi-Cell BLU
  - Beckman Vi-Cell XR
  - MolDev SoftMax Pro
  - NovaBio Flex2
  - PerkinElmer Envision
  - Roche Cedex BioHT<|MERGE_RESOLUTION|>--- conflicted
+++ resolved
@@ -14,12 +14,9 @@
 ### Fixed
 
 ### Changed
-<<<<<<< HEAD
-- Implement default value for sample role names in AppBio Quantstudio
-=======
 - Upgraded allotropy python requirement to python 10
 - Updated ASM model class typing to use or union
->>>>>>> 6963e260
+- Implement default value for sample role names in AppBio Quantstudio
 
 ### Deprecated
 
