# Changelog

All notable changes to this packages will be documented in this file.

The format is based on [Keep a Changelog](https://keepachangelog.com/en/1.0.0/),
and this project adheres to [Semantic Versioning](https://semver.org/spec/v2.0.0.html).

## [Unreleased]

### Added
- Add Mabtech Apex adapter
- Added support for parsing Vi-Cell XR txt files
- Add Electrophoresis BENCHLING/2024/06 schema.
- Added github enforcement that CHANGELOG.md is updated
- Added test files Agilent TapeStation Analysis
<<<<<<< HEAD
- Added requirements for remaining parsers to /docs
=======
- Add Alphalisa assay support to Gen5 adapter
- Add fluorescence point detection measurement extension to Spectrophotometry BENCHLING/2023/12 schema
>>>>>>> 76167d62

### Fixed

### Changed

- Redefine plate well count as optional in AppBio Quantstudio

### Deprecated

### Removed

### Security

## [0.1.35] - 2024-06-07

### Added
- Luminex Xponent parser able to process output as pure csv file.

### Fixed
- Improved way of infer reference sample and DNA target in AppBio Quantstudio Design and Analysis
- Fix model number and device id in ctl immunospot

### Deprecated
- Sample role type removed from Roche Cedex Bioht

## [0.1.34] - 2024-06-04

### Added

- Add Methodical Mind adapter

### Fixed

- Fixed missing genotyping determination result in AppBio Quantstudio Design and Analysis
- Fixed empty space at beginin of sample identifier in Revvity Kaleido

### Changed

- Use modular paths for schema models


## [0.1.33] - 2024-05-29

### Fixed

- Fixed path_util to work outside of allotropy corectly

## [0.1.32] - 2024-05-29

### Added

- Add schema_parser/path_util.py to remove dependency: converter.py -> generate_schemas.py, which pulled script dependencies into allotropy

## [0.1.31] - 2024-05-24

### Added

- Script to create graph visualization of calculated data documents from asm json files
- Details of parser requirements to docs
- Add Agilent Gen5 Image Adapter
- Add CTL Immunospot adapter

### Fixed

- Fixed missing required field in cell-counting 2023/11 schema
- Fixed missing required field in 2023/09 lum/fluor/abs plate reader schemas

### Changed
- Upgraded allotropy python requirement to python 10
- Updated ASM model class typing to use or union
- Implement default value for sample role names in AppBio Quantstudio
- Added kw_only=True for generated schema models

## [0.1.30] - 2024-05-10

### Added

- Global definition of calculated data documents representation
- Update bioplex to use _get_date_time
- Add structure for Methodical Mind

### Fixed

- Remove duplicated ct sd and ct se calculated data documents in Quantstudio Design and Analysis adapter
- Remove duplicated quantity mean calculated data documents from AppBio Quantstudio adapter

### Changed

- Update multianalyte model minimum_assay_bead_count to be of type "number" insetead of "unitless"
- Update luminex and biorad bioplex to use updated multianalyte model
- Remove inner calculated data documents from AppBio Quantstudio
- Use global definition of calculated data documents in AppBio Quantstudio and Quantstudio Design and Analysis adapters

## [0.1.29] - 2024-04-30

### Added

- Add Vendor display names
- Added liquid-chromatograpy 2023/09 schema

### Changed

- Improved schema model generation script to handle more complicated schemas

### Removed

- Remove assert in validate_contents



## [0.1.28] - 2024-04-29

### Added

- Add AppBio Quantstudio Design and Analysis adapter
- Add software version to Chemometec Nucleoview
- Biorad Bioplex adapter
- Utils for parsing xml
- Rename the Biorad Bioplex to "Biorad Bioplex Manager"
- Add a utility to remove non-required None values from a dataclass
- Add Beckman PharmSpec adapter

### Fixed

- Re-added encoding inference to Beckman VI Cell Blu adapter
- Corrected concentration unit in Lunatic to conform to unit as reported within the source file
- Corrected Luminex xPonent adapter to output one multi analyte profiling document per well.
- Remove duplicated calculated data documents of delta ct se in AppBio Quantstudio

### Changed

- Use new plate reader schema in gen5 adapter

## [0.1.27] - 2024-04-10

### Added

- Added allotropy.testing library, exposing test utils for validating ASM outside of allotropy

### Changed

- Exclude tests from sdist

## [0.1.26] - 2024-04-08

### Fixed

- Reverted "add encoding inference to Beckman Vi Cell Blu adapter" - it is causing unexpected behavior in other environments

## [0.1.25] - 2024-04-05

### Fixed

- Add encoding inference to Beckman Vi Cell Blu adapter
- Fix Luminex Xponent adapter to account for the correct instrument file formatting

## [0.1.24] - 2024-04-03

### Added

- Add optical imaging to plate reader schema
- Add Revvity Kaleido adapter

### Fixed

- Change lightfield with brightfield in transmitted light setting enum of plate reader schema
- Fix missing case for concentration column without A260 prefix in Unchained Labs Lunatic

## [0.1.23] - 2024-03-12

### Added

- Add Qiacuity dPCR adapter

### Changed

- Added ability to specify encoding in top-level functions. Not passing an encoding defaults to UTF-8. To auto-detect encoding with chardet, pass in CHARDET_ENCODING
- Loosen requirement for jsonschema package to increase package compatibility

## [0.1.22] - 2024-03-07

### Fixed

- Fixed Softmax Pro handling of partially filled plates

### Changed

- Moved VendorType to to_allotrope

## [0.1.21] - 2024-03-05

### Fixed

- Add missing ct mean calculated data documents to relative std curve experiments in AppBio Quantstudio

### Changed

- Infer size of plate to read all data available in Moldev Softmax

## [0.1.20] - 2024-02-23

### Fixed

- Remove duplicated delta ct mean calculated data documents in AppBio Quantstudio
- Fix problem in NanoDrop Eight parser where data source IDs were being used that did not refer to any existing measurement ID

### Changed

- Allow n/a absorbance values in Unchained Labs Lunatic Parser

## [0.1.19] - 2024-02-19

### Fixed

- Fix try_float_or_none bug with evaluating 0 as NaN

## [0.1.18] - 2024-02-19

### Added

- Add try_float_or_nan util and fix bug with evaluating 0 as NaN
- Singleton UUID generator, allowing tests to generate stable ids

### Fixed

- Cast sample identifier to string when saving it in SoftmaxPro parser
- Handle style bug in xlsx files produced by VI-Cell XR instrument

## [0.1.17] - 2024-02-15

### Added

- Automatic validation of generated model in to_allotrope methods with error messages

### Fixed

- Handle invalid values in SoftmaxPro well measurements, filling with "NaN"

## [0.1.16] - 2024-02-08

### Fixed

- Fix mixup of Plate ID and Plate Position in Unchained Labs Lunatic Parser

## [0.1.15] - 2024-02-02

### Added

- pandas_utils module wraps pandas functions to throw AllotropeConversionError

### Fixed

- Total cells column no longer required for vi-cell XR
- Ignore invalid first row when present for vi-cell XR files
- Capture concentration on Nanodrop Eight files that do not have NA Type column
- Removed hardcoding of date parsing around Gen5 plate numbers

### Changed

- Corrections to the spectrophotometry/BENCHLING/2023/12 schema to account for feedback from Allotrope Modeling Working Group
- Replace null with N/A in Moldev Softmax Pro

## [0.1.14] - 2024-01-31

### Added

- Add Luminex xPONENT Adapter

### Fixed

- Ignore calculated data documents entry in output of Moldev Softmax Pro when there are no calculated data documents
- Check for raw data indicator in plate header for Moldev Softmax Pro

## [0.1.13] - 2024-01-19

### Added

- Add parser for ChemoMetic NucleoView
- Add parser for Nanodrop Eight
- Add calculated data documents to Unchained Labs Lunatic adapter
- Add calculated data documents to Moldev Softmax Pro
- Add multi-analyte-profiling BENCHLING/2024/01 schema
- Add non-numeric options for tQuantityValue value property
- Add support for non-numeric values to ChemoMetic NucleoView
- Add context manager to handle backups to schema generation script
- Add --regex argument to schema generation script

### Fixed

- Perkin Elmer Envision: calculated data name now captures string to the left - rather than right - of the ‘=’ in the Formula cell

### Changed

- Simplify Moldev Softmax Pro parsing with dataclasses
- Update plate reader schema in Moldev Softmax Pro
- Standardized on UNITLESS constant ("(unitless)") for unitless values. Changed Perkin Elmer Envision, which formerly used "unitless"
- Increase test coverage of calculated data documents on Perkin Elmer Envision

## [0.1.12] - 2023-12-12

### Added

- Calculated data documents to PerkinElmer EnVision
- Add Unchained Labs Lunatic adapter

### Fixed

- Fix per-well calculated documents in AppBio QuantStudio

### Changed

- Refactor builders as create methods in AppBio QuantStudio

## [0.1.11] - 2023-12-04

### Added

- Add parser structure documentation

### Changed

- Refactor Agilent Gen5 with explicit dataclasses structure
- Update Benchman Vi-cell Blu adapter to use the new cell-counting BENCHLING/2023/11 schema
- Update Benchman Vi-cell XR adapter to use the new cell-counting BENCHLING/2023/11 schema
- Set mypy's disallow_any_generics to True. Ideally, new files should not suppress these warnings
- Refactor way to extract and validate information from pandas series in AppBio QuantStudio
- Simplify CSV lines reader
- Update PerkinElmer EnVision adapter to use the new plate-reader BENCHLING/2023/09 schema
- Standaradize and clarify exception messages

## [0.1.10] - 2023-11-14

### Added

- Add data system document to plate reader schema

### Changed

- Redefine reporter dye setting for genotyping experiments in AppBio QuantStudio
- Refactor Moldev Softmax Pro with explicit dataclasses structure
- Inline VendorParser.parse_timestamp (was only used by VendorParser.get_date_time)
- Change TimeStampParser.parse() to raise for invalid input

## [0.1.9] - 2023-11-03

### Added

- Add missing example outputs for AppBio Quantstudio tests
- Add cell-counting REC/2023/09 schema, with additions to support existing use cases

### Fixed

- Update plate-reader schema to be compatible with current supported adapters and change REC -> BENCHLING

## [0.1.8] - 2023-10-30

### Added

- Allow lines reader to accept or infer encoding

### Fixed

- Use fuzzy=True for timestamp parsing to handle non-standard cases (e.g. mixing 24h time and AM/PM)

## [0.1.7] - 2023-10-26

### Added

- Governance document
- Added plate-reader REC/2023/09 schema (not in use by parsers yet)

### Fixed

### Changed

- Relax TimestampParser to use tzinfo for typing
- Change the cell counter schema name to match with the one published by Allotrope (cell counting)
- Update README, CONTRIBUTING, and pyproject.toml
- Rename to PerkinElmerEnvisionParser and RocheCedexBiohtParser for consistency
- Add additional plate reader testing data for the plate reader parser
- Change generic Exceptions to AllotropyErrors

## [0.1.6] - 2023-10-16

### Added

- Test for broken calculated document structure in AppBio QuantStudio

### Fixed

- Fix bug in result caching in AppBio Quantstudio

### Changed

- Allow block type to have plate well count in any position for AppBio QuantStudio
- Replace datetime.timezone with ZoneInfo in TimestampParser
- Implement CsvReader as child of LinesReader

## [0.1.5] - 2023-10-04

### Added

- Parser for AppBio Absoute Q dPCR exports

### Fixed

- Redefine calculated data documents references as required in AppBio QuantStudio parser
- Update dPCR schema "experiement type" enum to have correct values

### Changed

- Make "flourescence intensity threshold setting" optional in the dPCR schema
- Changed the "calculated datum" property on the calculated data documents to allow different units

## [0.1.4] - 2023-10-03

### Fixed

- Remove duplication of calculated documents related to quantity measurements in AppBio QuantStudio
- Rename "qPRC detection chemistry" to "PRC detection chemistry" in PCR schemas
- Add missing @dataclass annotation to TQuantityValueNumberPerMicroliter

## [0.1.3] - 2023-10-03

### Fixed

- Redefine the way calculated documents are structured for relative standard curve in AppBio QuantStudio
- Fixed some issues in dPCR schema and corresponding model updates
- Accept comma as thousand indicator in all sections of AppBio Quantstudio

## [0.1.2] - 2023-09-27

### Added

- Allotrope Simple Model schema for Digital PCR (dPCR) documents
- Calculated documents for the AppBio Quantstudio parser
- Genotyping data structure test for AppBio Quantstudio parser

### Fixed

- Typing ignore tags removed from the construction of AppBio Quantstudio structure
- Ignore unexpected sections in AppBio Quantstudio input file
- Accept comma as thousand indicator in AppBio Quantstudio results section

## [0.1.1] - 2023-09-22

### Changed

- Loosened requirement for jsonschema package to make allotropy compatible with datamodel-code-generator

## [0.1.0] - 2023-09-18

### Added

- Initial commit, includes support for:
  - Agilent Gen5
  - AppBio QuantStudio
  - Beckman Vi-Cell BLU
  - Beckman Vi-Cell XR
  - MolDev SoftMax Pro
  - NovaBio Flex2
  - PerkinElmer Envision
  - Roche Cedex BioHT<|MERGE_RESOLUTION|>--- conflicted
+++ resolved
@@ -13,12 +13,9 @@
 - Add Electrophoresis BENCHLING/2024/06 schema.
 - Added github enforcement that CHANGELOG.md is updated
 - Added test files Agilent TapeStation Analysis
-<<<<<<< HEAD
 - Added requirements for remaining parsers to /docs
-=======
 - Add Alphalisa assay support to Gen5 adapter
 - Add fluorescence point detection measurement extension to Spectrophotometry BENCHLING/2023/12 schema
->>>>>>> 76167d62
 
 ### Fixed
 
