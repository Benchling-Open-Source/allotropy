# Changelog

All notable changes to this packages will be documented in this file.

The format is based on [Keep a Changelog](https://keepachangelog.com/en/1.0.0/),
and this project adheres to [Semantic Versioning](https://semver.org/spec/v2.0.0.html).

## [Unreleased]

### Added

### Fixed

### Changed
<<<<<<< HEAD
- BMG MARS moved to recommended state
=======
- Updated Roche NovaBio Flex2 adapter to work with the Solution Analyzer ASM schema
>>>>>>> 3dec6e20

### Deprecated

### Removed

### Security

## [0.1.47] - 2024-08-13

### Fixed

- Fix mis-reporting some analyte units in Roche Cedex Bioht parser

## [0.1.46] - 2024-08-13

### Added

- Add plate id field to biorad bioplex
- Add luminescence point detection, absorption spectrum detection, fluorescence emission detection measurement extension to Spectrophotometry BENCHLING/2023/12 schema
- Add BMG MARS adapter
- Added plate-reader REC/2024/06 schema

### Fixed

- Handle comma as decimal place in float conversion utilities
- Raise AllotropeConversionError on missing Results section in Agilent Gen5
- Add error for multiple read modes in Agilent Gen5
- Cast data to str before using in AppBio QuantStudio parser
- Simplify VI-Cell XR text file reader, removing bug in pivot operation
- Fix edge case where there are multiple measurements for a property in Roche Cedex Bioht

### Changed

- Only return AllotropeConversionError when there is a problem with input data that we expect, add other errors for unexpected problems.

## [0.1.45] - 2024-08-01

### Changed

- Pandas version updated to 2.2.0 to have calamine engine
- Updated Roche Cedex Bioht adapter to work with the Solution Analyzer ASM schema

## [0.1.44] - 2024-07-30

### Fixed
- Fixed tapestation analysis adapter to not inlude data region documents when there is no region data.
- Removed `devide identifier` from `device control document` in the tapestation analysis adapter.
- Add column normalization to vicell blu reader to fix unrecognized colums due to mismatching characters

## [0.1.43] - 2024-07-22

### Added

- Change Cedex HiRes to recommended release state
- Change Qubit Flex to recommended release state
- Change Qubit 4 ASM to recommended release state
- Change MabTech Apex to recommended release state
- Change Qiacuity to recommended release state

## [0.1.42] - 2024-07-19

### Changed

- Use "calamine" engine for reading excel where possible.
- Relaxed conditions for schema model generator combining classes to handle cases where required key sets created a large number of class versions

## [0.1.41] - 2024-07-18

### Added

- Added Thermo Fisher Qubit Flex adapter
- Added requirement document for Thermo Fisher Qubit Flex adapter
- Added digital PCR and solution analyzer parser requirement templates to /docs

## [0.1.40] - 2024-07-15

### Changed
- Redefine stage number as optional in AppBio Quantstudio Design and Analysis

## [0.1.39] - 2024-07-15

### Added

- Added ThermoFisher Qubit4 adapter
- Added requirement doc for ThermoFisher Qubit4 adapter
- Added Roche Cedex HiRes adapter
- Added requirement doc for Roche Cedex HiRes adapter

### Fixed

- Updated the `structure_custom_information_document` function to create dataclasses with default field values set to `None`. This change ensures that custom keys are omitted as they are not required keys.
- Fixed encoding issues while reading units.json file in schemas.py script
- Fixed encoding issues while reading test json files in testing/utils.py script

### Changed
- Updated NON_UNIQUE_IDENTIFIERS to have "group identifier" field

## [0.1.38] - 2024-07-11

### Added

- Added electrophoresis and spectrophotometry parser requirement templates to /docs

### Fixed

- Catch and raise AllotropeConversionError when Beckman XR parser has missing date header
- Make get_model_class_from_schema work with Windows style path
- Support non-numeric emission values for gen5 luminescence

### Changed
- Allow no target DNA reference in AppBio Quantstudio design and analysis
- Standardize use of "N/A" for strings where a non-applicable value is necessary
- Update `None` filtering to preserve required keys when converting model to dictionary
- Update ASM converter name field to specify the parser name instead of just "allotropy", this is intended to give better granularity on the adapter that did the conversion and not just the library version
- Upgrade pydantic to pull in fix for ForwardRef._evaluate() issue (https://github.com/pydantic/pydantic/issues/9637)
- Update non-numeric emission related values to NaN instead of removing them from ASM for gen5 luminescence


### Deprecated

### Removed

### Security

## [0.1.37] - 2024-06-26

### Added

- Add Agilent TapeStation Analysis adapter
- Added utility to add both dict and dataclass custom information document to an ASM model

- Added Solution Analyzer BENCHLING/2024/03 schema with the extension of the Data System Document.
### Fixed

- Updated schema cleaner to handle utf-8 characters in unit schema urls
- Updated schema cleaner to handle object schemas with no properties
- Updated Vi-Cell XR requirements doc to reflect support for .txt files
- Handle dashes and slashes in custom information document key names

### Changed

### Deprecated

### Removed

### Security

## [0.1.36] - 2024-06-24

### Added
- Add Mabtech Apex adapter
- Added support for parsing Vi-Cell XR txt files
- Add Electrophoresis BENCHLING/2024/06 schema.
- Added github enforcement that CHANGELOG.md is updated
- Added test files Agilent TapeStation Analysis
- Added requirements for remaining parsers to /docs
- Add Alphalisa assay support to Gen5 adapter
- Add fluorescence point detection measurement extension to Spectrophotometry BENCHLING/2023/12 schema

### Changed

- Redefine plate well count as optional in AppBio Quantstudio
- Updated README.md to organize parsers according to maturity level

## [0.1.35] - 2024-06-07

### Added
- Luminex Xponent parser able to process output as pure csv file.

### Fixed
- Improved way of infer reference sample and DNA target in AppBio Quantstudio Design and Analysis
- Fix model number and device id in ctl immunospot

### Deprecated
- Sample role type removed from Roche Cedex Bioht

## [0.1.34] - 2024-06-04

### Added

- Add Methodical Mind adapter

### Fixed

- Fixed missing genotyping determination result in AppBio Quantstudio Design and Analysis
- Fixed empty space at beginning of sample identifier in Revvity Kaleido

### Changed

- Use modular paths for schema models


## [0.1.33] - 2024-05-29

### Fixed

- Fixed path_util to work outside of allotropy correctly

## [0.1.32] - 2024-05-29

### Added

- Add schema_parser/path_util.py to remove dependency: converter.py -> generate_schemas.py, which pulled script dependencies into allotropy

## [0.1.31] - 2024-05-24

### Added

- Script to create graph visualization of calculated data documents from asm json files
- Details of parser requirements to docs
- Add Agilent Gen5 Image Adapter
- Add CTL Immunospot adapter

### Fixed

- Fixed missing required field in cell-counting 2023/11 schema
- Fixed missing required field in 2023/09 lum/fluor/abs plate reader schemas

### Changed
- Upgraded allotropy python requirement to python 10
- Updated ASM model class typing to use or union
- Implement default value for sample role names in AppBio Quantstudio
- Added kw_only=True for generated schema models

## [0.1.30] - 2024-05-10

### Added

- Global definition of calculated data documents representation
- Update bioplex to use _get_date_time
- Add structure for Methodical Mind

### Fixed

- Remove duplicated ct sd and ct se calculated data documents in Quantstudio Design and Analysis adapter
- Remove duplicated quantity mean calculated data documents from AppBio Quantstudio adapter

### Changed

- Update multianalyte model minimum_assay_bead_count to be of type "number" instead of "unitless"
- Update luminex and biorad bioplex to use updated multianalyte model
- Remove inner calculated data documents from AppBio Quantstudio
- Use global definition of calculated data documents in AppBio Quantstudio and Quantstudio Design and Analysis adapters

## [0.1.29] - 2024-04-30

### Added

- Add Vendor display names
- Added liquid-chromatography 2023/09 schema

### Changed

- Improved schema model generation script to handle more complicated schemas

### Removed

- Remove assert in validate_contents



## [0.1.28] - 2024-04-29

### Added

- Add AppBio Quantstudio Design and Analysis adapter
- Add software version to Chemometec Nucleoview
- Biorad Bioplex adapter
- Utils for parsing xml
- Rename the Biorad Bioplex to "Biorad Bioplex Manager"
- Add a utility to remove non-required None values from a dataclass
- Add Beckman PharmSpec adapter

### Fixed

- Re-added encoding inference to Beckman VI Cell Blu adapter
- Corrected concentration unit in Lunatic to conform to unit as reported within the source file
- Corrected Luminex xPonent adapter to output one multi analyte profiling document per well.
- Remove duplicated calculated data documents of delta ct se in AppBio Quantstudio

### Changed

- Use new plate reader schema in gen5 adapter

## [0.1.27] - 2024-04-10

### Added

- Added allotropy.testing library, exposing test utils for validating ASM outside of allotropy

### Changed

- Exclude tests from sdist

## [0.1.26] - 2024-04-08

### Fixed

- Reverted "add encoding inference to Beckman Vi Cell Blu adapter" - it is causing unexpected behavior in other environments

## [0.1.25] - 2024-04-05

### Fixed

- Add encoding inference to Beckman Vi Cell Blu adapter
- Fix Luminex Xponent adapter to account for the correct instrument file formatting

## [0.1.24] - 2024-04-03

### Added

- Add optical imaging to plate reader schema
- Add Revvity Kaleido adapter

### Fixed

- Change lightfield with brightfield in transmitted light setting enum of plate reader schema
- Fix missing case for concentration column without A260 prefix in Unchained Labs Lunatic

## [0.1.23] - 2024-03-12

### Added

- Add Qiacuity dPCR adapter

### Changed

- Added ability to specify encoding in top-level functions. Not passing an encoding defaults to UTF-8. To auto-detect encoding with chardet, pass in CHARDET_ENCODING
- Loosen requirement for jsonschema package to increase package compatibility

## [0.1.22] - 2024-03-07

### Fixed

- Fixed Softmax Pro handling of partially filled plates

### Changed

- Moved VendorType to to_allotrope

## [0.1.21] - 2024-03-05

### Fixed

- Add missing ct mean calculated data documents to relative std curve experiments in AppBio Quantstudio

### Changed

- Infer size of plate to read all data available in Moldev Softmax

## [0.1.20] - 2024-02-23

### Fixed

- Remove duplicated delta ct mean calculated data documents in AppBio Quantstudio
- Fix problem in NanoDrop Eight parser where data source IDs were being used that did not refer to any existing measurement ID

### Changed

- Allow n/a absorbance values in Unchained Labs Lunatic Parser

## [0.1.19] - 2024-02-19

### Fixed

- Fix try_float_or_none bug with evaluating 0 as NaN

## [0.1.18] - 2024-02-19

### Added

- Add try_float_or_nan util and fix bug with evaluating 0 as NaN
- Singleton UUID generator, allowing tests to generate stable ids

### Fixed

- Cast sample identifier to string when saving it in SoftmaxPro parser
- Handle style bug in xlsx files produced by VI-Cell XR instrument

## [0.1.17] - 2024-02-15

### Added

- Automatic validation of generated model in to_allotrope methods with error messages

### Fixed

- Handle invalid values in SoftmaxPro well measurements, filling with "NaN"

## [0.1.16] - 2024-02-08

### Fixed

- Fix mixup of Plate ID and Plate Position in Unchained Labs Lunatic Parser

## [0.1.15] - 2024-02-02

### Added

- pandas_utils module wraps pandas functions to throw AllotropeConversionError

### Fixed

- Total cells column no longer required for vi-cell XR
- Ignore invalid first row when present for vi-cell XR files
- Capture concentration on Nanodrop Eight files that do not have NA Type column
- Removed hardcoding of date parsing around Gen5 plate numbers

### Changed

- Corrections to the spectrophotometry/BENCHLING/2023/12 schema to account for feedback from Allotrope Modeling Working Group
- Replace null with N/A in Moldev Softmax Pro

## [0.1.14] - 2024-01-31

### Added

- Add Luminex xPONENT Adapter

### Fixed

- Ignore calculated data documents entry in output of Moldev Softmax Pro when there are no calculated data documents
- Check for raw data indicator in plate header for Moldev Softmax Pro

## [0.1.13] - 2024-01-19

### Added

- Add parser for ChemoMetic NucleoView
- Add parser for Nanodrop Eight
- Add calculated data documents to Unchained Labs Lunatic adapter
- Add calculated data documents to Moldev Softmax Pro
- Add multi-analyte-profiling BENCHLING/2024/01 schema
- Add non-numeric options for tQuantityValue value property
- Add support for non-numeric values to ChemoMetic NucleoView
- Add context manager to handle backups to schema generation script
- Add --regex argument to schema generation script

### Fixed

- Perkin Elmer Envision: calculated data name now captures string to the left - rather than right - of the ‘=’ in the Formula cell

### Changed

- Simplify Moldev Softmax Pro parsing with dataclasses
- Update plate reader schema in Moldev Softmax Pro
- Standardized on UNITLESS constant ("(unitless)") for unitless values. Changed Perkin Elmer Envision, which formerly used "unitless"
- Increase test coverage of calculated data documents on Perkin Elmer Envision

## [0.1.12] - 2023-12-12

### Added

- Calculated data documents to PerkinElmer EnVision
- Add Unchained Labs Lunatic adapter

### Fixed

- Fix per-well calculated documents in AppBio QuantStudio

### Changed

- Refactor builders as create methods in AppBio QuantStudio

## [0.1.11] - 2023-12-04

### Added

- Add parser structure documentation

### Changed

- Refactor Agilent Gen5 with explicit dataclasses structure
- Update Benchman Vi-cell Blu adapter to use the new cell-counting BENCHLING/2023/11 schema
- Update Benchman Vi-cell XR adapter to use the new cell-counting BENCHLING/2023/11 schema
- Set mypy's disallow_any_generics to True. Ideally, new files should not suppress these warnings
- Refactor way to extract and validate information from pandas series in AppBio QuantStudio
- Simplify CSV lines reader
- Update PerkinElmer EnVision adapter to use the new plate-reader BENCHLING/2023/09 schema
- Standardize and clarify exception messages

## [0.1.10] - 2023-11-14

### Added

- Add data system document to plate reader schema

### Changed

- Redefine reporter dye setting for genotyping experiments in AppBio QuantStudio
- Refactor Moldev Softmax Pro with explicit dataclasses structure
- Inline VendorParser.parse_timestamp (was only used by VendorParser.get_date_time)
- Change TimeStampParser.parse() to raise for invalid input

## [0.1.9] - 2023-11-03

### Added

- Add missing example outputs for AppBio Quantstudio tests
- Add cell-counting REC/2023/09 schema, with additions to support existing use cases

### Fixed

- Update plate-reader schema to be compatible with current supported adapters and change REC -> BENCHLING

## [0.1.8] - 2023-10-30

### Added

- Allow lines reader to accept or infer encoding

### Fixed

- Use fuzzy=True for timestamp parsing to handle non-standard cases (e.g. mixing 24h time and AM/PM)

## [0.1.7] - 2023-10-26

### Added

- Governance document
- Added plate-reader REC/2023/09 schema (not in use by parsers yet)

### Fixed

### Changed

- Relax TimestampParser to use tzinfo for typing
- Change the cell counter schema name to match with the one published by Allotrope (cell counting)
- Update README, CONTRIBUTING, and pyproject.toml
- Rename to PerkinElmerEnvisionParser and RocheCedexBiohtParser for consistency
- Add additional plate reader testing data for the plate reader parser
- Change generic Exceptions to AllotropyErrors

## [0.1.6] - 2023-10-16

### Added

- Test for broken calculated document structure in AppBio QuantStudio

### Fixed

- Fix bug in result caching in AppBio Quantstudio

### Changed

- Allow block type to have plate well count in any position for AppBio QuantStudio
- Replace datetime.timezone with ZoneInfo in TimestampParser
- Implement CsvReader as child of LinesReader

## [0.1.5] - 2023-10-04

### Added

- Parser for AppBio Absolute Q dPCR exports

### Fixed

- Redefine calculated data documents references as required in AppBio QuantStudio parser
- Update dPCR schema "experiment type" enum to have correct values

### Changed

- Make "fluorescence intensity threshold setting" optional in the dPCR schema
- Changed the "calculated datum" property on the calculated data documents to allow different units

## [0.1.4] - 2023-10-03

### Fixed

- Remove duplication of calculated documents related to quantity measurements in AppBio QuantStudio
- Rename "qPCR detection chemistry" to "PRC detection chemistry" in PCR schemas
- Add missing @dataclass annotation to TQuantityValueNumberPerMicroliter

## [0.1.3] - 2023-10-03

### Fixed

- Redefine the way calculated documents are structured for relative standard curve in AppBio QuantStudio
- Fixed some issues in dPCR schema and corresponding model updates
- Accept comma as thousand indicator in all sections of AppBio Quantstudio

## [0.1.2] - 2023-09-27

### Added

- Allotrope Simple Model schema for Digital PCR (dPCR) documents
- Calculated documents for the AppBio Quantstudio parser
- Genotyping data structure test for AppBio Quantstudio parser

### Fixed

- Typing ignore tags removed from the construction of AppBio Quantstudio structure
- Ignore unexpected sections in AppBio Quantstudio input file
- Accept comma as thousand indicator in AppBio Quantstudio results section

## [0.1.1] - 2023-09-22

### Changed

- Loosened requirement for jsonschema package to make allotropy compatible with datamodel-code-generator

## [0.1.0] - 2023-09-18

### Added

- Initial commit, includes support for:
  - Agilent Gen5
  - AppBio QuantStudio
  - Beckman Vi-Cell BLU
  - Beckman Vi-Cell XR
  - MolDev SoftMax Pro
  - NovaBio Flex2
  - PerkinElmer Envision
  - Roche Cedex BioHT<|MERGE_RESOLUTION|>--- conflicted
+++ resolved
@@ -12,11 +12,8 @@
 ### Fixed
 
 ### Changed
-<<<<<<< HEAD
 - BMG MARS moved to recommended state
-=======
 - Updated Roche NovaBio Flex2 adapter to work with the Solution Analyzer ASM schema
->>>>>>> 3dec6e20
 
 ### Deprecated
 
