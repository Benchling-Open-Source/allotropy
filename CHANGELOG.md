# Changelog

All notable changes to this packages will be documented in this file.

The format is based on [Keep a Changelog](https://keepachangelog.com/en/1.0.0/),
and this project adheres to [Semantic Versioning](https://semver.org/spec/v2.0.0.html).

## [Unreleased]

### Added

<<<<<<< HEAD
- Added support for xlsx exports in Unchained Lunatic parser
- Added Thermo Fisher Nanodrop One adapter
=======
- Added `supported_extensions` to Vendor, allowing parsers to specify supported file extensions.
>>>>>>> d8139c3b

### Fixed

### Changed

### Deprecated

### Removed

### Security

## [0.1.49] - 2024-08-21

### Added

- Primary analysis experiment type in AppBio Quantstudio Design and Analysis
- Added ThermoFisher Genesys 30 adapter
- Added requirement doc for ThermoFisher Genesys 30 adapter
- Added support for xlsx exports in Unchained Lunatic parser
- Add column special character normalization to pandas util (and so most parsers)
- Added support for multiple read modes in Agilent Gen5 Adapter

### Fixed

- Fix SoftMax Pro case where some columns were incorrectly identified as not numeric for calculated data documents. Added exceptions for Masked and Range values which will be treated as NaN.

### Changed
- Updated the spectrophotometry mapper script to accommodate absorbance spectrum data cubes

## [0.1.48] - 2024-08-15

### Changed

- BMG MARS moved to recommended state
- Updated Roche NovaBio Flex2 adapter to work with the Solution Analyzer ASM schema

## [0.1.47] - 2024-08-13

### Fixed

- Fix mis-reporting some analyte units in Roche Cedex Bioht parser

## [0.1.46] - 2024-08-13

### Added

- Add plate id field to biorad bioplex
- Add luminescence point detection, absorption spectrum detection, fluorescence emission detection measurement extension to Spectrophotometry BENCHLING/2023/12 schema
- Add BMG MARS adapter
- Added plate-reader REC/2024/06 schema

### Fixed

- Handle comma as decimal place in float conversion utilities
- Raise AllotropeConversionError on missing Results section in Agilent Gen5
- Add error for multiple read modes in Agilent Gen5
- Cast data to str before using in AppBio QuantStudio parser
- Simplify VI-Cell XR text file reader, removing bug in pivot operation
- Fix edge case where there are multiple measurements for a property in Roche Cedex Bioht

### Changed

- Only return AllotropeConversionError when there is a problem with input data that we expect, add other errors for unexpected problems.
- Split structure by experiment type in AppBio Quantstudio Design and Anlysis

## [0.1.45] - 2024-08-01

### Changed

- Pandas version updated to 2.2.0 to have calamine engine
- Updated Roche Cedex Bioht adapter to work with the Solution Analyzer ASM schema

## [0.1.44] - 2024-07-30

### Fixed
- Fixed tapestation analysis adapter to not inlude data region documents when there is no region data.
- Removed `devide identifier` from `device control document` in the tapestation analysis adapter.
- Add column normalization to vicell blu reader to fix unrecognized colums due to mismatching characters

## [0.1.43] - 2024-07-22

### Added

- Change Cedex HiRes to recommended release state
- Change Qubit Flex to recommended release state
- Change Qubit 4 ASM to recommended release state
- Change MabTech Apex to recommended release state
- Change Qiacuity to recommended release state

## [0.1.42] - 2024-07-19

### Changed

- Use "calamine" engine for reading excel where possible.
- Relaxed conditions for schema model generator combining classes to handle cases where required key sets created a large number of class versions

## [0.1.41] - 2024-07-18

### Added

- Added Thermo Fisher Qubit Flex adapter
- Added requirement document for Thermo Fisher Qubit Flex adapter
- Added digital PCR and solution analyzer parser requirement templates to /docs

## [0.1.40] - 2024-07-15

### Changed
- Redefine stage number as optional in AppBio Quantstudio Design and Analysis

## [0.1.39] - 2024-07-15

### Added

- Added ThermoFisher Qubit4 adapter
- Added requirement doc for ThermoFisher Qubit4 adapter
- Added Roche Cedex HiRes adapter
- Added requirement doc for Roche Cedex HiRes adapter

### Fixed

- Updated the `structure_custom_information_document` function to create dataclasses with default field values set to `None`. This change ensures that custom keys are omitted as they are not required keys.
- Fixed encoding issues while reading units.json file in schemas.py script
- Fixed encoding issues while reading test json files in testing/utils.py script

### Changed
- Updated NON_UNIQUE_IDENTIFIERS to have "group identifier" field

## [0.1.38] - 2024-07-11

### Added

- Added electrophoresis and spectrophotometry parser requirement templates to /docs

### Fixed

- Catch and raise AllotropeConversionError when Beckman XR parser has missing date header
- Make get_model_class_from_schema work with Windows style path
- Support non-numeric emission values for gen5 luminescence

### Changed
- Allow no target DNA reference in AppBio Quantstudio design and analysis
- Standardize use of "N/A" for strings where a non-applicable value is necessary
- Update `None` filtering to preserve required keys when converting model to dictionary
- Update ASM converter name field to specify the parser name instead of just "allotropy", this is intended to give better granularity on the adapter that did the conversion and not just the library version
- Upgrade pydantic to pull in fix for ForwardRef._evaluate() issue (https://github.com/pydantic/pydantic/issues/9637)
- Update non-numeric emission related values to NaN instead of removing them from ASM for gen5 luminescence


### Deprecated

### Removed

### Security

## [0.1.37] - 2024-06-26

### Added

- Add Agilent TapeStation Analysis adapter
- Added utility to add both dict and dataclass custom information document to an ASM model

- Added Solution Analyzer BENCHLING/2024/03 schema with the extension of the Data System Document.
### Fixed

- Updated schema cleaner to handle utf-8 characters in unit schema urls
- Updated schema cleaner to handle object schemas with no properties
- Updated Vi-Cell XR requirements doc to reflect support for .txt files
- Handle dashes and slashes in custom information document key names

### Changed

### Deprecated

### Removed

### Security

## [0.1.36] - 2024-06-24

### Added
- Add Mabtech Apex adapter
- Added support for parsing Vi-Cell XR txt files
- Add Electrophoresis BENCHLING/2024/06 schema.
- Added github enforcement that CHANGELOG.md is updated
- Added test files Agilent TapeStation Analysis
- Added requirements for remaining parsers to /docs
- Add Alphalisa assay support to Gen5 adapter
- Add fluorescence point detection measurement extension to Spectrophotometry BENCHLING/2023/12 schema

### Changed

- Redefine plate well count as optional in AppBio Quantstudio
- Updated README.md to organize parsers according to maturity level

## [0.1.35] - 2024-06-07

### Added
- Luminex Xponent parser able to process output as pure csv file.

### Fixed
- Improved way of infer reference sample and DNA target in AppBio Quantstudio Design and Analysis
- Fix model number and device id in ctl immunospot

### Deprecated
- Sample role type removed from Roche Cedex Bioht

## [0.1.34] - 2024-06-04

### Added

- Add Methodical Mind adapter

### Fixed

- Fixed missing genotyping determination result in AppBio Quantstudio Design and Analysis
- Fixed empty space at beginning of sample identifier in Revvity Kaleido

### Changed

- Use modular paths for schema models


## [0.1.33] - 2024-05-29

### Fixed

- Fixed path_util to work outside of allotropy correctly

## [0.1.32] - 2024-05-29

### Added

- Add schema_parser/path_util.py to remove dependency: converter.py -> generate_schemas.py, which pulled script dependencies into allotropy

## [0.1.31] - 2024-05-24

### Added

- Script to create graph visualization of calculated data documents from asm json files
- Details of parser requirements to docs
- Add Agilent Gen5 Image Adapter
- Add CTL Immunospot adapter

### Fixed

- Fixed missing required field in cell-counting 2023/11 schema
- Fixed missing required field in 2023/09 lum/fluor/abs plate reader schemas

### Changed
- Upgraded allotropy python requirement to python 10
- Updated ASM model class typing to use or union
- Implement default value for sample role names in AppBio Quantstudio
- Added kw_only=True for generated schema models

## [0.1.30] - 2024-05-10

### Added

- Global definition of calculated data documents representation
- Update bioplex to use _get_date_time
- Add structure for Methodical Mind

### Fixed

- Remove duplicated ct sd and ct se calculated data documents in Quantstudio Design and Analysis adapter
- Remove duplicated quantity mean calculated data documents from AppBio Quantstudio adapter

### Changed

- Update multianalyte model minimum_assay_bead_count to be of type "number" instead of "unitless"
- Update luminex and biorad bioplex to use updated multianalyte model
- Remove inner calculated data documents from AppBio Quantstudio
- Use global definition of calculated data documents in AppBio Quantstudio and Quantstudio Design and Analysis adapters

## [0.1.29] - 2024-04-30

### Added

- Add Vendor display names
- Added liquid-chromatography 2023/09 schema

### Changed

- Improved schema model generation script to handle more complicated schemas

### Removed

- Remove assert in validate_contents



## [0.1.28] - 2024-04-29

### Added

- Add AppBio Quantstudio Design and Analysis adapter
- Add software version to Chemometec Nucleoview
- Biorad Bioplex adapter
- Utils for parsing xml
- Rename the Biorad Bioplex to "Biorad Bioplex Manager"
- Add a utility to remove non-required None values from a dataclass
- Add Beckman PharmSpec adapter

### Fixed

- Re-added encoding inference to Beckman VI Cell Blu adapter
- Corrected concentration unit in Lunatic to conform to unit as reported within the source file
- Corrected Luminex xPonent adapter to output one multi analyte profiling document per well.
- Remove duplicated calculated data documents of delta ct se in AppBio Quantstudio

### Changed

- Use new plate reader schema in gen5 adapter

## [0.1.27] - 2024-04-10

### Added

- Added allotropy.testing library, exposing test utils for validating ASM outside of allotropy

### Changed

- Exclude tests from sdist

## [0.1.26] - 2024-04-08

### Fixed

- Reverted "add encoding inference to Beckman Vi Cell Blu adapter" - it is causing unexpected behavior in other environments

## [0.1.25] - 2024-04-05

### Fixed

- Add encoding inference to Beckman Vi Cell Blu adapter
- Fix Luminex Xponent adapter to account for the correct instrument file formatting

## [0.1.24] - 2024-04-03

### Added

- Add optical imaging to plate reader schema
- Add Revvity Kaleido adapter

### Fixed

- Change lightfield with brightfield in transmitted light setting enum of plate reader schema
- Fix missing case for concentration column without A260 prefix in Unchained Labs Lunatic

## [0.1.23] - 2024-03-12

### Added

- Add Qiacuity dPCR adapter

### Changed

- Added ability to specify encoding in top-level functions. Not passing an encoding defaults to UTF-8. To auto-detect encoding with chardet, pass in CHARDET_ENCODING
- Loosen requirement for jsonschema package to increase package compatibility

## [0.1.22] - 2024-03-07

### Fixed

- Fixed Softmax Pro handling of partially filled plates

### Changed

- Moved VendorType to to_allotrope

## [0.1.21] - 2024-03-05

### Fixed

- Add missing ct mean calculated data documents to relative std curve experiments in AppBio Quantstudio

### Changed

- Infer size of plate to read all data available in Moldev Softmax

## [0.1.20] - 2024-02-23

### Fixed

- Remove duplicated delta ct mean calculated data documents in AppBio Quantstudio
- Fix problem in NanoDrop Eight parser where data source IDs were being used that did not refer to any existing measurement ID

### Changed

- Allow n/a absorbance values in Unchained Labs Lunatic Parser

## [0.1.19] - 2024-02-19

### Fixed

- Fix try_float_or_none bug with evaluating 0 as NaN

## [0.1.18] - 2024-02-19

### Added

- Add try_float_or_nan util and fix bug with evaluating 0 as NaN
- Singleton UUID generator, allowing tests to generate stable ids

### Fixed

- Cast sample identifier to string when saving it in SoftmaxPro parser
- Handle style bug in xlsx files produced by VI-Cell XR instrument

## [0.1.17] - 2024-02-15

### Added

- Automatic validation of generated model in to_allotrope methods with error messages

### Fixed

- Handle invalid values in SoftmaxPro well measurements, filling with "NaN"

## [0.1.16] - 2024-02-08

### Fixed

- Fix mixup of Plate ID and Plate Position in Unchained Labs Lunatic Parser

## [0.1.15] - 2024-02-02

### Added

- pandas_utils module wraps pandas functions to throw AllotropeConversionError

### Fixed

- Total cells column no longer required for vi-cell XR
- Ignore invalid first row when present for vi-cell XR files
- Capture concentration on Nanodrop Eight files that do not have NA Type column
- Removed hardcoding of date parsing around Gen5 plate numbers

### Changed

- Corrections to the spectrophotometry/BENCHLING/2023/12 schema to account for feedback from Allotrope Modeling Working Group
- Replace null with N/A in Moldev Softmax Pro

## [0.1.14] - 2024-01-31

### Added

- Add Luminex xPONENT Adapter

### Fixed

- Ignore calculated data documents entry in output of Moldev Softmax Pro when there are no calculated data documents
- Check for raw data indicator in plate header for Moldev Softmax Pro

## [0.1.13] - 2024-01-19

### Added

- Add parser for ChemoMetic NucleoView
- Add parser for Nanodrop Eight
- Add calculated data documents to Unchained Labs Lunatic adapter
- Add calculated data documents to Moldev Softmax Pro
- Add multi-analyte-profiling BENCHLING/2024/01 schema
- Add non-numeric options for tQuantityValue value property
- Add support for non-numeric values to ChemoMetic NucleoView
- Add context manager to handle backups to schema generation script
- Add --regex argument to schema generation script

### Fixed

- Perkin Elmer Envision: calculated data name now captures string to the left - rather than right - of the ‘=’ in the Formula cell

### Changed

- Simplify Moldev Softmax Pro parsing with dataclasses
- Update plate reader schema in Moldev Softmax Pro
- Standardized on UNITLESS constant ("(unitless)") for unitless values. Changed Perkin Elmer Envision, which formerly used "unitless"
- Increase test coverage of calculated data documents on Perkin Elmer Envision

## [0.1.12] - 2023-12-12

### Added

- Calculated data documents to PerkinElmer EnVision
- Add Unchained Labs Lunatic adapter

### Fixed

- Fix per-well calculated documents in AppBio QuantStudio

### Changed

- Refactor builders as create methods in AppBio QuantStudio

## [0.1.11] - 2023-12-04

### Added

- Add parser structure documentation

### Changed

- Refactor Agilent Gen5 with explicit dataclasses structure
- Update Benchman Vi-cell Blu adapter to use the new cell-counting BENCHLING/2023/11 schema
- Update Benchman Vi-cell XR adapter to use the new cell-counting BENCHLING/2023/11 schema
- Set mypy's disallow_any_generics to True. Ideally, new files should not suppress these warnings
- Refactor way to extract and validate information from pandas series in AppBio QuantStudio
- Simplify CSV lines reader
- Update PerkinElmer EnVision adapter to use the new plate-reader BENCHLING/2023/09 schema
- Standardize and clarify exception messages

## [0.1.10] - 2023-11-14

### Added

- Add data system document to plate reader schema

### Changed

- Redefine reporter dye setting for genotyping experiments in AppBio QuantStudio
- Refactor Moldev Softmax Pro with explicit dataclasses structure
- Inline VendorParser.parse_timestamp (was only used by VendorParser.get_date_time)
- Change TimeStampParser.parse() to raise for invalid input

## [0.1.9] - 2023-11-03

### Added

- Add missing example outputs for AppBio Quantstudio tests
- Add cell-counting REC/2023/09 schema, with additions to support existing use cases

### Fixed

- Update plate-reader schema to be compatible with current supported adapters and change REC -> BENCHLING

## [0.1.8] - 2023-10-30

### Added

- Allow lines reader to accept or infer encoding

### Fixed

- Use fuzzy=True for timestamp parsing to handle non-standard cases (e.g. mixing 24h time and AM/PM)

## [0.1.7] - 2023-10-26

### Added

- Governance document
- Added plate-reader REC/2023/09 schema (not in use by parsers yet)

### Fixed

### Changed

- Relax TimestampParser to use tzinfo for typing
- Change the cell counter schema name to match with the one published by Allotrope (cell counting)
- Update README, CONTRIBUTING, and pyproject.toml
- Rename to PerkinElmerEnvisionParser and RocheCedexBiohtParser for consistency
- Add additional plate reader testing data for the plate reader parser
- Change generic Exceptions to AllotropyErrors

## [0.1.6] - 2023-10-16

### Added

- Test for broken calculated document structure in AppBio QuantStudio

### Fixed

- Fix bug in result caching in AppBio Quantstudio

### Changed

- Allow block type to have plate well count in any position for AppBio QuantStudio
- Replace datetime.timezone with ZoneInfo in TimestampParser
- Implement CsvReader as child of LinesReader

## [0.1.5] - 2023-10-04

### Added

- Parser for AppBio Absolute Q dPCR exports

### Fixed

- Redefine calculated data documents references as required in AppBio QuantStudio parser
- Update dPCR schema "experiment type" enum to have correct values

### Changed

- Make "fluorescence intensity threshold setting" optional in the dPCR schema
- Changed the "calculated datum" property on the calculated data documents to allow different units

## [0.1.4] - 2023-10-03

### Fixed

- Remove duplication of calculated documents related to quantity measurements in AppBio QuantStudio
- Rename "qPCR detection chemistry" to "PRC detection chemistry" in PCR schemas
- Add missing @dataclass annotation to TQuantityValueNumberPerMicroliter

## [0.1.3] - 2023-10-03

### Fixed

- Redefine the way calculated documents are structured for relative standard curve in AppBio QuantStudio
- Fixed some issues in dPCR schema and corresponding model updates
- Accept comma as thousand indicator in all sections of AppBio Quantstudio

## [0.1.2] - 2023-09-27

### Added

- Allotrope Simple Model schema for Digital PCR (dPCR) documents
- Calculated documents for the AppBio Quantstudio parser
- Genotyping data structure test for AppBio Quantstudio parser

### Fixed

- Typing ignore tags removed from the construction of AppBio Quantstudio structure
- Ignore unexpected sections in AppBio Quantstudio input file
- Accept comma as thousand indicator in AppBio Quantstudio results section

## [0.1.1] - 2023-09-22

### Changed

- Loosened requirement for jsonschema package to make allotropy compatible with datamodel-code-generator

## [0.1.0] - 2023-09-18

### Added

- Initial commit, includes support for:
  - Agilent Gen5
  - AppBio QuantStudio
  - Beckman Vi-Cell BLU
  - Beckman Vi-Cell XR
  - MolDev SoftMax Pro
  - NovaBio Flex2
  - PerkinElmer Envision
  - Roche Cedex BioHT<|MERGE_RESOLUTION|>--- conflicted
+++ resolved
@@ -9,12 +9,9 @@
 
 ### Added
 
-<<<<<<< HEAD
 - Added support for xlsx exports in Unchained Lunatic parser
+- Added `supported_extensions` to Vendor, allowing parsers to specify supported file extensions.
 - Added Thermo Fisher Nanodrop One adapter
-=======
-- Added `supported_extensions` to Vendor, allowing parsers to specify supported file extensions.
->>>>>>> d8139c3b
 
 ### Fixed
 
