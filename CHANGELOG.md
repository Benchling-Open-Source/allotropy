# Changelog
All notable changes to this packages will be documented in this file.

The format is based on [Keep a Changelog](https://keepachangelog.com/en/1.0.0/),
and this project adheres to [Semantic Versioning](https://semver.org/spec/v2.0.0.html).

## [Unreleased]
### Added
- pandas_utils module wraps pandas functions to throw AllotropeConversionError.
### Fixed
- Total cells column no longer required for vi-cell XR
- Ignore invalid first row when present for vi-cell XR files
<<<<<<< HEAD
- Capture concentration on Nanodrop Eight files that do not have NA Type column
=======
- Removed hardcoding of date parsing around Gen5 plate numbers
>>>>>>> 0234bfb1
### Changed
- Corrections to the spectrophotometry/BENCHLING/2023/12 schema to account for feedback from Allotrope Modeling Working Group
- Replace null with N/A in Moldev Softmax Pro
### Deprecated
### Removed
### Security

## [0.1.14] - 2024-01-31
### Added
- Add Luminex xPONENT Adapter
### Fixed
- Ignore calculated data documents entry in output of Moldev Softmax Pro when there are no calculated data documents
- Check for raw data indicator in plate header for Moldev Softmax Pro

## [0.1.13] - 2024-01-19
### Added
- Add parser for ChemoMetic NucleoView
- Add parser for Nanodrop Eight
- Add calculated data documents to Unchained Labs Lunatic adapter
- Add calculated data documents to Moldev Softmax Pro
- Add multi-analyte-profiling BENCHLING/2024/01 schema
- Add non-numeric options for tQuantityValue value property
- Add support for non-numeric values to ChemoMetic NucleoView
- Add context manager to handle backups to schema generation script
- Add --regex argument to schema generation script
### Fixed
- Perkin Elmer Envision: calculated data name now captures string to the left - rather than right - of the ‘=’ in the Formula cell.
### Changed
- Simplify Moldev Softmax Pro parsing with dataclasses
- Update plate reader schema in Moldev Softmax Pro
- Standardized on UNITLESS constant ("(unitless)") for unitless values. Changed Perkin Elmer Envision, which formerly used "unitless".
- Increase test coverage of calculated data documents on Perkin Elmer Envision.

## [0.1.12] - 2023-12-12
### Added
- Calculated data documents to PerkinElmer EnVision
- Add Unchained Labs Lunatic adapter
### Fixed
- Fix per-well calculated documents in AppBio QuantStudio
### Changed
- Refactor builders as create methods in AppBio QuantStudio

## [0.1.11] - 2023-12-04
### Added
- Add parser structure documentation
### Changed
- Refactor Agilent Gen5 with explicit dataclasses structure
- Update Benchman Vi-cell Blu adapter to use the new cell-counting BENCHLING/2023/11 schema
- Update Benchman Vi-cell XR adapter to use the new cell-counting BENCHLING/2023/11 schema
- Set mypy's disallow_any_generics to True. Ideally, new files should not suppress these warnings.
- Refactor way to extract and validate information from pandas series in AppBio QuantStudio
- Simplify CSV lines reader
- Update PerkinElmer EnVision adapter to use the new plate-reader BENCHLING/2023/09 schema
- Standaradize and clarify exception messages

## [0.1.10] - 2023-11-14
### Added
- Add data system document to plate reader schema
### Changed
- Redefine reporter dye setting for genotyping experiments in AppBio QuantStudio
- Refactor Moldev Softmax Pro with explicit dataclasses structure
- Inline VendorParser.parse_timestamp (was only used by VendorParser.get_date_time)
- Change TimeStampParser.parse() to raise for invalid input

## [0.1.9] - 2023-11-03
### Added
- Add missing example outputs for AppBio Quantstudio tests
- Add cell-counting REC/2023/09 schema, with additions to support existing use cases
### Fixed
- Update plate-reader schema to be compatible with current supported adapters and change REC -> BENCHLING

## [0.1.8] - 2023-10-30
### Added
- Allow lines reader to accept or infer encoding
### Fixed
- Use fuzzy=True for timestamp parsing to handle non-standard cases (e.g. mixing 24h time and AM/PM)

## [0.1.7] - 2023-10-26
### Added
- Governance document
- Added plate-reader REC/2023/09 schema (not in use by parsers yet)
### Fixed
### Changed
- Relax TimestampParser to use tzinfo for typing
- Change the cell counter schema name to match with the one published by Allotrope (cell counting)
- Update README, CONTRIBUTING, and pyproject.toml
- Rename to PerkinElmerEnvisionParser and RocheCedexBiohtParser for consistency
- Add additional plate reader testing data for the plate reader parser
- Change generic Exceptions to AllotropyErrors

## [0.1.6] - 2023-10-16
### Added
- Test for broken calculated document structure in AppBio QuantStudio
### Fixed
- Fix bug in result caching in AppBio Quantstudio
### Changed
- Allow block type to have plate well count in any position for AppBio QuantStudio
- Replace datetime.timezone with ZoneInfo in TimestampParser
- Implement CsvReader as child of LinesReader

## [0.1.5] - 2023-10-04
### Added
- Parser for AppBio Absoute Q dPCR exports
### Fixed
- Redefine calculated data documents references as required in AppBio QuantStudio parser
- Update dPCR schema "experiement type" enum to have correct values
### Changed
- Make "flourescence intensity threshold setting" optional in the dPCR schema
- Changed the "calculated datum" property on the calculated data documents to allow different units

## [0.1.4] - 2023-10-03
### Fixed
- Remove duplication of calculated documents related to quantity measurements in AppBio QuantStudio
- Rename "qPRC detection chemistry" to "PRC detection chemistry" in PCR schemas
- Add missing @dataclass annotation to TQuantityValueNumberPerMicroliter

## [0.1.3] - 2023-10-03
### Fixed
- Redefine the way calculated documents are structured for relative standard curve in AppBio QuantStudio
- Fixed some issues in dPCR schema and corresponding model updates
- Accept comma as thousand indicator in all sections of AppBio Quantstudio

## [0.1.2] - 2023-09-27
### Added
- Allotrope Simple Model schema for Digital PCR (dPCR) documents
- Calculated documents for the AppBio Quantstudio parser
- Genotyping data structure test for AppBio Quantstudio parser
### Fixed
- Typing ignore tags removed from the construction of AppBio Quantstudio structure
- Ignore unexpected sections in AppBio Quantstudio input file
- Accept comma as thousand indicator in AppBio Quantstudio results section

## [0.1.1] - 2023-09-22
### Changed
- Loosened requirement for jsonschema package to make allotropy compatible with datamodel-code-generator

## [0.1.0] - 2023-09-18
### Added
- Initial commit, includes support for:
  - Agilent Gen5
  - Applied Bio QuantStudio
  - Beckman Vi-Cell BLU
  - Beckman Vi-Cell XR
  - MolDev SoftMax Pro
  - NovaBio Flex2
  - PerkinElmer Envision
  - Roche Cedex BioHT<|MERGE_RESOLUTION|>--- conflicted
+++ resolved
@@ -10,11 +10,9 @@
 ### Fixed
 - Total cells column no longer required for vi-cell XR
 - Ignore invalid first row when present for vi-cell XR files
-<<<<<<< HEAD
 - Capture concentration on Nanodrop Eight files that do not have NA Type column
-=======
 - Removed hardcoding of date parsing around Gen5 plate numbers
->>>>>>> 0234bfb1
+
 ### Changed
 - Corrections to the spectrophotometry/BENCHLING/2023/12 schema to account for feedback from Allotrope Modeling Working Group
 - Replace null with N/A in Moldev Softmax Pro
