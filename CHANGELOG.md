--- conflicted
+++ resolved
@@ -10,27 +10,13 @@
 ### Added
 
 - Add Amp score and Cq confidence calculated data documents to AppBio Quantstuido Design and Analysis
-
-### Fixed
-
 - SoftMax Pro - Support kinetic measurements files.
-<<<<<<< HEAD
 - Added Revvity MatrixAdapter.
 - Script to generate CHANGELOG from git commits.
-=======
-- Added Revvity MatrixAdapter
+
+### Fixed
+
 - Fix Y-intercept and Slope references as data sources for quantity calculated data document in AppBio Quantstuido Design and Analysis
-
-### Fixed
-
-### Changed
-
-### Deprecated
-
-### Removed
-
-### Security
->>>>>>> 8367905a
 
 ## [0.1.55] - 2024-09-26
 
