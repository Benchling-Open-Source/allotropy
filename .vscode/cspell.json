{
  "allowCompoundWords": true,
  "words": [
    "astype",
    "chardet",
<<<<<<< HEAD
    "dropna",
    "ffill",
    "fillna",
=======
    "dpcr",
    "dropna",
    "ffill",
>>>>>>> 7e4e3d0c
    "flourescence",
    "genotyping",
    "gpgsign",
    "iloc",
    "imager",
    "infile",
    "iterrows",
    "mypy",
    "pydantic",
    "pyproject",
    "pytest",
    "sdist",
    "unstructure"
  ],
  "flagWords": [
    "hte",
    "begining"
  ],
  "dictionaryDefinitions": [
    {
      "name": "companies",
      "path": ".vscode/cspell_companies.txt"
    }
  ],
  "dictionaries": [
    "companies"
  ]
}<|MERGE_RESOLUTION|>--- conflicted
+++ resolved
@@ -3,15 +3,10 @@
   "words": [
     "astype",
     "chardet",
-<<<<<<< HEAD
+    "dpcr",
     "dropna",
     "ffill",
     "fillna",
-=======
-    "dpcr",
-    "dropna",
-    "ffill",
->>>>>>> 7e4e3d0c
     "flourescence",
     "genotyping",
     "gpgsign",
