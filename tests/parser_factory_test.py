from pathlib import Path

from allotropy.parser_factory import Vendor
from allotropy.parsers.release_state import ReleaseState

NON_READY_PARSERS = {
    # NOTE: example parser will never be marked as ready to use, as it shouldn't be used.
    Vendor.EXAMPLE_WEYLAND_YUTANI,
    # We want to collect more test cases for this parser before marking as ready.
    Vendor.QIACUITY_DPCR,
    # We want to collect more test cases for this parser before marking as ready.
    Vendor.MABTECH_APEX,
    # We want to collect more test cases for this parser before marking as ready.
<<<<<<< HEAD
    Vendor.ROCHE_CEDEX_HIRES,
=======
    Vendor.THERMO_FISHER_QUBIT4,
>>>>>>> 13fb2127
}


def test_vendor_display_name() -> None:
    # All vendors implement display_name
    for vendor in Vendor:
        assert vendor.display_name

    # All display names unique
    assert len(Vendor) == len({vendor.display_name for vendor in Vendor})


def test_vendor_release_state() -> None:
    for vendor in Vendor:
        assert (
            vendor.release_state == ReleaseState.RECOMMENDED
            or vendor in NON_READY_PARSERS
        )


def test_get_parser() -> None:
    for vendor in Vendor:
        assert vendor.get_parser()


def test_vendors_in_readme() -> None:
    readme_path = Path(__file__).parent.parent.joinpath("README.md")
    parsers: dict[ReleaseState, set[str]] = {
        ReleaseState.RECOMMENDED: set(),
        ReleaseState.CANDIDATE_RELEASE: set(),
        ReleaseState.WORKING_DRAFT: set(),
    }
    # We don't include example parser in README
    parsers[ReleaseState.WORKING_DRAFT].add(Vendor.EXAMPLE_WEYLAND_YUTANI.display_name)
    section = None
    with open(readme_path) as f:
        for line in f:
            if line.startswith("### Recommended"):
                section = ReleaseState.RECOMMENDED
            elif line.startswith("### Candidate Release"):
                section = ReleaseState.CANDIDATE_RELEASE
            elif line.startswith("### Working Draft"):
                section = ReleaseState.WORKING_DRAFT
            elif section and line.strip().startswith("-"):
                parsers[section].add(line.strip()[2:])
            else:
                section = None

    # Assert all vendors are in README
    for vendor in Vendor:
        assert (
            vendor.display_name in parsers[vendor.release_state]
        ), f"Missing vendor in README: '{vendor.display_name}'. Hint: run 'hatch run scripts:update-readme'"

    # Assert not extra parsers in README
    assert (
        set.union(*parsers.values()) - {vendor.display_name for vendor in Vendor}
        == set()
    ), f"Extra vendor in README: '{vendor.display_name}'. Hint: run 'hatch run scripts:update-readme'"<|MERGE_RESOLUTION|>--- conflicted
+++ resolved
@@ -11,11 +11,9 @@
     # We want to collect more test cases for this parser before marking as ready.
     Vendor.MABTECH_APEX,
     # We want to collect more test cases for this parser before marking as ready.
-<<<<<<< HEAD
+    Vendor.THERMO_FISHER_QUBIT4,
+    # We want to collect more test cases for this parser before marking as ready.
     Vendor.ROCHE_CEDEX_HIRES,
-=======
-    Vendor.THERMO_FISHER_QUBIT4,
->>>>>>> 13fb2127
 }
 
 
