--- conflicted
+++ resolved
@@ -297,11 +297,7 @@
         "data system document": {
             "file name": "Thermo_NanoDrop_Eight_example01.txt",
             "ASM converter name": "allotropy_thermo_fisher_nanodrop_eight",
-<<<<<<< HEAD
-            "ASM converter version": "0.1.37"
-=======
             "ASM converter version": "0.1.19"
->>>>>>> 04ada3d0
         },
         "calculated data aggregate document": {
             "calculated data document": [
