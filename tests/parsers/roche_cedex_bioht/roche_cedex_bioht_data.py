--- conflicted
+++ resolved
@@ -100,15 +100,7 @@
     return StringIO("\n".join([title_text, body_text]))
 
 
-<<<<<<< HEAD
-def get_reader() -> RocheCedexBiohtReader:
-    return RocheCedexBiohtReader(get_data_stream())
-
-
-def get_reader_title() -> pd.Series[str]:
-=======
 def get_reader_title() -> pd.Series:
->>>>>>> 81dffd09
     return pd.Series(
         {
             "row type": 0,
