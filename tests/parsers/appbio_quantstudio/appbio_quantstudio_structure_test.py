from __future__ import annotations

from collections.abc import Callable
from io import BytesIO
from pathlib import Path

import pandas as pd
import pytest

from allotropy.allotrope.models.adm.pcr.benchling._2023._09.qpcr import ExperimentType
from allotropy.allotrope.schema_mappers.adm.pcr.BENCHLING._2023._09.qpcr import (
    Data,
)
from allotropy.exceptions import AllotropeConversionError
from allotropy.named_file_contents import NamedFileContents
from allotropy.parsers.appbio_quantstudio.appbio_quantstudio_parser import (
    AppBioQuantStudioParser,
)
from allotropy.parsers.appbio_quantstudio.appbio_quantstudio_structure import (
    Header,
    Result,
)
from allotropy.parsers.lines_reader import LinesReader, read_to_lines
<<<<<<< HEAD
from allotropy.parsers.utils.timestamp_parser import TimestampParser
from allotropy.testing.utils import mock_uuid_generation
=======
>>>>>>> f5b40d14
from allotropy.types import IOType
from tests.parsers.appbio_quantstudio.appbio_quantstudio_data import (
    get_broken_calc_doc_data,
    get_data,
    get_data2,
    get_genotyping_data,
    get_rel_std_curve_data,
)

TESTDATA = Path(Path(__file__).parent, "testdata")


def _read_to_lines(io_: IOType, encoding: str | None = None) -> list[str]:
    named_file_contents = NamedFileContents(io_, "test.csv", encoding=encoding)
    return read_to_lines(named_file_contents)


@pytest.mark.short
def test_header_builder_returns_header_instance() -> None:
    header_contents = get_raw_header_contents()

    lines = _read_to_lines(header_contents)
    assert isinstance(Header.create(LinesReader(lines)), Header)


def test_header_builder() -> None:
    device_identifier = "device1"
    model_number = "123"
    device_serial_number = "1234"
    measurement_method_identifier = "measurement ID"
    pcr_detection_chemistry = "detection1"
    passive_reference_dye_setting = "blue"
    experimental_data_identifier = "data Identifier"

    header_contents = get_raw_header_contents(
        measurement_time="2010-10-01 01:44:54 AM EDT",
        plate_well_count="96 plates",
        experiment_type="Genotyping",
        device_identifier=device_identifier,
        model_number=model_number,
        device_serial_number=device_serial_number,
        measurement_method_identifier=measurement_method_identifier,
        pcr_detection_chemistry=pcr_detection_chemistry,
        passive_reference_dye_setting=passive_reference_dye_setting,
        experimental_data_identifier=experimental_data_identifier,
    )

    lines = _read_to_lines(header_contents)
    assert Header.create(LinesReader(lines)) == Header(
        measurement_time="2010-10-01 01:44:54 AM EDT",
        plate_well_count=96,
        experiment_type=ExperimentType.genotyping_qPCR_experiment,
        device_identifier=device_identifier,
        model_number=model_number,
        device_serial_number=device_serial_number,
        measurement_method_identifier=measurement_method_identifier,
        pcr_detection_chemistry=pcr_detection_chemistry,
        passive_reference_dye_setting=passive_reference_dye_setting,
        barcode=None,
        analyst=None,
        experimental_data_identifier=experimental_data_identifier,
    )


@pytest.mark.short
@pytest.mark.parametrize(
    "parameter,expected_error",
    [
        ("model_number", "Expected non-null value for Instrument Type."),
        (
            "measurement_method_identifier",
            "Expected non-null value for Quantification Cycle Method.",
        ),
        ("pcr_detection_chemistry", "Expected non-null value for Chemistry."),
    ],
)
def test_header_builder_required_parameter_none_then_raise(
    parameter: str, expected_error: str
) -> None:
    header_contents = get_raw_header_contents(**{parameter: None})
    lines = _read_to_lines(header_contents)
    lines_reader = LinesReader(lines)
    with pytest.raises(AllotropeConversionError, match=expected_error):
        Header.create(lines_reader)


@pytest.mark.short
def test_header_builder_plate_well_count() -> None:
    header_contents = get_raw_header_contents(plate_well_count="96 plates")
    lines = _read_to_lines(header_contents)
    header = Header.create(LinesReader(lines))
    assert header.plate_well_count == 96

    header_contents = get_raw_header_contents(plate_well_count="Fast 96 plates")
    lines = _read_to_lines(header_contents)
    header = Header.create(LinesReader(lines))
    assert header.plate_well_count == 96

    header_contents = get_raw_header_contents(plate_well_count="384 plates")
    lines = _read_to_lines(header_contents)
    header = Header.create(LinesReader(lines))
    assert header.plate_well_count == 384

    header_contents = get_raw_header_contents(plate_well_count="Fast 384 plates")
    lines = _read_to_lines(header_contents)
    header = Header.create(LinesReader(lines))
    assert header.plate_well_count == 384

    header_contents = get_raw_header_contents(plate_well_count="200 plates")
    lines = _read_to_lines(header_contents)
    header = Header.create(LinesReader(lines))
    assert header.plate_well_count is None

    header_contents = get_raw_header_contents(plate_well_count="0 plates")
    lines = _read_to_lines(header_contents)
    header = Header.create(LinesReader(lines))
    assert header.plate_well_count is None


@pytest.mark.short
def test_header_builder_no_header_then_raise() -> None:
    header_contents = get_raw_header_contents(raw_text="")
    lines = _read_to_lines(header_contents, encoding="UTF-8")
    lines_reader = LinesReader(lines)
    with pytest.raises(
        AllotropeConversionError,
        match="Cannot parse data from empty header.",
    ):
        Header.create(lines_reader)


@pytest.mark.short
def test_results_builder() -> None:

    data = pd.DataFrame(
        {
            "Well": [1],
            "SNP Assay Name": ["CYP19_2"],
            "Allele1 Automatic Ct Threshold": [True],
            "Allele1 Ct Threshold": [0.219],
            "Allele2 Ct Threshold": [9999],
            "Allele1 Ct": ["Undetermined"],
        }
    )
    result = Result.create_results(data, ExperimentType.genotyping_qPCR_experiment)[1][
        "CYP19_2-Allele1"
    ]
    assert isinstance(result, Result)
    assert result.cycle_threshold_value_setting == 0.219
    assert result.cycle_threshold_result is None
    assert result.automatic_cycle_threshold_enabled_setting is True


@pytest.mark.short
@pytest.mark.parametrize(
    "test_filepath,create_expected_data_func",
    [
        (
            f"{TESTDATA}/exclude/appbio_quantstudio_test01.txt",
            get_data,
        ),
        (
            f"{TESTDATA}/exclude/appbio_quantstudio_test02.txt",
            get_data2,
        ),
        (
            f"{TESTDATA}/exclude/appbio_quantstudio_test03.txt",
            get_genotyping_data,
        ),
        (
            f"{TESTDATA}/exclude/appbio_quantstudio_test04.txt",
            get_rel_std_curve_data,
        ),
        (
            f"{TESTDATA}/exclude/appbio_quantstudio_test05.txt",
            get_broken_calc_doc_data,
        ),
    ],
)
def test_data_builder(
    test_filepath: str, create_expected_data_func: Callable[[str], Data]
) -> None:
    with open(test_filepath, "rb") as raw_contents:
<<<<<<< HEAD
        with mock_uuid_generation():
            assert AppBioQuantStudioParser(TimestampParser()).create_data(
=======
        assert rm_uuid(
            AppBioQuantStudioParser().create_data(
>>>>>>> f5b40d14
                NamedFileContents(raw_contents, test_filepath)
            ) == create_expected_data_func(test_filepath)


def get_raw_header_contents(
    raw_text: str | None = None,
    measurement_time: str | None = "2010-10-01 01:44:54 AM EDT",
    plate_well_count: str | None = "96-Well Block (0.2mL)",
    experiment_type: str | None = "Presence/Absence",
    device_identifier: str | None = "278880034",
    model_number: str | None = "QuantStudio(TM) 6 Flex System",
    device_serial_number: str | None = "278880034",
    measurement_method_identifier: str | None = "Ct",
    pcr_detection_chemistry: str | None = "TAQMAN",
    passive_reference_dye_setting: str | None = "ROX",
    barcode: str | None = "NA",
    analyst: str | None = "NA",
    experimental_data_identifier: None
    | (str) = "QuantStudio 96-Well Presence-Absence Example",
) -> BytesIO:
    if raw_text is not None:
        return BytesIO(raw_text.encode("utf-8"))

    header_dict = {
        "Experiment Run End Time": measurement_time,
        "Block Type": plate_well_count,
        "Experiment Type ": experiment_type,
        "Instrument Name": device_identifier,
        "Instrument Type": model_number,
        "Instrument Serial Number": device_serial_number,
        "Quantification Cycle Method": measurement_method_identifier,
        "Chemistry": pcr_detection_chemistry,
        "Passive Reference": passive_reference_dye_setting,
        "Experiment Barcode": barcode,
        "Experiment User Name": analyst,
        "Experiment Name": experimental_data_identifier,
    }

    raw_text = "\n".join(
        [
            f"* {header_name} = {header_value}"
            for header_name, header_value in header_dict.items()
            if header_value is not None
        ]
    )

    return BytesIO(raw_text.encode("utf-8"))<|MERGE_RESOLUTION|>--- conflicted
+++ resolved
@@ -21,11 +21,7 @@
     Result,
 )
 from allotropy.parsers.lines_reader import LinesReader, read_to_lines
-<<<<<<< HEAD
-from allotropy.parsers.utils.timestamp_parser import TimestampParser
 from allotropy.testing.utils import mock_uuid_generation
-=======
->>>>>>> f5b40d14
 from allotropy.types import IOType
 from tests.parsers.appbio_quantstudio.appbio_quantstudio_data import (
     get_broken_calc_doc_data,
@@ -209,13 +205,8 @@
     test_filepath: str, create_expected_data_func: Callable[[str], Data]
 ) -> None:
     with open(test_filepath, "rb") as raw_contents:
-<<<<<<< HEAD
         with mock_uuid_generation():
-            assert AppBioQuantStudioParser(TimestampParser()).create_data(
-=======
-        assert rm_uuid(
-            AppBioQuantStudioParser().create_data(
->>>>>>> f5b40d14
+            assert AppBioQuantStudioParser().create_data(
                 NamedFileContents(raw_contents, test_filepath)
             ) == create_expected_data_func(test_filepath)
 
