--- conflicted
+++ resolved
@@ -23,18 +23,6 @@
 VENDOR_TYPE = Vendor.APPBIO_QUANTSTUDIO
 
 
-<<<<<<< HEAD
-=======
-@pytest.mark.parametrize("output_file", OUTPUT_FILES)
-def test_parse_appbio_quantstudio_to_asm_contents(output_file: str) -> None:
-    test_filepath = f"tests/parsers/appbio_quantstudio/testdata/{output_file}.txt"
-    expected_filepath = test_filepath.replace(".txt", ".json")
-    allotrope_dict = from_file(test_filepath, VENDOR_TYPE)
-
-    validate_contents(allotrope_dict, expected_filepath)
-
-
->>>>>>> 012973bd
 @pytest.mark.short
 @pytest.mark.parametrize(
     "file_name,data,model",
