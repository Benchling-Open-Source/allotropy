{
    "$asm.manifest": "http://purl.allotrope.org/manifests/pcr/BENCHLING/2023/09/qpcr.manifest",
    "qPCR aggregate document": {
        "device system document": {
            "device identifier": "278880031",
            "model number": "QuantStudio(TM) 7 Flex System",
            "device serial number": "278880031"
        },
        "qPCR document": [
            {
                "measurement aggregate document": {
                    "plate well count": {
                        "value": 96,
                        "unit": "#"
                    },
                    "measurement document": [
                        {
                            "measurement identifier": "APPBIO_QUANTSTUDIO_TEST_ID_0",
                            "measurement time": "2010-10-21T00:51:26-04:00",
                            "target DNA description": "GROUP1",
                            "sample document": {
                                "sample identifier": "5K",
                                "sample role type": "STANDARD",
                                "well location identifier": "A1"
                            },
                            "device control aggregate document": {
                                "device control document": [
                                    {
                                        "device type": "qPCR",
                                        "measurement method identifier": "Ct",
                                        "PCR detection chemistry": "TAQMAN",
                                        "total cycle number setting": {
                                            "value": 1.0,
                                            "unit": "#"
                                        },
                                        "reporter dye setting": "FAM",
                                        "quencher dye setting": "NFQ-MGB",
                                        "passive reference dye setting": "ROX"
                                    }
                                ]
                            },
                            "processed data aggregate document": {
                                "processed data document": [
                                    {
                                        "data processing document": {
                                            "cycle threshold value setting": {
                                                "value": 0.074,
                                                "unit": "(unitless)"
                                            },
                                            "automatic cycle threshold enabled setting": true,
                                            "automatic baseline determination enabled setting": true
                                        },
                                        "cycle threshold result": {
                                            "value": 27.102,
                                            "unit": "(unitless)"
                                        },
                                        "normalized reporter data cube": {
                                            "label": "normalized reporter",
                                            "cube-structure": {
                                                "dimensions": [
                                                    {
                                                        "@componentDatatype": "integer",
                                                        "concept": "cycle count",
                                                        "unit": "#"
                                                    }
                                                ],
                                                "measures": [
                                                    {
                                                        "@componentDatatype": "double",
                                                        "concept": "normalized report result",
                                                        "unit": "(unitless)"
                                                    }
                                                ]
                                            },
                                            "data": {
                                                "dimensions": [
                                                    [
                                                        1
                                                    ]
                                                ],
                                                "measures": [
                                                    [
                                                        0.522
                                                    ]
                                                ]
                                            }
                                        },
                                        "baseline corrected reporter data cube": {
                                            "label": "baseline corrected reporter",
                                            "cube-structure": {
                                                "dimensions": [
                                                    {
                                                        "@componentDatatype": "integer",
                                                        "concept": "cycle count",
                                                        "unit": "#"
                                                    }
                                                ],
                                                "measures": [
                                                    {
                                                        "@componentDatatype": "double",
                                                        "concept": "baseline corrected reporter result",
                                                        "unit": "(unitless)"
                                                    }
                                                ]
                                            },
                                            "data": {
                                                "dimensions": [
                                                    [
                                                        1
                                                    ]
                                                ],
                                                "measures": [
                                                    [
                                                        0.008
                                                    ]
                                                ]
                                            }
                                        }
                                    }
                                ]
                            }
                        },
                        {
                            "measurement identifier": "APPBIO_QUANTSTUDIO_TEST_ID_1",
                            "measurement time": "2010-10-21T00:51:26-04:00",
                            "target DNA description": "GROUP2",
                            "sample document": {
                                "sample identifier": "5K",
                                "sample role type": "STANDARD",
                                "well location identifier": "A1"
                            },
                            "device control aggregate document": {
                                "device control document": [
                                    {
                                        "device type": "qPCR",
                                        "measurement method identifier": "Ct",
                                        "PCR detection chemistry": "TAQMAN",
                                        "total cycle number setting": {
                                            "value": 2.0,
                                            "unit": "#"
                                        },
                                        "reporter dye setting": "VIC",
                                        "quencher dye setting": "NFQ-MGB",
                                        "passive reference dye setting": "ROX"
                                    }
                                ]
                            },
                            "processed data aggregate document": {
                                "processed data document": [
                                    {
                                        "data processing document": {
                                            "cycle threshold value setting": {
                                                "value": 0.074,
                                                "unit": "(unitless)"
                                            },
                                            "automatic cycle threshold enabled setting": true,
                                            "automatic baseline determination enabled setting": true
                                        },
                                        "cycle threshold result": {
                                            "value": 27.102,
                                            "unit": "(unitless)"
                                        },
                                        "normalized reporter data cube": {
                                            "label": "normalized reporter",
                                            "cube-structure": {
                                                "dimensions": [
                                                    {
                                                        "@componentDatatype": "integer",
                                                        "concept": "cycle count",
                                                        "unit": "#"
                                                    }
                                                ],
                                                "measures": [
                                                    {
                                                        "@componentDatatype": "double",
                                                        "concept": "normalized report result",
                                                        "unit": "(unitless)"
                                                    }
                                                ]
                                            },
                                            "data": {
                                                "dimensions": [
                                                    [
                                                        2
                                                    ]
                                                ],
                                                "measures": [
                                                    [
                                                        0.521
                                                    ]
                                                ]
                                            }
                                        },
                                        "baseline corrected reporter data cube": {
                                            "label": "baseline corrected reporter",
                                            "cube-structure": {
                                                "dimensions": [
                                                    {
                                                        "@componentDatatype": "integer",
                                                        "concept": "cycle count",
                                                        "unit": "#"
                                                    }
                                                ],
                                                "measures": [
                                                    {
                                                        "@componentDatatype": "double",
                                                        "concept": "baseline corrected reporter result",
                                                        "unit": "(unitless)"
                                                    }
                                                ]
                                            },
                                            "data": {
                                                "dimensions": [
                                                    [
                                                        2
                                                    ]
                                                ],
                                                "measures": [
                                                    [
                                                        0.007
                                                    ]
                                                ]
                                            }
                                        }
                                    }
                                ]
                            }
                        }
                    ],
                    "experimental data identifier": "QuantStudio 96-Well Standard Curve Example",
                    "experiment type": "standard curve qPCR experiment",
                    "container type": "qPCR reaction block"
                }
            },
            {
                "measurement aggregate document": {
                    "plate well count": {
                        "value": 96,
                        "unit": "#"
                    },
                    "measurement document": [
                        {
                            "measurement identifier": "APPBIO_QUANTSTUDIO_TEST_ID_2",
                            "measurement time": "2010-10-21T00:51:26-04:00",
                            "target DNA description": "GROUP1",
                            "sample document": {
                                "sample identifier": "5K",
                                "sample role type": "STANDARD",
                                "well location identifier": "A2"
                            },
                            "device control aggregate document": {
                                "device control document": [
                                    {
                                        "device type": "qPCR",
                                        "measurement method identifier": "Ct",
                                        "PCR detection chemistry": "TAQMAN",
                                        "total cycle number setting": {
                                            "value": 1.0,
                                            "unit": "#"
                                        },
                                        "reporter dye setting": "FAM",
                                        "quencher dye setting": "NFQ-MGB",
                                        "passive reference dye setting": "ROX"
                                    }
                                ]
                            },
                            "processed data aggregate document": {
                                "processed data document": [
                                    {
                                        "data processing document": {
                                            "cycle threshold value setting": {
                                                "value": 0.074,
                                                "unit": "(unitless)"
                                            },
                                            "automatic cycle threshold enabled setting": true,
                                            "automatic baseline determination enabled setting": true
                                        },
                                        "cycle threshold result": {
                                            "value": 27.132,
                                            "unit": "(unitless)"
                                        },
                                        "normalized reporter data cube": {
                                            "label": "normalized reporter",
                                            "cube-structure": {
                                                "dimensions": [
                                                    {
                                                        "@componentDatatype": "integer",
                                                        "concept": "cycle count",
                                                        "unit": "#"
                                                    }
                                                ],
                                                "measures": [
                                                    {
                                                        "@componentDatatype": "double",
                                                        "concept": "normalized report result",
                                                        "unit": "(unitless)"
                                                    }
                                                ]
                                            },
                                            "data": {
                                                "dimensions": [
                                                    [
                                                        1
                                                    ]
                                                ],
                                                "measures": [
                                                    [
                                                        0.507
                                                    ]
                                                ]
                                            }
                                        },
                                        "baseline corrected reporter data cube": {
                                            "label": "baseline corrected reporter",
                                            "cube-structure": {
                                                "dimensions": [
                                                    {
                                                        "@componentDatatype": "integer",
                                                        "concept": "cycle count",
                                                        "unit": "#"
                                                    }
                                                ],
                                                "measures": [
                                                    {
                                                        "@componentDatatype": "double",
                                                        "concept": "baseline corrected reporter result",
                                                        "unit": "(unitless)"
                                                    }
                                                ]
                                            },
                                            "data": {
                                                "dimensions": [
                                                    [
                                                        1
                                                    ]
                                                ],
                                                "measures": [
                                                    [
                                                        0.007
                                                    ]
                                                ]
                                            }
                                        }
                                    }
                                ]
                            }
                        },
                        {
                            "measurement identifier": "APPBIO_QUANTSTUDIO_TEST_ID_3",
                            "measurement time": "2010-10-21T00:51:26-04:00",
                            "target DNA description": "GROUP2",
                            "sample document": {
                                "sample identifier": "5K",
                                "sample role type": "STANDARD",
                                "well location identifier": "A2"
                            },
                            "device control aggregate document": {
                                "device control document": [
                                    {
                                        "device type": "qPCR",
                                        "measurement method identifier": "Ct",
                                        "PCR detection chemistry": "TAQMAN",
                                        "total cycle number setting": {
                                            "value": 2.0,
                                            "unit": "#"
                                        },
                                        "reporter dye setting": "VIC",
                                        "quencher dye setting": "NFQ-MGB",
                                        "passive reference dye setting": "ROX"
                                    }
                                ]
                            },
                            "processed data aggregate document": {
                                "processed data document": [
                                    {
                                        "data processing document": {
                                            "cycle threshold value setting": {
                                                "value": 0.074,
                                                "unit": "(unitless)"
                                            },
                                            "automatic cycle threshold enabled setting": true,
                                            "automatic baseline determination enabled setting": true
                                        },
                                        "cycle threshold result": {
                                            "value": 27.132,
                                            "unit": "(unitless)"
                                        },
                                        "normalized reporter data cube": {
                                            "label": "normalized reporter",
                                            "cube-structure": {
                                                "dimensions": [
                                                    {
                                                        "@componentDatatype": "integer",
                                                        "concept": "cycle count",
                                                        "unit": "#"
                                                    }
                                                ],
                                                "measures": [
                                                    {
                                                        "@componentDatatype": "double",
                                                        "concept": "normalized report result",
                                                        "unit": "(unitless)"
                                                    }
                                                ]
                                            },
                                            "data": {
                                                "dimensions": [
                                                    [
                                                        2
                                                    ]
                                                ],
                                                "measures": [
                                                    [
                                                        0.507
                                                    ]
                                                ]
                                            }
                                        },
                                        "baseline corrected reporter data cube": {
                                            "label": "baseline corrected reporter",
                                            "cube-structure": {
                                                "dimensions": [
                                                    {
                                                        "@componentDatatype": "integer",
                                                        "concept": "cycle count",
                                                        "unit": "#"
                                                    }
                                                ],
                                                "measures": [
                                                    {
                                                        "@componentDatatype": "double",
                                                        "concept": "baseline corrected reporter result",
                                                        "unit": "(unitless)"
                                                    }
                                                ]
                                            },
                                            "data": {
                                                "dimensions": [
                                                    [
                                                        2
                                                    ]
                                                ],
                                                "measures": [
                                                    [
                                                        0.007
                                                    ]
                                                ]
                                            }
                                        }
                                    }
                                ]
                            }
                        }
                    ],
                    "experimental data identifier": "QuantStudio 96-Well Standard Curve Example",
                    "experiment type": "standard curve qPCR experiment",
                    "container type": "qPCR reaction block"
                }
            }
        ],
        "data system document": {
            "data system instance identifier": "localhost",
            "file name": "appbio_quantstudio_multiple_cal_doc_wells.txt",
            "UNC path": "",
            "software name": "Thermo QuantStudio",
            "software version": "1.0",
            "ASM converter name": "allotropy_appbio_quantstudio_rt_pcr",
            "ASM converter version": "0.1.51"
        },
        "calculated data aggregate document": {
            "calculated data document": [
                {
<<<<<<< HEAD
                    "calculated data identifier": "APPBIO_QUANTSTUDIO_TEST_ID_8",
                    "data source aggregate document": {
                        "data source document": [
                            {
                                "data source identifier": "APPBIO_QUANTSTUDIO_TEST_ID_6",
                                "data source feature": "quantity"
                            },
                            {
                                "data source identifier": "APPBIO_QUANTSTUDIO_TEST_ID_7",
=======
                    "calculated data identifier": "APPBIO_QUANTSTUDIO_TEST_ID_4",
                    "data source aggregate document": {
                        "data source document": [
                            {
                                "data source identifier": "APPBIO_QUANTSTUDIO_TEST_ID_0",
                                "data source feature": "cycle threshold result"
                            }
                        ]
                    },
                    "calculated data name": "amplification score",
                    "calculated datum": {
                        "value": 1.198,
                        "unit": "(unitless)"
                    }
                },
                {
                    "calculated data identifier": "APPBIO_QUANTSTUDIO_TEST_ID_5",
                    "data source aggregate document": {
                        "data source document": [
                            {
                                "data source identifier": "APPBIO_QUANTSTUDIO_TEST_ID_0",
                                "data source feature": "cycle threshold result"
                            }
                        ]
                    },
                    "calculated data name": "cq confidence",
                    "calculated datum": {
                        "value": 0.989,
                        "unit": "(unitless)"
                    }
                },
                {
                    "calculated data identifier": "APPBIO_QUANTSTUDIO_TEST_ID_6",
                    "data source aggregate document": {
                        "data source document": [
                            {
                                "data source identifier": "APPBIO_QUANTSTUDIO_TEST_ID_2",
                                "data source feature": "cycle threshold result"
                            }
                        ]
                    },
                    "calculated data name": "amplification score",
                    "calculated datum": {
                        "value": 1.194,
                        "unit": "(unitless)"
                    }
                },
                {
                    "calculated data identifier": "APPBIO_QUANTSTUDIO_TEST_ID_7",
                    "data source aggregate document": {
                        "data source document": [
                            {
                                "data source identifier": "APPBIO_QUANTSTUDIO_TEST_ID_2",
                                "data source feature": "cycle threshold result"
                            }
                        ]
                    },
                    "calculated data name": "cq confidence",
                    "calculated datum": {
                        "value": 0.988,
                        "unit": "(unitless)"
                    }
                },
                {
                    "calculated data identifier": "APPBIO_QUANTSTUDIO_TEST_ID_10",
                    "data source aggregate document": {
                        "data source document": [
                            {
                                "data source identifier": "APPBIO_QUANTSTUDIO_TEST_ID_8",
                                "data source feature": "quantity"
                            },
                            {
                                "data source identifier": "APPBIO_QUANTSTUDIO_TEST_ID_9",
>>>>>>> 9093430b
                                "data source feature": "quantity"
                            }
                        ]
                    },
                    "calculated data name": "quantity mean",
                    "calculated datum": {
                        "value": 5314.592,
                        "unit": "(unitless)"
                    }
                },
                {
<<<<<<< HEAD
                    "calculated data identifier": "APPBIO_QUANTSTUDIO_TEST_ID_6",
=======
                    "calculated data identifier": "APPBIO_QUANTSTUDIO_TEST_ID_8",
>>>>>>> 9093430b
                    "data source aggregate document": {
                        "data source document": [
                            {
                                "data source identifier": "APPBIO_QUANTSTUDIO_TEST_ID_0",
                                "data source feature": "cycle threshold result"
                            },
                            {
                                "data source identifier": "APPBIO_QUANTSTUDIO_TEST_ID_4",
                                "data source feature": "y-intercept"
                            },
                            {
                                "data source identifier": "APPBIO_QUANTSTUDIO_TEST_ID_5",
                                "data source feature": "slope"
                            }
                        ]
                    },
                    "calculated data name": "quantity",
                    "calculated datum": {
                        "value": 5720.562,
                        "unit": "(unitless)"
                    }
                },
                {
<<<<<<< HEAD
                    "calculated data identifier": "APPBIO_QUANTSTUDIO_TEST_ID_4",
=======
                    "calculated data identifier": "APPBIO_QUANTSTUDIO_TEST_ID_9",
>>>>>>> 9093430b
                    "data source aggregate document": {
                        "data source document": [
                            {
                                "data source identifier": "APPBIO_QUANTSTUDIO_TEST_ID_0",
                                "data source feature": "cycle threshold result"
                            },
                            {
                                "data source identifier": "APPBIO_QUANTSTUDIO_TEST_ID_2",
                                "data source feature": "cycle threshold result"
                            }
                        ]
                    },
                    "calculated data name": "y intercept",
                    "calculated datum": {
                        "value": 39.814,
                        "unit": "(unitless)"
                    }
                },
                {
                    "calculated data identifier": "APPBIO_QUANTSTUDIO_TEST_ID_5",
                    "data source aggregate document": {
                        "data source document": [
                            {
                                "data source identifier": "APPBIO_QUANTSTUDIO_TEST_ID_0",
                                "data source feature": "cycle threshold result"
                            },
                            {
                                "data source identifier": "APPBIO_QUANTSTUDIO_TEST_ID_2",
                                "data source feature": "cycle threshold result"
                            }
                        ]
                    },
                    "calculated data name": "slope",
                    "calculated datum": {
                        "value": -3.383,
                        "unit": "(unitless)"
                    }
                },
                {
                    "calculated data identifier": "APPBIO_QUANTSTUDIO_TEST_ID_7",
                    "data source aggregate document": {
                        "data source document": [
                            {
                                "data source identifier": "APPBIO_QUANTSTUDIO_TEST_ID_2",
                                "data source feature": "cycle threshold result"
                            },
                            {
                                "data source identifier": "APPBIO_QUANTSTUDIO_TEST_ID_4",
                                "data source feature": "y-intercept"
                            },
                            {
                                "data source identifier": "APPBIO_QUANTSTUDIO_TEST_ID_5",
                                "data source feature": "slope"
                            }
                        ]
                    },
                    "calculated data name": "quantity",
                    "calculated datum": {
                        "value": 5605.765,
                        "unit": "(unitless)"
                    }
                },
                {
<<<<<<< HEAD
                    "calculated data identifier": "APPBIO_QUANTSTUDIO_TEST_ID_9",
                    "data source aggregate document": {
                        "data source document": [
                            {
                                "data source identifier": "APPBIO_QUANTSTUDIO_TEST_ID_6",
                                "data source feature": "quantity"
                            },
                            {
                                "data source identifier": "APPBIO_QUANTSTUDIO_TEST_ID_7",
=======
                    "calculated data identifier": "APPBIO_QUANTSTUDIO_TEST_ID_11",
                    "data source aggregate document": {
                        "data source document": [
                            {
                                "data source identifier": "APPBIO_QUANTSTUDIO_TEST_ID_8",
                                "data source feature": "quantity"
                            },
                            {
                                "data source identifier": "APPBIO_QUANTSTUDIO_TEST_ID_9",
>>>>>>> 9093430b
                                "data source feature": "quantity"
                            }
                        ]
                    },
                    "calculated data name": "quantity sd",
                    "calculated datum": {
                        "value": 227.193,
                        "unit": "(unitless)"
                    }
                },
                {
<<<<<<< HEAD
                    "calculated data identifier": "APPBIO_QUANTSTUDIO_TEST_ID_10",
=======
                    "calculated data identifier": "APPBIO_QUANTSTUDIO_TEST_ID_12",
>>>>>>> 9093430b
                    "data source aggregate document": {
                        "data source document": [
                            {
                                "data source identifier": "APPBIO_QUANTSTUDIO_TEST_ID_0",
                                "data source feature": "cycle threshold result"
                            },
                            {
                                "data source identifier": "APPBIO_QUANTSTUDIO_TEST_ID_2",
                                "data source feature": "cycle threshold result"
                            }
                        ]
                    },
                    "calculated data name": "ct mean",
                    "calculated datum": {
                        "value": 27.211,
                        "unit": "(unitless)"
                    }
                },
                {
<<<<<<< HEAD
                    "calculated data identifier": "APPBIO_QUANTSTUDIO_TEST_ID_11",
=======
                    "calculated data identifier": "APPBIO_QUANTSTUDIO_TEST_ID_13",
>>>>>>> 9093430b
                    "data source aggregate document": {
                        "data source document": [
                            {
                                "data source identifier": "APPBIO_QUANTSTUDIO_TEST_ID_0",
                                "data source feature": "cycle threshold result"
                            },
                            {
                                "data source identifier": "APPBIO_QUANTSTUDIO_TEST_ID_2",
                                "data source feature": "cycle threshold result"
                            }
                        ]
                    },
                    "calculated data name": "ct sd",
                    "calculated datum": {
                        "value": 0.063,
                        "unit": "(unitless)"
                    }
                },
                {
<<<<<<< HEAD
=======
                    "calculated data identifier": "APPBIO_QUANTSTUDIO_TEST_ID_14",
                    "data source aggregate document": {
                        "data source document": [
                            {
                                "data source identifier": "APPBIO_QUANTSTUDIO_TEST_ID_1",
                                "data source feature": "cycle threshold result"
                            }
                        ]
                    },
                    "calculated data name": "amplification score",
                    "calculated datum": {
                        "value": 1.198,
                        "unit": "(unitless)"
                    }
                },
                {
                    "calculated data identifier": "APPBIO_QUANTSTUDIO_TEST_ID_15",
                    "data source aggregate document": {
                        "data source document": [
                            {
                                "data source identifier": "APPBIO_QUANTSTUDIO_TEST_ID_1",
                                "data source feature": "cycle threshold result"
                            }
                        ]
                    },
                    "calculated data name": "cq confidence",
                    "calculated datum": {
                        "value": 0.989,
                        "unit": "(unitless)"
                    }
                },
                {
>>>>>>> 9093430b
                    "calculated data identifier": "APPBIO_QUANTSTUDIO_TEST_ID_16",
                    "data source aggregate document": {
                        "data source document": [
                            {
<<<<<<< HEAD
                                "data source identifier": "APPBIO_QUANTSTUDIO_TEST_ID_14",
                                "data source feature": "quantity"
                            },
                            {
                                "data source identifier": "APPBIO_QUANTSTUDIO_TEST_ID_15",
=======
                                "data source identifier": "APPBIO_QUANTSTUDIO_TEST_ID_3",
                                "data source feature": "cycle threshold result"
                            }
                        ]
                    },
                    "calculated data name": "amplification score",
                    "calculated datum": {
                        "value": 1.194,
                        "unit": "(unitless)"
                    }
                },
                {
                    "calculated data identifier": "APPBIO_QUANTSTUDIO_TEST_ID_17",
                    "data source aggregate document": {
                        "data source document": [
                            {
                                "data source identifier": "APPBIO_QUANTSTUDIO_TEST_ID_3",
                                "data source feature": "cycle threshold result"
                            }
                        ]
                    },
                    "calculated data name": "cq confidence",
                    "calculated datum": {
                        "value": 0.988,
                        "unit": "(unitless)"
                    }
                },
                {
                    "calculated data identifier": "APPBIO_QUANTSTUDIO_TEST_ID_20",
                    "data source aggregate document": {
                        "data source document": [
                            {
                                "data source identifier": "APPBIO_QUANTSTUDIO_TEST_ID_18",
                                "data source feature": "quantity"
                            },
                            {
                                "data source identifier": "APPBIO_QUANTSTUDIO_TEST_ID_19",
>>>>>>> 9093430b
                                "data source feature": "quantity"
                            }
                        ]
                    },
                    "calculated data name": "quantity mean",
                    "calculated datum": {
                        "value": 5314.592,
                        "unit": "(unitless)"
                    }
                },
                {
<<<<<<< HEAD
                    "calculated data identifier": "APPBIO_QUANTSTUDIO_TEST_ID_14",
=======
                    "calculated data identifier": "APPBIO_QUANTSTUDIO_TEST_ID_18",
>>>>>>> 9093430b
                    "data source aggregate document": {
                        "data source document": [
                            {
                                "data source identifier": "APPBIO_QUANTSTUDIO_TEST_ID_1",
                                "data source feature": "cycle threshold result"
                            },
                            {
                                "data source identifier": "APPBIO_QUANTSTUDIO_TEST_ID_12",
                                "data source feature": "y-intercept"
                            },
                            {
                                "data source identifier": "APPBIO_QUANTSTUDIO_TEST_ID_13",
                                "data source feature": "slope"
                            }
                        ]
                    },
                    "calculated data name": "quantity",
                    "calculated datum": {
                        "value": 5720.562,
                        "unit": "(unitless)"
                    }
                },
                {
<<<<<<< HEAD
                    "calculated data identifier": "APPBIO_QUANTSTUDIO_TEST_ID_12",
=======
                    "calculated data identifier": "APPBIO_QUANTSTUDIO_TEST_ID_19",
>>>>>>> 9093430b
                    "data source aggregate document": {
                        "data source document": [
                            {
                                "data source identifier": "APPBIO_QUANTSTUDIO_TEST_ID_1",
                                "data source feature": "cycle threshold result"
                            },
                            {
                                "data source identifier": "APPBIO_QUANTSTUDIO_TEST_ID_3",
                                "data source feature": "cycle threshold result"
                            }
                        ]
                    },
                    "calculated data name": "y intercept",
                    "calculated datum": {
                        "value": 39.814,
                        "unit": "(unitless)"
                    }
                },
                {
                    "calculated data identifier": "APPBIO_QUANTSTUDIO_TEST_ID_13",
                    "data source aggregate document": {
                        "data source document": [
                            {
                                "data source identifier": "APPBIO_QUANTSTUDIO_TEST_ID_1",
                                "data source feature": "cycle threshold result"
                            },
                            {
                                "data source identifier": "APPBIO_QUANTSTUDIO_TEST_ID_3",
                                "data source feature": "cycle threshold result"
                            }
                        ]
                    },
                    "calculated data name": "slope",
                    "calculated datum": {
                        "value": -3.383,
                        "unit": "(unitless)"
                    }
                },
                {
                    "calculated data identifier": "APPBIO_QUANTSTUDIO_TEST_ID_15",
                    "data source aggregate document": {
                        "data source document": [
                            {
                                "data source identifier": "APPBIO_QUANTSTUDIO_TEST_ID_3",
                                "data source feature": "cycle threshold result"
                            },
                            {
                                "data source identifier": "APPBIO_QUANTSTUDIO_TEST_ID_12",
                                "data source feature": "y-intercept"
                            },
                            {
                                "data source identifier": "APPBIO_QUANTSTUDIO_TEST_ID_13",
                                "data source feature": "slope"
                            }
                        ]
                    },
                    "calculated data name": "quantity",
                    "calculated datum": {
                        "value": 5605.765,
                        "unit": "(unitless)"
                    }
                },
                {
<<<<<<< HEAD
                    "calculated data identifier": "APPBIO_QUANTSTUDIO_TEST_ID_17",
                    "data source aggregate document": {
                        "data source document": [
                            {
                                "data source identifier": "APPBIO_QUANTSTUDIO_TEST_ID_14",
                                "data source feature": "quantity"
                            },
                            {
                                "data source identifier": "APPBIO_QUANTSTUDIO_TEST_ID_15",
=======
                    "calculated data identifier": "APPBIO_QUANTSTUDIO_TEST_ID_21",
                    "data source aggregate document": {
                        "data source document": [
                            {
                                "data source identifier": "APPBIO_QUANTSTUDIO_TEST_ID_18",
                                "data source feature": "quantity"
                            },
                            {
                                "data source identifier": "APPBIO_QUANTSTUDIO_TEST_ID_19",
>>>>>>> 9093430b
                                "data source feature": "quantity"
                            }
                        ]
                    },
                    "calculated data name": "quantity sd",
                    "calculated datum": {
                        "value": 227.193,
                        "unit": "(unitless)"
                    }
                },
                {
<<<<<<< HEAD
                    "calculated data identifier": "APPBIO_QUANTSTUDIO_TEST_ID_18",
=======
                    "calculated data identifier": "APPBIO_QUANTSTUDIO_TEST_ID_22",
>>>>>>> 9093430b
                    "data source aggregate document": {
                        "data source document": [
                            {
                                "data source identifier": "APPBIO_QUANTSTUDIO_TEST_ID_1",
                                "data source feature": "cycle threshold result"
                            },
                            {
                                "data source identifier": "APPBIO_QUANTSTUDIO_TEST_ID_3",
                                "data source feature": "cycle threshold result"
                            }
                        ]
                    },
                    "calculated data name": "ct mean",
                    "calculated datum": {
                        "value": 27.211,
                        "unit": "(unitless)"
                    }
                },
                {
<<<<<<< HEAD
                    "calculated data identifier": "APPBIO_QUANTSTUDIO_TEST_ID_19",
=======
                    "calculated data identifier": "APPBIO_QUANTSTUDIO_TEST_ID_23",
>>>>>>> 9093430b
                    "data source aggregate document": {
                        "data source document": [
                            {
                                "data source identifier": "APPBIO_QUANTSTUDIO_TEST_ID_1",
                                "data source feature": "cycle threshold result"
                            },
                            {
                                "data source identifier": "APPBIO_QUANTSTUDIO_TEST_ID_3",
                                "data source feature": "cycle threshold result"
                            }
                        ]
                    },
                    "calculated data name": "ct sd",
                    "calculated datum": {
                        "value": 0.063,
                        "unit": "(unitless)"
                    }
                },
                {
                    "calculated data identifier": "APPBIO_QUANTSTUDIO_TEST_ID_20",
                    "data source aggregate document": {
                        "data source document": [
                            {
                                "data source identifier": "APPBIO_QUANTSTUDIO_TEST_ID_0",
                                "data source feature": "cycle threshold result"
                            },
                            {
                                "data source identifier": "APPBIO_QUANTSTUDIO_TEST_ID_2",
                                "data source feature": "cycle threshold result"
                            }
                        ]
                    },
                    "calculated data name": "r^2",
                    "calculated datum": {
                        "value": 0.997,
                        "unit": "(unitless)"
                    }
                },
                {
                    "calculated data identifier": "APPBIO_QUANTSTUDIO_TEST_ID_21",
                    "data source aggregate document": {
                        "data source document": [
                            {
                                "data source identifier": "APPBIO_QUANTSTUDIO_TEST_ID_0",
                                "data source feature": "cycle threshold result"
                            },
                            {
                                "data source identifier": "APPBIO_QUANTSTUDIO_TEST_ID_2",
                                "data source feature": "cycle threshold result"
                            }
                        ]
                    },
                    "calculated data name": "efficiency",
                    "calculated datum": {
                        "value": 97.505,
                        "unit": "(unitless)"
                    }
                },
                {
                    "calculated data identifier": "APPBIO_QUANTSTUDIO_TEST_ID_22",
                    "data source aggregate document": {
                        "data source document": [
                            {
                                "data source identifier": "APPBIO_QUANTSTUDIO_TEST_ID_1",
                                "data source feature": "cycle threshold result"
                            },
                            {
                                "data source identifier": "APPBIO_QUANTSTUDIO_TEST_ID_3",
                                "data source feature": "cycle threshold result"
                            }
                        ]
                    },
                    "calculated data name": "r^2",
                    "calculated datum": {
                        "value": 0.997,
                        "unit": "(unitless)"
                    }
                },
                {
                    "calculated data identifier": "APPBIO_QUANTSTUDIO_TEST_ID_23",
                    "data source aggregate document": {
                        "data source document": [
                            {
                                "data source identifier": "APPBIO_QUANTSTUDIO_TEST_ID_1",
                                "data source feature": "cycle threshold result"
                            },
                            {
                                "data source identifier": "APPBIO_QUANTSTUDIO_TEST_ID_3",
                                "data source feature": "cycle threshold result"
                            }
                        ]
                    },
                    "calculated data name": "efficiency",
                    "calculated datum": {
                        "value": 97.505,
                        "unit": "(unitless)"
                    }
                }
            ]
        }
    }
}<|MERGE_RESOLUTION|>--- conflicted
+++ resolved
@@ -465,28 +465,249 @@
             "software name": "Thermo QuantStudio",
             "software version": "1.0",
             "ASM converter name": "allotropy_appbio_quantstudio_rt_pcr",
-            "ASM converter version": "0.1.51"
+            "ASM converter version": "0.1.52"
         },
         "calculated data aggregate document": {
             "calculated data document": [
                 {
-<<<<<<< HEAD
+                    "calculated data identifier": "APPBIO_QUANTSTUDIO_TEST_ID_4",
+                    "data source aggregate document": {
+                        "data source document": [
+                            {
+                                "data source identifier": "APPBIO_QUANTSTUDIO_TEST_ID_0",
+                                "data source feature": "cycle threshold result"
+                            }
+                        ]
+                    },
+                    "calculated data name": "amplification score",
+                    "calculated datum": {
+                        "value": 1.198,
+                        "unit": "(unitless)"
+                    }
+                },
+                {
+                    "calculated data identifier": "APPBIO_QUANTSTUDIO_TEST_ID_5",
+                    "data source aggregate document": {
+                        "data source document": [
+                            {
+                                "data source identifier": "APPBIO_QUANTSTUDIO_TEST_ID_0",
+                                "data source feature": "cycle threshold result"
+                            }
+                        ]
+                    },
+                    "calculated data name": "cq confidence",
+                    "calculated datum": {
+                        "value": 0.989,
+                        "unit": "(unitless)"
+                    }
+                },
+                {
+                    "calculated data identifier": "APPBIO_QUANTSTUDIO_TEST_ID_6",
+                    "data source aggregate document": {
+                        "data source document": [
+                            {
+                                "data source identifier": "APPBIO_QUANTSTUDIO_TEST_ID_2",
+                                "data source feature": "cycle threshold result"
+                            }
+                        ]
+                    },
+                    "calculated data name": "amplification score",
+                    "calculated datum": {
+                        "value": 1.194,
+                        "unit": "(unitless)"
+                    }
+                },
+                {
+                    "calculated data identifier": "APPBIO_QUANTSTUDIO_TEST_ID_7",
+                    "data source aggregate document": {
+                        "data source document": [
+                            {
+                                "data source identifier": "APPBIO_QUANTSTUDIO_TEST_ID_2",
+                                "data source feature": "cycle threshold result"
+                            }
+                        ]
+                    },
+                    "calculated data name": "cq confidence",
+                    "calculated datum": {
+                        "value": 0.988,
+                        "unit": "(unitless)"
+                    }
+                },
+                {
+                    "calculated data identifier": "APPBIO_QUANTSTUDIO_TEST_ID_12",
+                    "data source aggregate document": {
+                        "data source document": [
+                            {
+                                "data source identifier": "APPBIO_QUANTSTUDIO_TEST_ID_10",
+                                "data source feature": "quantity"
+                            },
+                            {
+                                "data source identifier": "APPBIO_QUANTSTUDIO_TEST_ID_11",
+                                "data source feature": "quantity"
+                            }
+                        ]
+                    },
+                    "calculated data name": "quantity mean",
+                    "calculated datum": {
+                        "value": 5314.592,
+                        "unit": "(unitless)"
+                    }
+                },
+                {
+                    "calculated data identifier": "APPBIO_QUANTSTUDIO_TEST_ID_10",
+                    "data source aggregate document": {
+                        "data source document": [
+                            {
+                                "data source identifier": "APPBIO_QUANTSTUDIO_TEST_ID_0",
+                                "data source feature": "cycle threshold result"
+                            },
+                            {
+                                "data source identifier": "APPBIO_QUANTSTUDIO_TEST_ID_8",
+                                "data source feature": "y-intercept"
+                            },
+                            {
+                                "data source identifier": "APPBIO_QUANTSTUDIO_TEST_ID_9",
+                                "data source feature": "slope"
+                            }
+                        ]
+                    },
+                    "calculated data name": "quantity",
+                    "calculated datum": {
+                        "value": 5720.562,
+                        "unit": "(unitless)"
+                    }
+                },
+                {
                     "calculated data identifier": "APPBIO_QUANTSTUDIO_TEST_ID_8",
                     "data source aggregate document": {
                         "data source document": [
                             {
-                                "data source identifier": "APPBIO_QUANTSTUDIO_TEST_ID_6",
+                                "data source identifier": "APPBIO_QUANTSTUDIO_TEST_ID_0",
+                                "data source feature": "cycle threshold result"
+                            },
+                            {
+                                "data source identifier": "APPBIO_QUANTSTUDIO_TEST_ID_2",
+                                "data source feature": "cycle threshold result"
+                            }
+                        ]
+                    },
+                    "calculated data name": "y intercept",
+                    "calculated datum": {
+                        "value": 39.814,
+                        "unit": "(unitless)"
+                    }
+                },
+                {
+                    "calculated data identifier": "APPBIO_QUANTSTUDIO_TEST_ID_9",
+                    "data source aggregate document": {
+                        "data source document": [
+                            {
+                                "data source identifier": "APPBIO_QUANTSTUDIO_TEST_ID_0",
+                                "data source feature": "cycle threshold result"
+                            },
+                            {
+                                "data source identifier": "APPBIO_QUANTSTUDIO_TEST_ID_2",
+                                "data source feature": "cycle threshold result"
+                            }
+                        ]
+                    },
+                    "calculated data name": "slope",
+                    "calculated datum": {
+                        "value": -3.383,
+                        "unit": "(unitless)"
+                    }
+                },
+                {
+                    "calculated data identifier": "APPBIO_QUANTSTUDIO_TEST_ID_11",
+                    "data source aggregate document": {
+                        "data source document": [
+                            {
+                                "data source identifier": "APPBIO_QUANTSTUDIO_TEST_ID_2",
+                                "data source feature": "cycle threshold result"
+                            },
+                            {
+                                "data source identifier": "APPBIO_QUANTSTUDIO_TEST_ID_8",
+                                "data source feature": "y-intercept"
+                            },
+                            {
+                                "data source identifier": "APPBIO_QUANTSTUDIO_TEST_ID_9",
+                                "data source feature": "slope"
+                            }
+                        ]
+                    },
+                    "calculated data name": "quantity",
+                    "calculated datum": {
+                        "value": 5605.765,
+                        "unit": "(unitless)"
+                    }
+                },
+                {
+                    "calculated data identifier": "APPBIO_QUANTSTUDIO_TEST_ID_13",
+                    "data source aggregate document": {
+                        "data source document": [
+                            {
+                                "data source identifier": "APPBIO_QUANTSTUDIO_TEST_ID_10",
                                 "data source feature": "quantity"
                             },
                             {
-                                "data source identifier": "APPBIO_QUANTSTUDIO_TEST_ID_7",
-=======
-                    "calculated data identifier": "APPBIO_QUANTSTUDIO_TEST_ID_4",
+                                "data source identifier": "APPBIO_QUANTSTUDIO_TEST_ID_11",
+                                "data source feature": "quantity"
+                            }
+                        ]
+                    },
+                    "calculated data name": "quantity sd",
+                    "calculated datum": {
+                        "value": 227.193,
+                        "unit": "(unitless)"
+                    }
+                },
+                {
+                    "calculated data identifier": "APPBIO_QUANTSTUDIO_TEST_ID_14",
                     "data source aggregate document": {
                         "data source document": [
                             {
                                 "data source identifier": "APPBIO_QUANTSTUDIO_TEST_ID_0",
                                 "data source feature": "cycle threshold result"
+                            },
+                            {
+                                "data source identifier": "APPBIO_QUANTSTUDIO_TEST_ID_2",
+                                "data source feature": "cycle threshold result"
+                            }
+                        ]
+                    },
+                    "calculated data name": "ct mean",
+                    "calculated datum": {
+                        "value": 27.211,
+                        "unit": "(unitless)"
+                    }
+                },
+                {
+                    "calculated data identifier": "APPBIO_QUANTSTUDIO_TEST_ID_15",
+                    "data source aggregate document": {
+                        "data source document": [
+                            {
+                                "data source identifier": "APPBIO_QUANTSTUDIO_TEST_ID_0",
+                                "data source feature": "cycle threshold result"
+                            },
+                            {
+                                "data source identifier": "APPBIO_QUANTSTUDIO_TEST_ID_2",
+                                "data source feature": "cycle threshold result"
+                            }
+                        ]
+                    },
+                    "calculated data name": "ct sd",
+                    "calculated datum": {
+                        "value": 0.063,
+                        "unit": "(unitless)"
+                    }
+                },
+                {
+                    "calculated data identifier": "APPBIO_QUANTSTUDIO_TEST_ID_16",
+                    "data source aggregate document": {
+                        "data source document": [
+                            {
+                                "data source identifier": "APPBIO_QUANTSTUDIO_TEST_ID_1",
+                                "data source feature": "cycle threshold result"
                             }
                         ]
                     },
@@ -497,535 +718,275 @@
                     }
                 },
                 {
-                    "calculated data identifier": "APPBIO_QUANTSTUDIO_TEST_ID_5",
+                    "calculated data identifier": "APPBIO_QUANTSTUDIO_TEST_ID_17",
+                    "data source aggregate document": {
+                        "data source document": [
+                            {
+                                "data source identifier": "APPBIO_QUANTSTUDIO_TEST_ID_1",
+                                "data source feature": "cycle threshold result"
+                            }
+                        ]
+                    },
+                    "calculated data name": "cq confidence",
+                    "calculated datum": {
+                        "value": 0.989,
+                        "unit": "(unitless)"
+                    }
+                },
+                {
+                    "calculated data identifier": "APPBIO_QUANTSTUDIO_TEST_ID_18",
+                    "data source aggregate document": {
+                        "data source document": [
+                            {
+                                "data source identifier": "APPBIO_QUANTSTUDIO_TEST_ID_3",
+                                "data source feature": "cycle threshold result"
+                            }
+                        ]
+                    },
+                    "calculated data name": "amplification score",
+                    "calculated datum": {
+                        "value": 1.194,
+                        "unit": "(unitless)"
+                    }
+                },
+                {
+                    "calculated data identifier": "APPBIO_QUANTSTUDIO_TEST_ID_19",
+                    "data source aggregate document": {
+                        "data source document": [
+                            {
+                                "data source identifier": "APPBIO_QUANTSTUDIO_TEST_ID_3",
+                                "data source feature": "cycle threshold result"
+                            }
+                        ]
+                    },
+                    "calculated data name": "cq confidence",
+                    "calculated datum": {
+                        "value": 0.988,
+                        "unit": "(unitless)"
+                    }
+                },
+                {
+                    "calculated data identifier": "APPBIO_QUANTSTUDIO_TEST_ID_24",
+                    "data source aggregate document": {
+                        "data source document": [
+                            {
+                                "data source identifier": "APPBIO_QUANTSTUDIO_TEST_ID_22",
+                                "data source feature": "quantity"
+                            },
+                            {
+                                "data source identifier": "APPBIO_QUANTSTUDIO_TEST_ID_23",
+                                "data source feature": "quantity"
+                            }
+                        ]
+                    },
+                    "calculated data name": "quantity mean",
+                    "calculated datum": {
+                        "value": 5314.592,
+                        "unit": "(unitless)"
+                    }
+                },
+                {
+                    "calculated data identifier": "APPBIO_QUANTSTUDIO_TEST_ID_22",
+                    "data source aggregate document": {
+                        "data source document": [
+                            {
+                                "data source identifier": "APPBIO_QUANTSTUDIO_TEST_ID_1",
+                                "data source feature": "cycle threshold result"
+                            },
+                            {
+                                "data source identifier": "APPBIO_QUANTSTUDIO_TEST_ID_20",
+                                "data source feature": "y-intercept"
+                            },
+                            {
+                                "data source identifier": "APPBIO_QUANTSTUDIO_TEST_ID_21",
+                                "data source feature": "slope"
+                            }
+                        ]
+                    },
+                    "calculated data name": "quantity",
+                    "calculated datum": {
+                        "value": 5720.562,
+                        "unit": "(unitless)"
+                    }
+                },
+                {
+                    "calculated data identifier": "APPBIO_QUANTSTUDIO_TEST_ID_20",
+                    "data source aggregate document": {
+                        "data source document": [
+                            {
+                                "data source identifier": "APPBIO_QUANTSTUDIO_TEST_ID_1",
+                                "data source feature": "cycle threshold result"
+                            },
+                            {
+                                "data source identifier": "APPBIO_QUANTSTUDIO_TEST_ID_3",
+                                "data source feature": "cycle threshold result"
+                            }
+                        ]
+                    },
+                    "calculated data name": "y intercept",
+                    "calculated datum": {
+                        "value": 39.814,
+                        "unit": "(unitless)"
+                    }
+                },
+                {
+                    "calculated data identifier": "APPBIO_QUANTSTUDIO_TEST_ID_21",
+                    "data source aggregate document": {
+                        "data source document": [
+                            {
+                                "data source identifier": "APPBIO_QUANTSTUDIO_TEST_ID_1",
+                                "data source feature": "cycle threshold result"
+                            },
+                            {
+                                "data source identifier": "APPBIO_QUANTSTUDIO_TEST_ID_3",
+                                "data source feature": "cycle threshold result"
+                            }
+                        ]
+                    },
+                    "calculated data name": "slope",
+                    "calculated datum": {
+                        "value": -3.383,
+                        "unit": "(unitless)"
+                    }
+                },
+                {
+                    "calculated data identifier": "APPBIO_QUANTSTUDIO_TEST_ID_23",
+                    "data source aggregate document": {
+                        "data source document": [
+                            {
+                                "data source identifier": "APPBIO_QUANTSTUDIO_TEST_ID_3",
+                                "data source feature": "cycle threshold result"
+                            },
+                            {
+                                "data source identifier": "APPBIO_QUANTSTUDIO_TEST_ID_20",
+                                "data source feature": "y-intercept"
+                            },
+                            {
+                                "data source identifier": "APPBIO_QUANTSTUDIO_TEST_ID_21",
+                                "data source feature": "slope"
+                            }
+                        ]
+                    },
+                    "calculated data name": "quantity",
+                    "calculated datum": {
+                        "value": 5605.765,
+                        "unit": "(unitless)"
+                    }
+                },
+                {
+                    "calculated data identifier": "APPBIO_QUANTSTUDIO_TEST_ID_25",
+                    "data source aggregate document": {
+                        "data source document": [
+                            {
+                                "data source identifier": "APPBIO_QUANTSTUDIO_TEST_ID_22",
+                                "data source feature": "quantity"
+                            },
+                            {
+                                "data source identifier": "APPBIO_QUANTSTUDIO_TEST_ID_23",
+                                "data source feature": "quantity"
+                            }
+                        ]
+                    },
+                    "calculated data name": "quantity sd",
+                    "calculated datum": {
+                        "value": 227.193,
+                        "unit": "(unitless)"
+                    }
+                },
+                {
+                    "calculated data identifier": "APPBIO_QUANTSTUDIO_TEST_ID_26",
+                    "data source aggregate document": {
+                        "data source document": [
+                            {
+                                "data source identifier": "APPBIO_QUANTSTUDIO_TEST_ID_1",
+                                "data source feature": "cycle threshold result"
+                            },
+                            {
+                                "data source identifier": "APPBIO_QUANTSTUDIO_TEST_ID_3",
+                                "data source feature": "cycle threshold result"
+                            }
+                        ]
+                    },
+                    "calculated data name": "ct mean",
+                    "calculated datum": {
+                        "value": 27.211,
+                        "unit": "(unitless)"
+                    }
+                },
+                {
+                    "calculated data identifier": "APPBIO_QUANTSTUDIO_TEST_ID_27",
+                    "data source aggregate document": {
+                        "data source document": [
+                            {
+                                "data source identifier": "APPBIO_QUANTSTUDIO_TEST_ID_1",
+                                "data source feature": "cycle threshold result"
+                            },
+                            {
+                                "data source identifier": "APPBIO_QUANTSTUDIO_TEST_ID_3",
+                                "data source feature": "cycle threshold result"
+                            }
+                        ]
+                    },
+                    "calculated data name": "ct sd",
+                    "calculated datum": {
+                        "value": 0.063,
+                        "unit": "(unitless)"
+                    }
+                },
+                {
+                    "calculated data identifier": "APPBIO_QUANTSTUDIO_TEST_ID_28",
                     "data source aggregate document": {
                         "data source document": [
                             {
                                 "data source identifier": "APPBIO_QUANTSTUDIO_TEST_ID_0",
                                 "data source feature": "cycle threshold result"
-                            }
-                        ]
-                    },
-                    "calculated data name": "cq confidence",
-                    "calculated datum": {
-                        "value": 0.989,
-                        "unit": "(unitless)"
-                    }
-                },
-                {
-                    "calculated data identifier": "APPBIO_QUANTSTUDIO_TEST_ID_6",
-                    "data source aggregate document": {
-                        "data source document": [
+                            },
                             {
                                 "data source identifier": "APPBIO_QUANTSTUDIO_TEST_ID_2",
                                 "data source feature": "cycle threshold result"
                             }
                         ]
                     },
-                    "calculated data name": "amplification score",
-                    "calculated datum": {
-                        "value": 1.194,
-                        "unit": "(unitless)"
-                    }
-                },
-                {
-                    "calculated data identifier": "APPBIO_QUANTSTUDIO_TEST_ID_7",
-                    "data source aggregate document": {
-                        "data source document": [
+                    "calculated data name": "r^2",
+                    "calculated datum": {
+                        "value": 0.997,
+                        "unit": "(unitless)"
+                    }
+                },
+                {
+                    "calculated data identifier": "APPBIO_QUANTSTUDIO_TEST_ID_29",
+                    "data source aggregate document": {
+                        "data source document": [
+                            {
+                                "data source identifier": "APPBIO_QUANTSTUDIO_TEST_ID_0",
+                                "data source feature": "cycle threshold result"
+                            },
                             {
                                 "data source identifier": "APPBIO_QUANTSTUDIO_TEST_ID_2",
                                 "data source feature": "cycle threshold result"
                             }
                         ]
                     },
-                    "calculated data name": "cq confidence",
-                    "calculated datum": {
-                        "value": 0.988,
-                        "unit": "(unitless)"
-                    }
-                },
-                {
-                    "calculated data identifier": "APPBIO_QUANTSTUDIO_TEST_ID_10",
-                    "data source aggregate document": {
-                        "data source document": [
-                            {
-                                "data source identifier": "APPBIO_QUANTSTUDIO_TEST_ID_8",
-                                "data source feature": "quantity"
-                            },
-                            {
-                                "data source identifier": "APPBIO_QUANTSTUDIO_TEST_ID_9",
->>>>>>> 9093430b
-                                "data source feature": "quantity"
-                            }
-                        ]
-                    },
-                    "calculated data name": "quantity mean",
-                    "calculated datum": {
-                        "value": 5314.592,
-                        "unit": "(unitless)"
-                    }
-                },
-                {
-<<<<<<< HEAD
-                    "calculated data identifier": "APPBIO_QUANTSTUDIO_TEST_ID_6",
-=======
-                    "calculated data identifier": "APPBIO_QUANTSTUDIO_TEST_ID_8",
->>>>>>> 9093430b
-                    "data source aggregate document": {
-                        "data source document": [
-                            {
-                                "data source identifier": "APPBIO_QUANTSTUDIO_TEST_ID_0",
-                                "data source feature": "cycle threshold result"
-                            },
-                            {
-                                "data source identifier": "APPBIO_QUANTSTUDIO_TEST_ID_4",
-                                "data source feature": "y-intercept"
-                            },
-                            {
-                                "data source identifier": "APPBIO_QUANTSTUDIO_TEST_ID_5",
-                                "data source feature": "slope"
-                            }
-                        ]
-                    },
-                    "calculated data name": "quantity",
-                    "calculated datum": {
-                        "value": 5720.562,
-                        "unit": "(unitless)"
-                    }
-                },
-                {
-<<<<<<< HEAD
-                    "calculated data identifier": "APPBIO_QUANTSTUDIO_TEST_ID_4",
-=======
-                    "calculated data identifier": "APPBIO_QUANTSTUDIO_TEST_ID_9",
->>>>>>> 9093430b
-                    "data source aggregate document": {
-                        "data source document": [
-                            {
-                                "data source identifier": "APPBIO_QUANTSTUDIO_TEST_ID_0",
-                                "data source feature": "cycle threshold result"
-                            },
-                            {
-                                "data source identifier": "APPBIO_QUANTSTUDIO_TEST_ID_2",
-                                "data source feature": "cycle threshold result"
-                            }
-                        ]
-                    },
-                    "calculated data name": "y intercept",
-                    "calculated datum": {
-                        "value": 39.814,
-                        "unit": "(unitless)"
-                    }
-                },
-                {
-                    "calculated data identifier": "APPBIO_QUANTSTUDIO_TEST_ID_5",
-                    "data source aggregate document": {
-                        "data source document": [
-                            {
-                                "data source identifier": "APPBIO_QUANTSTUDIO_TEST_ID_0",
-                                "data source feature": "cycle threshold result"
-                            },
-                            {
-                                "data source identifier": "APPBIO_QUANTSTUDIO_TEST_ID_2",
-                                "data source feature": "cycle threshold result"
-                            }
-                        ]
-                    },
-                    "calculated data name": "slope",
-                    "calculated datum": {
-                        "value": -3.383,
-                        "unit": "(unitless)"
-                    }
-                },
-                {
-                    "calculated data identifier": "APPBIO_QUANTSTUDIO_TEST_ID_7",
-                    "data source aggregate document": {
-                        "data source document": [
-                            {
-                                "data source identifier": "APPBIO_QUANTSTUDIO_TEST_ID_2",
-                                "data source feature": "cycle threshold result"
-                            },
-                            {
-                                "data source identifier": "APPBIO_QUANTSTUDIO_TEST_ID_4",
-                                "data source feature": "y-intercept"
-                            },
-                            {
-                                "data source identifier": "APPBIO_QUANTSTUDIO_TEST_ID_5",
-                                "data source feature": "slope"
-                            }
-                        ]
-                    },
-                    "calculated data name": "quantity",
-                    "calculated datum": {
-                        "value": 5605.765,
-                        "unit": "(unitless)"
-                    }
-                },
-                {
-<<<<<<< HEAD
-                    "calculated data identifier": "APPBIO_QUANTSTUDIO_TEST_ID_9",
-                    "data source aggregate document": {
-                        "data source document": [
-                            {
-                                "data source identifier": "APPBIO_QUANTSTUDIO_TEST_ID_6",
-                                "data source feature": "quantity"
-                            },
-                            {
-                                "data source identifier": "APPBIO_QUANTSTUDIO_TEST_ID_7",
-=======
-                    "calculated data identifier": "APPBIO_QUANTSTUDIO_TEST_ID_11",
-                    "data source aggregate document": {
-                        "data source document": [
-                            {
-                                "data source identifier": "APPBIO_QUANTSTUDIO_TEST_ID_8",
-                                "data source feature": "quantity"
-                            },
-                            {
-                                "data source identifier": "APPBIO_QUANTSTUDIO_TEST_ID_9",
->>>>>>> 9093430b
-                                "data source feature": "quantity"
-                            }
-                        ]
-                    },
-                    "calculated data name": "quantity sd",
-                    "calculated datum": {
-                        "value": 227.193,
-                        "unit": "(unitless)"
-                    }
-                },
-                {
-<<<<<<< HEAD
-                    "calculated data identifier": "APPBIO_QUANTSTUDIO_TEST_ID_10",
-=======
-                    "calculated data identifier": "APPBIO_QUANTSTUDIO_TEST_ID_12",
->>>>>>> 9093430b
-                    "data source aggregate document": {
-                        "data source document": [
-                            {
-                                "data source identifier": "APPBIO_QUANTSTUDIO_TEST_ID_0",
-                                "data source feature": "cycle threshold result"
-                            },
-                            {
-                                "data source identifier": "APPBIO_QUANTSTUDIO_TEST_ID_2",
-                                "data source feature": "cycle threshold result"
-                            }
-                        ]
-                    },
-                    "calculated data name": "ct mean",
-                    "calculated datum": {
-                        "value": 27.211,
-                        "unit": "(unitless)"
-                    }
-                },
-                {
-<<<<<<< HEAD
-                    "calculated data identifier": "APPBIO_QUANTSTUDIO_TEST_ID_11",
-=======
-                    "calculated data identifier": "APPBIO_QUANTSTUDIO_TEST_ID_13",
->>>>>>> 9093430b
-                    "data source aggregate document": {
-                        "data source document": [
-                            {
-                                "data source identifier": "APPBIO_QUANTSTUDIO_TEST_ID_0",
-                                "data source feature": "cycle threshold result"
-                            },
-                            {
-                                "data source identifier": "APPBIO_QUANTSTUDIO_TEST_ID_2",
-                                "data source feature": "cycle threshold result"
-                            }
-                        ]
-                    },
-                    "calculated data name": "ct sd",
-                    "calculated datum": {
-                        "value": 0.063,
-                        "unit": "(unitless)"
-                    }
-                },
-                {
-<<<<<<< HEAD
-=======
-                    "calculated data identifier": "APPBIO_QUANTSTUDIO_TEST_ID_14",
+                    "calculated data name": "efficiency",
+                    "calculated datum": {
+                        "value": 97.505,
+                        "unit": "(unitless)"
+                    }
+                },
+                {
+                    "calculated data identifier": "APPBIO_QUANTSTUDIO_TEST_ID_30",
                     "data source aggregate document": {
                         "data source document": [
                             {
                                 "data source identifier": "APPBIO_QUANTSTUDIO_TEST_ID_1",
                                 "data source feature": "cycle threshold result"
-                            }
-                        ]
-                    },
-                    "calculated data name": "amplification score",
-                    "calculated datum": {
-                        "value": 1.198,
-                        "unit": "(unitless)"
-                    }
-                },
-                {
-                    "calculated data identifier": "APPBIO_QUANTSTUDIO_TEST_ID_15",
-                    "data source aggregate document": {
-                        "data source document": [
-                            {
-                                "data source identifier": "APPBIO_QUANTSTUDIO_TEST_ID_1",
-                                "data source feature": "cycle threshold result"
-                            }
-                        ]
-                    },
-                    "calculated data name": "cq confidence",
-                    "calculated datum": {
-                        "value": 0.989,
-                        "unit": "(unitless)"
-                    }
-                },
-                {
->>>>>>> 9093430b
-                    "calculated data identifier": "APPBIO_QUANTSTUDIO_TEST_ID_16",
-                    "data source aggregate document": {
-                        "data source document": [
-                            {
-<<<<<<< HEAD
-                                "data source identifier": "APPBIO_QUANTSTUDIO_TEST_ID_14",
-                                "data source feature": "quantity"
-                            },
-                            {
-                                "data source identifier": "APPBIO_QUANTSTUDIO_TEST_ID_15",
-=======
+                            },
+                            {
                                 "data source identifier": "APPBIO_QUANTSTUDIO_TEST_ID_3",
                                 "data source feature": "cycle threshold result"
                             }
                         ]
                     },
-                    "calculated data name": "amplification score",
-                    "calculated datum": {
-                        "value": 1.194,
-                        "unit": "(unitless)"
-                    }
-                },
-                {
-                    "calculated data identifier": "APPBIO_QUANTSTUDIO_TEST_ID_17",
-                    "data source aggregate document": {
-                        "data source document": [
-                            {
-                                "data source identifier": "APPBIO_QUANTSTUDIO_TEST_ID_3",
-                                "data source feature": "cycle threshold result"
-                            }
-                        ]
-                    },
-                    "calculated data name": "cq confidence",
-                    "calculated datum": {
-                        "value": 0.988,
-                        "unit": "(unitless)"
-                    }
-                },
-                {
-                    "calculated data identifier": "APPBIO_QUANTSTUDIO_TEST_ID_20",
-                    "data source aggregate document": {
-                        "data source document": [
-                            {
-                                "data source identifier": "APPBIO_QUANTSTUDIO_TEST_ID_18",
-                                "data source feature": "quantity"
-                            },
-                            {
-                                "data source identifier": "APPBIO_QUANTSTUDIO_TEST_ID_19",
->>>>>>> 9093430b
-                                "data source feature": "quantity"
-                            }
-                        ]
-                    },
-                    "calculated data name": "quantity mean",
-                    "calculated datum": {
-                        "value": 5314.592,
-                        "unit": "(unitless)"
-                    }
-                },
-                {
-<<<<<<< HEAD
-                    "calculated data identifier": "APPBIO_QUANTSTUDIO_TEST_ID_14",
-=======
-                    "calculated data identifier": "APPBIO_QUANTSTUDIO_TEST_ID_18",
->>>>>>> 9093430b
-                    "data source aggregate document": {
-                        "data source document": [
-                            {
-                                "data source identifier": "APPBIO_QUANTSTUDIO_TEST_ID_1",
-                                "data source feature": "cycle threshold result"
-                            },
-                            {
-                                "data source identifier": "APPBIO_QUANTSTUDIO_TEST_ID_12",
-                                "data source feature": "y-intercept"
-                            },
-                            {
-                                "data source identifier": "APPBIO_QUANTSTUDIO_TEST_ID_13",
-                                "data source feature": "slope"
-                            }
-                        ]
-                    },
-                    "calculated data name": "quantity",
-                    "calculated datum": {
-                        "value": 5720.562,
-                        "unit": "(unitless)"
-                    }
-                },
-                {
-<<<<<<< HEAD
-                    "calculated data identifier": "APPBIO_QUANTSTUDIO_TEST_ID_12",
-=======
-                    "calculated data identifier": "APPBIO_QUANTSTUDIO_TEST_ID_19",
->>>>>>> 9093430b
-                    "data source aggregate document": {
-                        "data source document": [
-                            {
-                                "data source identifier": "APPBIO_QUANTSTUDIO_TEST_ID_1",
-                                "data source feature": "cycle threshold result"
-                            },
-                            {
-                                "data source identifier": "APPBIO_QUANTSTUDIO_TEST_ID_3",
-                                "data source feature": "cycle threshold result"
-                            }
-                        ]
-                    },
-                    "calculated data name": "y intercept",
-                    "calculated datum": {
-                        "value": 39.814,
-                        "unit": "(unitless)"
-                    }
-                },
-                {
-                    "calculated data identifier": "APPBIO_QUANTSTUDIO_TEST_ID_13",
-                    "data source aggregate document": {
-                        "data source document": [
-                            {
-                                "data source identifier": "APPBIO_QUANTSTUDIO_TEST_ID_1",
-                                "data source feature": "cycle threshold result"
-                            },
-                            {
-                                "data source identifier": "APPBIO_QUANTSTUDIO_TEST_ID_3",
-                                "data source feature": "cycle threshold result"
-                            }
-                        ]
-                    },
-                    "calculated data name": "slope",
-                    "calculated datum": {
-                        "value": -3.383,
-                        "unit": "(unitless)"
-                    }
-                },
-                {
-                    "calculated data identifier": "APPBIO_QUANTSTUDIO_TEST_ID_15",
-                    "data source aggregate document": {
-                        "data source document": [
-                            {
-                                "data source identifier": "APPBIO_QUANTSTUDIO_TEST_ID_3",
-                                "data source feature": "cycle threshold result"
-                            },
-                            {
-                                "data source identifier": "APPBIO_QUANTSTUDIO_TEST_ID_12",
-                                "data source feature": "y-intercept"
-                            },
-                            {
-                                "data source identifier": "APPBIO_QUANTSTUDIO_TEST_ID_13",
-                                "data source feature": "slope"
-                            }
-                        ]
-                    },
-                    "calculated data name": "quantity",
-                    "calculated datum": {
-                        "value": 5605.765,
-                        "unit": "(unitless)"
-                    }
-                },
-                {
-<<<<<<< HEAD
-                    "calculated data identifier": "APPBIO_QUANTSTUDIO_TEST_ID_17",
-                    "data source aggregate document": {
-                        "data source document": [
-                            {
-                                "data source identifier": "APPBIO_QUANTSTUDIO_TEST_ID_14",
-                                "data source feature": "quantity"
-                            },
-                            {
-                                "data source identifier": "APPBIO_QUANTSTUDIO_TEST_ID_15",
-=======
-                    "calculated data identifier": "APPBIO_QUANTSTUDIO_TEST_ID_21",
-                    "data source aggregate document": {
-                        "data source document": [
-                            {
-                                "data source identifier": "APPBIO_QUANTSTUDIO_TEST_ID_18",
-                                "data source feature": "quantity"
-                            },
-                            {
-                                "data source identifier": "APPBIO_QUANTSTUDIO_TEST_ID_19",
->>>>>>> 9093430b
-                                "data source feature": "quantity"
-                            }
-                        ]
-                    },
-                    "calculated data name": "quantity sd",
-                    "calculated datum": {
-                        "value": 227.193,
-                        "unit": "(unitless)"
-                    }
-                },
-                {
-<<<<<<< HEAD
-                    "calculated data identifier": "APPBIO_QUANTSTUDIO_TEST_ID_18",
-=======
-                    "calculated data identifier": "APPBIO_QUANTSTUDIO_TEST_ID_22",
->>>>>>> 9093430b
-                    "data source aggregate document": {
-                        "data source document": [
-                            {
-                                "data source identifier": "APPBIO_QUANTSTUDIO_TEST_ID_1",
-                                "data source feature": "cycle threshold result"
-                            },
-                            {
-                                "data source identifier": "APPBIO_QUANTSTUDIO_TEST_ID_3",
-                                "data source feature": "cycle threshold result"
-                            }
-                        ]
-                    },
-                    "calculated data name": "ct mean",
-                    "calculated datum": {
-                        "value": 27.211,
-                        "unit": "(unitless)"
-                    }
-                },
-                {
-<<<<<<< HEAD
-                    "calculated data identifier": "APPBIO_QUANTSTUDIO_TEST_ID_19",
-=======
-                    "calculated data identifier": "APPBIO_QUANTSTUDIO_TEST_ID_23",
->>>>>>> 9093430b
-                    "data source aggregate document": {
-                        "data source document": [
-                            {
-                                "data source identifier": "APPBIO_QUANTSTUDIO_TEST_ID_1",
-                                "data source feature": "cycle threshold result"
-                            },
-                            {
-                                "data source identifier": "APPBIO_QUANTSTUDIO_TEST_ID_3",
-                                "data source feature": "cycle threshold result"
-                            }
-                        ]
-                    },
-                    "calculated data name": "ct sd",
-                    "calculated datum": {
-                        "value": 0.063,
-                        "unit": "(unitless)"
-                    }
-                },
-                {
-                    "calculated data identifier": "APPBIO_QUANTSTUDIO_TEST_ID_20",
-                    "data source aggregate document": {
-                        "data source document": [
-                            {
-                                "data source identifier": "APPBIO_QUANTSTUDIO_TEST_ID_0",
-                                "data source feature": "cycle threshold result"
-                            },
-                            {
-                                "data source identifier": "APPBIO_QUANTSTUDIO_TEST_ID_2",
-                                "data source feature": "cycle threshold result"
-                            }
-                        ]
-                    },
                     "calculated data name": "r^2",
                     "calculated datum": {
                         "value": 0.997,
@@ -1033,47 +994,7 @@
                     }
                 },
                 {
-                    "calculated data identifier": "APPBIO_QUANTSTUDIO_TEST_ID_21",
-                    "data source aggregate document": {
-                        "data source document": [
-                            {
-                                "data source identifier": "APPBIO_QUANTSTUDIO_TEST_ID_0",
-                                "data source feature": "cycle threshold result"
-                            },
-                            {
-                                "data source identifier": "APPBIO_QUANTSTUDIO_TEST_ID_2",
-                                "data source feature": "cycle threshold result"
-                            }
-                        ]
-                    },
-                    "calculated data name": "efficiency",
-                    "calculated datum": {
-                        "value": 97.505,
-                        "unit": "(unitless)"
-                    }
-                },
-                {
-                    "calculated data identifier": "APPBIO_QUANTSTUDIO_TEST_ID_22",
-                    "data source aggregate document": {
-                        "data source document": [
-                            {
-                                "data source identifier": "APPBIO_QUANTSTUDIO_TEST_ID_1",
-                                "data source feature": "cycle threshold result"
-                            },
-                            {
-                                "data source identifier": "APPBIO_QUANTSTUDIO_TEST_ID_3",
-                                "data source feature": "cycle threshold result"
-                            }
-                        ]
-                    },
-                    "calculated data name": "r^2",
-                    "calculated datum": {
-                        "value": 0.997,
-                        "unit": "(unitless)"
-                    }
-                },
-                {
-                    "calculated data identifier": "APPBIO_QUANTSTUDIO_TEST_ID_23",
+                    "calculated data identifier": "APPBIO_QUANTSTUDIO_TEST_ID_31",
                     "data source aggregate document": {
                         "data source document": [
                             {
