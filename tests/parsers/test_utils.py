from __future__ import annotations

from collections.abc import Mapping
import json
<<<<<<< HEAD
import shutil
=======
>>>>>>> fb765753
import tempfile
from typing import Any, Optional
from unittest import mock

from deepdiff import DeepDiff
import numpy as np

from allotropy.constants import ASM_CONVERTER_NAME, ASM_CONVERTER_VERSION
from allotropy.parser_factory import Vendor
from allotropy.to_allotrope import allotrope_from_file

CALCULATED_DATA_IDENTIFIER = "calculated data identifier"
DATA_SOURCE_IDENTIFIER = "data source identifier"
MEASUREMENT_IDENTIFIER = "measurement identifier"

DictType = Mapping[str, Any]


def _replace_asm_converter_name_and_version(allotrope_dict: DictType) -> DictType:
    new_dict = dict(allotrope_dict)
    for key, value in new_dict.items():
        if key == "data system document":
            value["ASM converter name"] = ASM_CONVERTER_NAME
            value["ASM converter version"] = ASM_CONVERTER_VERSION
        if isinstance(value, dict):
            _replace_asm_converter_name_and_version(value)

    return new_dict


def _assert_allotrope_dicts_equal(
    expected: DictType,
    actual: DictType,
    identifiers_to_exclude: Optional[list[str]] = None,
) -> None:
    expected_replaced = _replace_asm_converter_name_and_version(expected)

    identifiers_to_exclude = identifiers_to_exclude or [
        CALCULATED_DATA_IDENTIFIER,
        DATA_SOURCE_IDENTIFIER,
        MEASUREMENT_IDENTIFIER,
    ]
    # TODO: remove identifiers_to_exclude (and the above constants) once test ids are stable
    identifiers_to_exclude = []
    exclude_regex_paths = [
        fr"\['{exclude_id}'\]" for exclude_id in identifiers_to_exclude
    ]
    ddiff = DeepDiff(
        expected_replaced,
        actual,
        exclude_regex_paths=exclude_regex_paths,
        ignore_type_in_groups=[(float, np.float64), (int, np.int64)],
    )
    assert not ddiff


class TestIdGenerator:
    vendor: Vendor
    next_id: int

    def __init__(self, vendor: Vendor) -> None:
        self.vendor = vendor
        self.next_id = 0

    def generate_id(self) -> str:
        current_id = f"{self.vendor.name}_TEST_ID_{self.next_id}"
        self.next_id += 1
        return current_id


def from_file(test_file: str, vendor: Vendor) -> DictType:
    with mock.patch(
        "allotropy.parsers.vendor_parser.VendorParser._get_id_generator",
        return_value=TestIdGenerator(vendor),
    ):
        return allotrope_from_file(test_file, vendor)


# TODO: Choose a constant indent, convert all files to use it, and delete this function.
def _get_existing_indent(expected_file: str) -> int:
    with open(expected_file) as f:
        f.readline()
        line = f.readline()
        for i in range(len(line)):
            if not line[i] == " ":
                return i
    msg = "Couldn't determine existing indent"
    raise ValueError(msg)


def _write_actual_to_expected(allotrope_dict: DictType, expected_file: str) -> None:
    existing_indent = _get_existing_indent(expected_file)
    with tempfile.NamedTemporaryFile(mode="w+") as tmp:
        json.dump(allotrope_dict, tmp, indent=existing_indent, ensure_ascii=False)
        tmp.write("\n")
        tmp.seek(0)
        json.load(tmp)  # Ensure this file can be opened as JSON before we copy it
        shutil.copy(tmp.name, expected_file)


def validate_contents(
    allotrope_dict: DictType,
    expected_file: str,
    identifiers_to_exclude: Optional[list[str]] = None,
    write_actual_to_expected_on_fail: bool = False,  # noqa: FBT001, FBT002
) -> None:
    """Use the newly created allotrope_dict to validate the contents inside expected_file."""
    with open(expected_file) as f:
        expected_dict = json.load(f)
<<<<<<< HEAD

    try:
        _assert_allotrope_dicts_equal(
            expected_dict, allotrope_dict, identifiers_to_exclude=identifiers_to_exclude
        )
    except:
        if write_actual_to_expected_on_fail:
            _write_actual_to_expected(allotrope_dict, expected_file)
        raise

    # Ensure that tests fail if the param is set to True. We never want to commit with a True value.
    assert not write_actual_to_expected_on_fail
=======
    _assert_allotrope_dicts_equal(
        expected_dict, allotrope_dict, identifiers_to_exclude=identifiers_to_exclude
    )

    # Ensure that allotrope_dict can be written via json.dump()
    with tempfile.TemporaryFile(mode="w+") as tmp:
        json.dump(allotrope_dict, tmp)
>>>>>>> fb765753
<|MERGE_RESOLUTION|>--- conflicted
+++ resolved
@@ -2,10 +2,7 @@
 
 from collections.abc import Mapping
 import json
-<<<<<<< HEAD
 import shutil
-=======
->>>>>>> fb765753
 import tempfile
 from typing import Any, Optional
 from unittest import mock
@@ -115,7 +112,10 @@
     """Use the newly created allotrope_dict to validate the contents inside expected_file."""
     with open(expected_file) as f:
         expected_dict = json.load(f)
-<<<<<<< HEAD
+
+    # Ensure that allotrope_dict can be written via json.dump()
+    with tempfile.TemporaryFile(mode="w+") as tmp:
+        json.dump(allotrope_dict, tmp)
 
     try:
         _assert_allotrope_dicts_equal(
@@ -127,13 +127,4 @@
         raise
 
     # Ensure that tests fail if the param is set to True. We never want to commit with a True value.
-    assert not write_actual_to_expected_on_fail
-=======
-    _assert_allotrope_dicts_equal(
-        expected_dict, allotrope_dict, identifiers_to_exclude=identifiers_to_exclude
-    )
-
-    # Ensure that allotrope_dict can be written via json.dump()
-    with tempfile.TemporaryFile(mode="w+") as tmp:
-        json.dump(allotrope_dict, tmp)
->>>>>>> fb765753
+    assert not write_actual_to_expected_on_fail