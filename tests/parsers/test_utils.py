--- conflicted
+++ resolved
@@ -47,15 +47,11 @@
     return allotrope_from_file(test_file, vendor_type)
 
 
-<<<<<<< HEAD
 def model_from_file(test_file: str, vendor_type: VendorType) -> Any:
     return allotrope_model_from_file(test_file, vendor_type)
 
 
-def validate_schema(allotrope_dict: dict[str, Any], schema_relative_path: str) -> None:
-=======
 def validate_schema(allotrope_dict: DictType, schema_relative_path: str) -> None:
->>>>>>> d05106ca
     """Check that the newly created allotrope_dict matches the pre-defined schema from Allotrope."""
     allotrope_schema = get_schema(schema_relative_path)
     jsonschema.validate(
