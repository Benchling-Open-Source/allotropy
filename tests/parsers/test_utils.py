from __future__ import annotations

from collections.abc import Mapping
import json
from typing import Any, Optional

from deepdiff import DeepDiff
import jsonschema
import numpy as np
import pandas as pd

from allotropy.allotrope.schemas import get_schema
from allotropy.constants import ASM_CONVERTER_NAME, ASM_CONVERTER_VERSION
from allotropy.parser_factory import VendorType
from allotropy.to_allotrope import allotrope_from_file, allotrope_model_from_file

CALCULATED_DATA_IDENTIFIER = "calculated data identifier"
DATA_SOURCE_IDENTIFIER = "data source identifier"
MEASUREMENT_IDENTIFIER = "measurement identifier"

DictType = Mapping[str, Any]


def _replace_asm_converter_name_and_version(allotrope_dict: DictType) -> DictType:
    new_dict = dict(allotrope_dict)
    for key, value in new_dict.items():
        if key == "data system document":
            value["ASM converter name"] = ASM_CONVERTER_NAME
            value["ASM converter version"] = ASM_CONVERTER_VERSION
        if isinstance(value, dict):
            _replace_asm_converter_name_and_version(value)

    return new_dict


def _assert_allotrope_dicts_equal(
    expected: DictType,
    actual: DictType,
    identifiers_to_exclude: Optional[list[str]] = None,
) -> None:
    expected_replaced = _replace_asm_converter_name_and_version(expected)

<<<<<<< HEAD
def assert_allotrope_dicts_equal(expected: DictType, actual: DictType) -> None:
    replace_asm_converter_name_and_version(expected)
    exclude_regex = [
        r"\['measurement identifier'\]",
        r"\['data source identifier'\]",
        r"\['calculated data identifier'\]",
        r"\['analyte identifier'\]",
=======
    identifiers_to_exclude = identifiers_to_exclude or [
        CALCULATED_DATA_IDENTIFIER,
        DATA_SOURCE_IDENTIFIER,
        MEASUREMENT_IDENTIFIER,
>>>>>>> d393feab
    ]
    exclude_regex_paths = [
        fr"\['{exclude_id}'\]" for exclude_id in identifiers_to_exclude
    ]
    ddiff = DeepDiff(
        expected_replaced,
        actual,
        exclude_regex_paths=exclude_regex_paths,
        ignore_type_in_groups=[(float, np.float64), (int, np.int64)],
    )
    assert not ddiff


def from_file(test_file: str, vendor_type: VendorType) -> DictType:
    return allotrope_from_file(test_file, vendor_type)


def model_from_file(test_file: str, vendor_type: VendorType) -> Any:
    return allotrope_model_from_file(test_file, vendor_type)


def validate_schema(allotrope_dict: DictType, schema_relative_path: str) -> None:
    """Check that the newly created allotrope_dict matches the pre-defined schema from Allotrope."""
    allotrope_schema = get_schema(schema_relative_path)
    jsonschema.validate(
        allotrope_dict,
        allotrope_schema,
        format_checker=jsonschema.validators.Draft202012Validator.FORMAT_CHECKER,
    )


def validate_contents(
    allotrope_dict: DictType,
    expected_file: str,
    identifiers_to_exclude: Optional[list[str]] = None,
) -> None:
    """Use the newly created allotrope_dict to validate the contents inside expected_file."""
    with open(expected_file) as f:
        expected_dict = json.load(f)
    _assert_allotrope_dicts_equal(
        expected_dict, allotrope_dict, identifiers_to_exclude=identifiers_to_exclude
    )


def build_series(elements: list[tuple[Any]]) -> pd.Series[Any]:
    index, data = list(zip(*elements))
    # pd.Series has a Generic.
    return pd.Series(data=data, index=index)  # type: ignore[no-any-return]<|MERGE_RESOLUTION|>--- conflicted
+++ resolved
@@ -40,20 +40,10 @@
 ) -> None:
     expected_replaced = _replace_asm_converter_name_and_version(expected)
 
-<<<<<<< HEAD
-def assert_allotrope_dicts_equal(expected: DictType, actual: DictType) -> None:
-    replace_asm_converter_name_and_version(expected)
-    exclude_regex = [
-        r"\['measurement identifier'\]",
-        r"\['data source identifier'\]",
-        r"\['calculated data identifier'\]",
-        r"\['analyte identifier'\]",
-=======
     identifiers_to_exclude = identifiers_to_exclude or [
         CALCULATED_DATA_IDENTIFIER,
         DATA_SOURCE_IDENTIFIER,
         MEASUREMENT_IDENTIFIER,
->>>>>>> d393feab
     ]
     exclude_regex_paths = [
         fr"\['{exclude_id}'\]" for exclude_id in identifiers_to_exclude
