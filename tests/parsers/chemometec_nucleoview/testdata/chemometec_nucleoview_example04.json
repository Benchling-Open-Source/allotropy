--- conflicted
+++ resolved
@@ -100,15 +100,6 @@
                     },
                     "custom information document": {
                         "Protocol adaptation title": "example cell counting",
-<<<<<<< HEAD
-                        "Protocol template title": "Viability and Cell Count Assay",
-                        "Protocol template purpose": "Cell Count and Viability with AO and DAPI",
-                        "Protocol template filename": "Viability and Cell Count Assay - NC-200.cmsx",
-                        "Protocol adaptation filename": "94A29BE3f39d48cd8eb5cb9472add350.cmsu",
-                        "Event log format": "Plain text",
-                        "Protocol adaptation purpose": "Cell Count and Viability with AO and DAPI",
-                        "Login ID": "admin"
-=======
                         "Protocol adaptation purpose": "Cell Count and Viability with AO and DAPI",
                         "Protocol template purpose": "Cell Count and Viability with AO and DAPI",
                         "Login ID": "admin",
@@ -116,7 +107,6 @@
                         "Event log format": "Plain text",
                         "Protocol template title": "Viability and Cell Count Assay",
                         "Protocol template filename": "Viability and Cell Count Assay - NC-200.cmsx"
->>>>>>> 61f4c2ad
                     }
                 },
                 "analyst": "DrScientist"
@@ -128,20 +118,12 @@
             "file name": "chemometec_nucleoview_example04.csv",
             "UNC path": "tests/parsers/chemometec_nucleoview/testdata/chemometec_nucleoview_example04.csv",
             "ASM converter name": "allotropy_chemometec_nucleoview",
-<<<<<<< HEAD
-            "ASM converter version": "0.1.75",
-=======
             "ASM converter version": "0.1.76",
->>>>>>> 61f4c2ad
             "software name": "NucleoView",
             "software version": "1.4.2.0",
             "custom information document": {
                 "csv file version": 2.0,
-<<<<<<< HEAD
-                "21 CFR Part 11": "disabled"
-=======
                 " 21 CFR Part 11": "disabled"
->>>>>>> 61f4c2ad
             }
         },
         "device system document": {
