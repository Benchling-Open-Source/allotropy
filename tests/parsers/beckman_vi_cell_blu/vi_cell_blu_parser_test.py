from more_itertools import one
import pytest

from allotropy.allotrope.models.cell_counting_benchling_2023_11_cell_counting import (
    Model,
)
from allotropy.parser_factory import Vendor
from allotropy.parsers.beckman_vi_cell_blu.vi_cell_blu_parser import ViCellBluParser
from allotropy.parsers.utils.timestamp_parser import TimestampParser
from tests.parsers.beckman_vi_cell_blu.vi_cell_blu_data import (
    get_data,
    get_filename,
    get_model,
)
from tests.parsers.test_utils import from_file, validate_contents

OUTPUT_FILES = (
    "Beckman_Vi-Cell-BLU_example01",
    "Beckman_Vi-Cell-BLU_example02",
)

VENDOR_TYPE = Vendor.BECKMAN_VI_CELL_BLU
TEST_DATA_DIR = "tests/parsers/beckman_vi_cell_blu/testdata/"


def _get_test_file_path(output_file: str) -> str:
    return f"{TEST_DATA_DIR}/{output_file}.csv"


def _get_expected_file_path(output_file: str) -> str:
    return f"{TEST_DATA_DIR}/{output_file}.json"


@pytest.mark.parametrize("output_file", OUTPUT_FILES)
def test_parse_vi_cell_blu_to_asm_expected_contents(output_file: str) -> None:
    test_filepath = _get_test_file_path(output_file)
    expected_filepath = _get_expected_file_path(output_file)
    allotrope_dict = from_file(test_filepath, VENDOR_TYPE)
<<<<<<< HEAD
    validate_contents(allotrope_dict, expected_filepath)
    with tempfile.TemporaryFile(mode="w+") as tmp:
        json.dump(allotrope_dict, tmp)
=======
    with pytest.raises(
        TypeError, match="Object of type int64 is not JSON serializable"
    ):
        validate_contents(allotrope_dict, expected_filepath)
>>>>>>> 08a446d2


def _clear_measurement_identifier(model: Model) -> None:
    cell_counting_aggregate_document = model.cell_counting_aggregate_document
    assert cell_counting_aggregate_document

    cell_counting_document_item = one(
        cell_counting_aggregate_document.cell_counting_document
    )
    measurement_document = one(
        cell_counting_document_item.measurement_aggregate_document.measurement_document
    )
    measurement_document.measurement_identifier = ""


def test_get_model() -> None:
    parser = ViCellBluParser(TimestampParser())
    result = parser._get_model(get_data(), get_filename())
    _clear_measurement_identifier(result)
    assert result == get_model()<|MERGE_RESOLUTION|>--- conflicted
+++ resolved
@@ -36,16 +36,7 @@
     test_filepath = _get_test_file_path(output_file)
     expected_filepath = _get_expected_file_path(output_file)
     allotrope_dict = from_file(test_filepath, VENDOR_TYPE)
-<<<<<<< HEAD
     validate_contents(allotrope_dict, expected_filepath)
-    with tempfile.TemporaryFile(mode="w+") as tmp:
-        json.dump(allotrope_dict, tmp)
-=======
-    with pytest.raises(
-        TypeError, match="Object of type int64 is not JSON serializable"
-    ):
-        validate_contents(allotrope_dict, expected_filepath)
->>>>>>> 08a446d2
 
 
 def _clear_measurement_identifier(model: Model) -> None:
