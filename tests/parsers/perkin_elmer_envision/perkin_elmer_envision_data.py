--- conflicted
+++ resolved
@@ -275,13 +275,9 @@
                                     unit="degC",
                                     field_type=None,
                                 ),
-<<<<<<< HEAD
-                                fluorescence=TQuantityValueRelativeFluorescenceUnit(31441),
-=======
                                 fluorescence=TQuantityValueRelativeFluorescenceUnit(
                                     31441
                                 ),
->>>>>>> 74654c97
                             ),
                             FluorescencePointDetectionMeasurementDocumentItems(
                                 measurement_identifier="",
@@ -348,13 +344,9 @@
                                     unit="degC",
                                     field_type=None,
                                 ),
-<<<<<<< HEAD
-                                fluorescence=TQuantityValueRelativeFluorescenceUnit(80368),
-=======
                                 fluorescence=TQuantityValueRelativeFluorescenceUnit(
                                     80368
                                 ),
->>>>>>> 74654c97
                             ),
                         ],
                     )
