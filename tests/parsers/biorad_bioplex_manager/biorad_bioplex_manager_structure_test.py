--- conflicted
+++ resolved
@@ -1,7 +1,5 @@
 from unittest import mock
 from xml.etree import ElementTree
-
-import pytest
 
 from allotropy.allotrope.models.shared.components.plate_reader import SampleRoleType
 from allotropy.allotrope.models.shared.definitions.definitions import (
@@ -20,12 +18,7 @@
 )
 
 
-<<<<<<< HEAD
-@pytest.mark.short
 def test_create_analyte_metadata() -> None:
-=======
-def test_create_analyte_sample() -> None:
->>>>>>> 96a278fe
     analyte_xml_string = """
     <MWAnalyte RegionNumber="18">
         <AnalyteName>Pn4</AnalyteName>
@@ -38,7 +31,6 @@
     assert analyte_metadata.error is None
 
 
-@pytest.mark.short
 def test_create_analyte_sample_with_error() -> None:
     analyte_xml_string = """
     <MWAnalyte RegionNumber="18">
@@ -52,12 +44,7 @@
     assert analyte_metadata.error == Error(error="Low bead number", feature="Pn4")
 
 
-<<<<<<< HEAD
-@pytest.mark.short
 def test_create_well() -> None:
-=======
-def test_create_device_settings() -> None:
->>>>>>> 96a278fe
     test_filepath = (
         "tests/parsers/biorad_bioplex_manager/testdata/exclude/well_xml_example.xml"
     )
@@ -216,18 +203,12 @@
     }
 
 
-<<<<<<< HEAD
-@pytest.mark.short
 def test_create_system_metadata() -> None:
-=======
-def test_well_sytem_level_metadata() -> None:
->>>>>>> 96a278fe
     test_filepath = (
         "tests/parsers/biorad_bioplex_manager/testdata/exclude/well_xml_example.xml"
     )
     tree = ElementTree.parse(test_filepath)  # noqa: S314
     well_system_xml = tree.getroot()
-<<<<<<< HEAD
     assert SystemMetadata.create(well_system_xml) == SystemMetadata(
         plate_id="555",
         serial_number="LX12345678912",
@@ -250,43 +231,4 @@
             "67",
             "75",
         ],
-    )
-=======
-    well_system = WellSystemLevelMetadata.create(well_system_xml)
-
-    assert well_system.plate_id == "555"
-    assert well_system.serial_number == "LX12345678912"
-    assert well_system.controller_version == "2.6.1"
-    assert well_system.user == "baz"
-    assert (
-        well_system.analytical_method
-        == r"Z:\corge\quux_qux Luminex\Protocols\qux_15PLEX_ASSAY.spbx"
-    )
-    assert well_system.regions_of_interest == [
-        "12",
-        "15",
-        "18",
-        "21",
-        "25",
-        "28",
-        "33",
-        "36",
-        "42",
-        "47",
-        "53",
-        "57",
-        "62",
-        "67",
-        "75",
-    ]
-
-
-def test_validate_xml_structure() -> None:
-    test_filepath = "tests/parsers/biorad_bioplex_manager/testdata/bio-rad_bio-plex_manager_example_01.xml"
-    tree = ElementTree.parse(test_filepath)  # noqa: S314
-    root = tree.getroot()
-    try:
-        validate_xml_structure(root)
-    except Exception as e:
-        pytest.fail(f"Function raised an exception: {e}")
->>>>>>> 96a278fe
+    )