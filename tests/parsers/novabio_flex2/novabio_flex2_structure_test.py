import re

import pandas as pd
import pytest

from allotropy.allotrope.schema_mappers.adm.solution_analyzer.rec._2024._03.solution_analyzer import (
    Analyte,
)
from allotropy.exceptions import AllotropeConversionError
from allotropy.named_file_contents import NamedFileContents
from allotropy.parsers.novabio_flex2.novabio_flex2_parser import NovaBioFlexParser
from allotropy.parsers.novabio_flex2.novabio_flex2_structure import (
    Sample,
    SampleList,
    Title,
)
<<<<<<< HEAD
from allotropy.parsers.utils.timestamp_parser import TimestampParser
from allotropy.testing.utils import mock_uuid_generation
=======
>>>>>>> f5b40d14
from tests.parsers.novabio_flex2.novabio_flex2_data import (
    get_data,
    get_input_stream,
    get_input_title,
)


@pytest.mark.parametrize(
    "filename,processing_time,device_identifier",
    [
        ("SampleResults2022-06-28_142558.csv", "2022-06-28 142558", None),
        (
            "SampleResultsT26918070C2021-02-18_104838.csv",
            "2021-02-18 104838",
            "T26918070C",
        ),
    ],
)
@pytest.mark.short
def test_create_title(
    filename: str, processing_time: str, device_identifier: str | None
) -> None:
    title = Title.create(filename)
    assert title.processing_time == processing_time
    assert title.device_identifier == device_identifier


@pytest.mark.parametrize(
    "filename",
    (
        "invalid_filename",  # no extension
        "T26918070C2021-02-18_104838.csv",  # filename does not start with SampleResults
        "SampleResults2021-02-18_104838T26918070C.csv",  # wrong order of timestamp and identifier
    ),
)
@pytest.mark.short
def test_create_title_invalid_filename(filename: str) -> None:
    expected_regex_raw = f"{filename} is not valid. File name is expected to have format of SampleResultsYYYY-MM-DD_HHMMSS.csv or SampleResults<Analyzer ID>YYYY-MM-DD_HHMMSS.csv where <Analyzer ID> is defined in Settings"
    expected_regex = re.escape(expected_regex_raw)
    with pytest.raises(AllotropeConversionError, match=expected_regex):
        Title.create(filename)


@pytest.mark.short
def test_create_sample() -> None:
    data = {
        "Sample ID": "BP_R10_KP_008_D0",
        "Sample Type": "Spent Media",
        "Date & Time": pd.Timestamp("2022-06-24 14:34:52"),
        "Batch ID": "KP_008",
        "Operator": "Kermit",
        "Gln": 1.83,
        "Ca++": 0.82,
        "O2 Saturation": 100.0,
        "CO2 Saturation": 0,  # zero here makes sure we allow falsey values
        "Unmapped column": 5,
    }
    sample = Sample.create(pd.Series(data=data))

    assert sample.identifier == "BP_R10_KP_008_D0"
    assert sample.sample_type == "Spent Media"
    assert sample.measurement_time == "2022-06-24 14:34:52"
    assert sample.batch_identifier == "KP_008"
    assert sorted(sample.analytes) == sorted(
        [
            Analyte("glutamine", 1.83, "mmol/L"),
            Analyte("calcium", 0.82, "mmol/L"),
        ]
    )
    assert sample.carbon_dioxide_saturation == 0
    assert sample.oxygen_saturation == 100.0


@pytest.mark.short
def test_create_sample_list() -> None:
    sample_list = SampleList.create(
        pd.DataFrame(
            {
                "Sample ID": ["SAMPLE_1", "SAMPLE_2"],
                "Sample Type": ["Spent Media", "Spent Media"],
                "Date & Time": [
                    pd.Timestamp("2022-06-24 14:34:52"),
                    pd.Timestamp("2022-06-24 14:34:52"),
                ],
                "Operator": ["Kermit", "Other"],
            }
        )
    )

    assert sample_list.analyst == "Kermit"
    assert len(sample_list.samples) == 2
    assert sample_list.samples[0].identifier == "SAMPLE_1"
    assert sample_list.samples[1].identifier == "SAMPLE_2"


@pytest.mark.short
def test_create_sample_list_invalid_no_samples() -> None:
    df = pd.DataFrame()
    with pytest.raises(AllotropeConversionError, match="Unable to find any sample."):
        SampleList.create(df)


@pytest.mark.short
def test_create_sample_list_invalid_no_analyst() -> None:
    df = pd.DataFrame(
        {
            "Sample ID": ["SAMPLE_1", "SAMPLE_2"],
            "Sample Type": ["Spent Media", "Spent Media"],
            "Date & Time": [
                pd.Timestamp("2022-06-24 14:34:52"),
                pd.Timestamp("2022-06-24 14:34:52"),
            ],
        }
    )
    with pytest.raises(AllotropeConversionError, match="Unable to find the Operator."):
        SampleList.create(df)


@pytest.mark.short
def test_create_data() -> None:
    named_file_contents = NamedFileContents(get_input_stream(), get_input_title())
<<<<<<< HEAD
    with mock_uuid_generation():
        assert (
            NovaBioFlexParser(TimestampParser()).create_data(named_file_contents)
            == get_data()
        )
=======
    with mock.patch(
        "allotropy.parsers.novabio_flex2.novabio_flex2_structure.random_uuid_str",
        return_value="dummy_id",
    ):
        assert NovaBioFlexParser().create_data(named_file_contents) == get_data()
>>>>>>> f5b40d14
<|MERGE_RESOLUTION|>--- conflicted
+++ resolved
@@ -14,11 +14,7 @@
     SampleList,
     Title,
 )
-<<<<<<< HEAD
-from allotropy.parsers.utils.timestamp_parser import TimestampParser
 from allotropy.testing.utils import mock_uuid_generation
-=======
->>>>>>> f5b40d14
 from tests.parsers.novabio_flex2.novabio_flex2_data import (
     get_data,
     get_input_stream,
@@ -140,16 +136,5 @@
 @pytest.mark.short
 def test_create_data() -> None:
     named_file_contents = NamedFileContents(get_input_stream(), get_input_title())
-<<<<<<< HEAD
     with mock_uuid_generation():
-        assert (
-            NovaBioFlexParser(TimestampParser()).create_data(named_file_contents)
-            == get_data()
-        )
-=======
-    with mock.patch(
-        "allotropy.parsers.novabio_flex2.novabio_flex2_structure.random_uuid_str",
-        return_value="dummy_id",
-    ):
-        assert NovaBioFlexParser().create_data(named_file_contents) == get_data()
->>>>>>> f5b40d14
+        assert NovaBioFlexParser().create_data(named_file_contents) == get_data()