--- conflicted
+++ resolved
@@ -95,13 +95,8 @@
     sample = Sample.create(pd.Series(data=data))
 
     assert sample.identifier == "BP_R10_KP_008_D0"
-<<<<<<< HEAD
     assert sample.sample_type == "Spent Media"
-    assert sample.measurement_time == "2022-06-24T14:34:52"
-=======
-    assert sample.role_type == "Spent Media"
     assert sample.measurement_time == "2022-06-24 14:34:52"
->>>>>>> ed9866da
     assert sample.batch_identifier == "KP_008"
     assert sorted(sample.analytes) == sorted(
         [
