{
    "$asm.manifest": "http://purl.allotrope.org/manifests/solution-analyzer/REC/2024/09/solution-analyzer.manifest",
    "solution analyzer aggregate document": {
        "solution analyzer document": [
            {
                "measurement aggregate document": {
                    "measurement document": [
                        {
                            "device control aggregate document": {
                                "device control document": [
                                    {
                                        "device type": "solution-analyzer",
                                        "detection type": "metabolite-detection"
                                    }
                                ]
                            },
                            "measurement identifier": "NOVABIO_FLEX2_TEST_ID_0",
                            "measurement time": "2021-02-18T10:28:04+00:00",
                            "sample document": {
                                "sample identifier": "SAMPLE 0001",
                                "description": "Default"
                            },
                            "analyte aggregate document": {
                                "analyte document": [
                                    {
                                        "analyte name": "ammonium",
                                        "molar concentration": {
                                            "value": 0.25,
                                            "unit": "mmol/L"
                                        }
                                    },
                                    {
                                        "analyte name": "bicarbonate",
                                        "molar concentration": {
                                            "value": 5.6,
                                            "unit": "mmol/L"
                                        }
                                    },
                                    {
                                        "analyte name": "calcium",
                                        "molar concentration": {
                                            "value": 1.09,
                                            "unit": "mmol/L"
                                        }
                                    },
                                    {
                                        "analyte name": "glucose",
                                        "mass concentration": {
                                            "value": 0.78,
                                            "unit": "g/L"
                                        }
                                    },
                                    {
                                        "analyte name": "glutamate",
                                        "molar concentration": {
                                            "value": 0.16,
                                            "unit": "mmol/L"
                                        }
                                    },
                                    {
                                        "analyte name": "glutamine",
                                        "molar concentration": {
                                            "value": 0.56,
                                            "unit": "mmol/L"
                                        }
                                    },
                                    {
                                        "analyte name": "lactate",
                                        "mass concentration": {
                                            "value": 0.0,
                                            "unit": "g/L"
                                        }
                                    },
                                    {
                                        "analyte name": "potassium",
                                        "molar concentration": {
                                            "value": 4.47,
                                            "unit": "mmol/L"
                                        }
                                    },
                                    {
                                        "analyte name": "sodium",
                                        "molar concentration": {
                                            "value": 127.5,
                                            "unit": "mmol/L"
                                        }
                                    }
                                ]
                            }
                        },
                        {
                            "device control aggregate document": {
                                "device control document": [
                                    {
                                        "device type": "solution-analyzer",
                                        "detection type": "cell-counting"
                                    }
                                ]
                            },
                            "measurement identifier": "NOVABIO_FLEX2_TEST_ID_1",
                            "measurement time": "2021-02-18T10:28:04+00:00",
                            "sample document": {
                                "sample identifier": "SAMPLE 0001",
                                "description": "Default"
                            },
                            "processed data aggregate document": {
                                "processed data document": [
                                    {
                                        "viability (cell counter)": {
                                            "value": 0.0,
                                            "unit": "%"
                                        },
                                        "viable cell density (cell counter)": {
                                            "value": 0.0,
                                            "unit": "10^6 cells/mL"
                                        },
                                        "data processing document": {
                                            "cell density dilution factor": {
                                                "value": 1.0,
                                                "unit": "(unitless)"
                                            }
                                        },
                                        "total cell density (cell counter)": {
                                            "value": 0.17,
                                            "unit": "10^6 cells/mL"
                                        },
                                        "total cell count": {
                                            "value": 19.0,
                                            "unit": "cell"
                                        },
                                        "viable cell count": {
                                            "value": 0.0,
                                            "unit": "cell"
                                        }
                                    }
                                ]
                            }
                        },
                        {
                            "device control aggregate document": {
                                "device control document": [
                                    {
                                        "device type": "solution-analyzer",
                                        "detection type": "blood-gas-detection"
                                    }
                                ]
                            },
                            "measurement identifier": "NOVABIO_FLEX2_TEST_ID_2",
                            "measurement time": "2021-02-18T10:28:04+00:00",
                            "sample document": {
                                "sample identifier": "SAMPLE 0001",
                                "description": "Default"
                            },
                            "pO2": {
                                "value": 197.1,
                                "unit": "mmHg"
                            },
                            "pCO2": {
                                "value": 10.3,
                                "unit": "mmHg"
                            },
                            "carbon dioxide saturation": {
                                "value": 1.4,
                                "unit": "%"
                            },
                            "oxygen saturation": {
                                "value": 100.0,
                                "unit": "%"
                            }
                        },
                        {
                            "device control aggregate document": {
                                "device control document": [
                                    {
                                        "device type": "solution-analyzer",
                                        "detection type": "osmolality-detection"
                                    }
                                ]
                            },
                            "measurement identifier": "NOVABIO_FLEX2_TEST_ID_3",
                            "measurement time": "2021-02-18T10:28:04+00:00",
                            "sample document": {
                                "sample identifier": "SAMPLE 0001",
                                "description": "Default"
                            },
                            "osmolality": {
                                "value": 300.0,
                                "unit": "mosm/kg"
                            }
                        },
                        {
                            "device control aggregate document": {
                                "device control document": [
                                    {
                                        "device type": "solution-analyzer",
                                        "detection type": "ph-detection"
                                    }
                                ]
                            },
                            "measurement identifier": "NOVABIO_FLEX2_TEST_ID_4",
                            "measurement time": "2021-02-18T10:28:04+00:00",
                            "sample document": {
                                "sample identifier": "SAMPLE 0001",
                                "description": "Default"
                            },
                            "pH": {
                                "value": 7.34,
                                "unit": "pH"
                            },
                            "temperature": {
                                "value": 37.0,
                                "unit": "degC"
                            }
                        }
                    ],
                    "data processing time": "2021-02-18T10:48:38+00:00"
                },
                "analyst": "Unither"
            },
            {
                "measurement aggregate document": {
                    "measurement document": [
                        {
                            "device control aggregate document": {
                                "device control document": [
                                    {
                                        "device type": "solution-analyzer",
                                        "detection type": "metabolite-detection"
                                    }
                                ]
                            },
                            "measurement identifier": "NOVABIO_FLEX2_TEST_ID_5",
                            "measurement time": "2021-02-18T10:33:17+00:00",
                            "sample document": {
                                "sample identifier": "SAMPLE 0002",
                                "description": "Default"
                            },
                            "analyte aggregate document": {
                                "analyte document": [
                                    {
                                        "analyte name": "ammonium",
                                        "molar concentration": {
                                            "value": 0.25,
                                            "unit": "mmol/L"
                                        }
                                    },
                                    {
                                        "analyte name": "bicarbonate",
                                        "molar concentration": {
                                            "value": 6.6,
                                            "unit": "mmol/L"
                                        }
                                    },
                                    {
                                        "analyte name": "calcium",
                                        "molar concentration": {
                                            "value": 1.09,
                                            "unit": "mmol/L"
                                        }
                                    },
                                    {
                                        "analyte name": "glucose",
                                        "mass concentration": {
                                            "value": 0.79,
                                            "unit": "g/L"
                                        }
                                    },
                                    {
                                        "analyte name": "glutamate",
                                        "molar concentration": {
                                            "value": 0.12,
                                            "unit": "mmol/L"
                                        }
                                    },
                                    {
                                        "analyte name": "glutamine",
                                        "molar concentration": {
                                            "value": 0.58,
                                            "unit": "mmol/L"
                                        }
                                    },
                                    {
                                        "analyte name": "lactate",
                                        "mass concentration": {
                                            "value": 0.0,
                                            "unit": "g/L"
                                        }
                                    },
                                    {
                                        "analyte name": "potassium",
                                        "molar concentration": {
                                            "value": 4.47,
                                            "unit": "mmol/L"
                                        }
                                    },
                                    {
                                        "analyte name": "sodium",
                                        "molar concentration": {
                                            "value": 128.1,
                                            "unit": "mmol/L"
                                        }
                                    }
                                ]
                            }
                        },
                        {
                            "device control aggregate document": {
                                "device control document": [
                                    {
                                        "device type": "solution-analyzer",
                                        "detection type": "cell-counting"
                                    }
                                ]
                            },
                            "measurement identifier": "NOVABIO_FLEX2_TEST_ID_6",
                            "measurement time": "2021-02-18T10:33:17+00:00",
                            "sample document": {
                                "sample identifier": "SAMPLE 0002",
                                "description": "Default"
                            },
                            "processed data aggregate document": {
                                "processed data document": [
                                    {
                                        "viability (cell counter)": {
                                            "value": 0.0,
                                            "unit": "%"
                                        },
                                        "viable cell density (cell counter)": {
                                            "value": 10.0,
                                            "unit": "10^6 cells/mL"
                                        },
                                        "data processing document": {
                                            "cell density dilution factor": {
                                                "value": 1.0,
                                                "unit": "(unitless)"
                                            }
                                        },
                                        "total cell density (cell counter)": {
                                            "value": 0.18,
                                            "unit": "10^6 cells/mL"
                                        },
                                        "total cell count": {
                                            "value": 20.0,
                                            "unit": "cell"
                                        },
                                        "viable cell count": {
                                            "value": 0.0,
                                            "unit": "cell"
                                        }
                                    }
                                ]
                            }
                        },
                        {
                            "device control aggregate document": {
                                "device control document": [
                                    {
                                        "device type": "solution-analyzer",
                                        "detection type": "blood-gas-detection"
                                    }
                                ]
                            },
                            "measurement identifier": "NOVABIO_FLEX2_TEST_ID_7",
                            "measurement time": "2021-02-18T10:33:17+00:00",
                            "sample document": {
                                "sample identifier": "SAMPLE 0002",
                                "description": "Default"
                            },
                            "pO2": {
                                "value": 211.9,
                                "unit": "mmHg"
                            },
                            "pCO2": {
                                "value": 14.5,
                                "unit": "mmHg"
                            },
                            "carbon dioxide saturation": {
                                "value": 2.0,
                                "unit": "%"
                            },
                            "oxygen saturation": {
                                "value": 100.0,
                                "unit": "%"
                            }
                        },
                        {
                            "device control aggregate document": {
                                "device control document": [
                                    {
                                        "device type": "solution-analyzer",
                                        "detection type": "osmolality-detection"
                                    }
                                ]
                            },
                            "measurement identifier": "NOVABIO_FLEX2_TEST_ID_8",
                            "measurement time": "2021-02-18T10:33:17+00:00",
                            "sample document": {
                                "sample identifier": "SAMPLE 0002",
                                "description": "Default"
                            },
                            "osmolality": {
                                "value": 303.0,
                                "unit": "mosm/kg"
                            }
                        },
                        {
                            "device control aggregate document": {
                                "device control document": [
                                    {
                                        "device type": "solution-analyzer",
                                        "detection type": "ph-detection"
                                    }
                                ]
                            },
                            "measurement identifier": "NOVABIO_FLEX2_TEST_ID_9",
                            "measurement time": "2021-02-18T10:33:17+00:00",
                            "sample document": {
                                "sample identifier": "SAMPLE 0002",
                                "description": "Default"
                            },
                            "pH": {
                                "value": 7.262,
                                "unit": "pH"
                            },
                            "temperature": {
                                "value": 37.0,
                                "unit": "degC"
                            }
                        }
                    ],
                    "data processing time": "2021-02-18T10:48:38+00:00"
                },
                "analyst": "Unither"
            },
            {
                "measurement aggregate document": {
                    "measurement document": [
                        {
                            "device control aggregate document": {
                                "device control document": [
                                    {
                                        "device type": "solution-analyzer",
                                        "detection type": "metabolite-detection"
                                    }
                                ]
                            },
                            "measurement identifier": "NOVABIO_FLEX2_TEST_ID_10",
                            "measurement time": "2021-02-18T10:38:33+00:00",
                            "sample document": {
                                "sample identifier": "SAMPLE 0003",
                                "description": "Simple"
                            },
                            "analyte aggregate document": {
                                "analyte document": [
                                    {
                                        "analyte name": "ammonium",
                                        "molar concentration": {
                                            "value": 0.27,
                                            "unit": "mmol/L"
                                        }
                                    },
                                    {
                                        "analyte name": "bicarbonate",
                                        "molar concentration": {
                                            "value": 6.7,
                                            "unit": "mmol/L"
                                        }
                                    },
                                    {
                                        "analyte name": "calcium",
                                        "molar concentration": {
                                            "value": 1.0,
                                            "unit": "mmol/L"
                                        }
                                    },
                                    {
                                        "analyte name": "glucose",
                                        "mass concentration": {
                                            "value": 0.76,
                                            "unit": "g/L"
                                        }
                                    },
                                    {
                                        "analyte name": "glutamate",
                                        "molar concentration": {
                                            "value": 0.15,
                                            "unit": "mmol/L"
                                        }
                                    },
                                    {
                                        "analyte name": "glutamine",
                                        "molar concentration": {
                                            "value": 0.7,
                                            "unit": "mmol/L"
                                        }
                                    },
                                    {
                                        "analyte name": "lactate",
                                        "mass concentration": {
                                            "value": 0.0,
                                            "unit": "g/L"
                                        }
                                    },
                                    {
                                        "analyte name": "potassium",
                                        "molar concentration": {
                                            "value": 5.13,
                                            "unit": "mmol/L"
                                        }
                                    },
                                    {
                                        "analyte name": "sodium",
                                        "molar concentration": {
                                            "value": 124.3,
                                            "unit": "mmol/L"
                                        }
                                    }
                                ]
                            }
                        },
                        {
                            "device control aggregate document": {
                                "device control document": [
                                    {
                                        "device type": "solution-analyzer",
                                        "detection type": "blood-gas-detection"
                                    }
                                ]
                            },
                            "measurement identifier": "NOVABIO_FLEX2_TEST_ID_11",
                            "measurement time": "2021-02-18T10:38:33+00:00",
                            "sample document": {
                                "sample identifier": "SAMPLE 0003",
                                "description": "Simple"
                            },
                            "pO2": {
                                "value": 182.0,
                                "unit": "mmHg"
                            },
                            "pCO2": {
                                "value": 13.8,
                                "unit": "mmHg"
                            },
                            "carbon dioxide saturation": {
                                "value": 1.9,
                                "unit": "%"
                            },
                            "oxygen saturation": {
                                "value": 100.0,
                                "unit": "%"
                            }
                        },
                        {
                            "device control aggregate document": {
                                "device control document": [
                                    {
                                        "device type": "solution-analyzer",
                                        "detection type": "ph-detection"
                                    }
                                ]
                            },
                            "measurement identifier": "NOVABIO_FLEX2_TEST_ID_12",
                            "measurement time": "2021-02-18T10:38:33+00:00",
                            "sample document": {
                                "sample identifier": "SAMPLE 0003",
                                "description": "Simple"
                            },
                            "pH": {
                                "value": 7.288,
                                "unit": "pH"
                            },
                            "temperature": {
                                "value": 37.0,
                                "unit": "degC"
                            }
                        }
                    ],
                    "data processing time": "2021-02-18T10:48:38+00:00"
                },
                "analyst": "Unither"
            },
            {
                "measurement aggregate document": {
                    "measurement document": [
                        {
                            "device control aggregate document": {
                                "device control document": [
                                    {
                                        "device type": "solution-analyzer",
                                        "detection type": "metabolite-detection"
                                    }
                                ]
                            },
                            "measurement identifier": "NOVABIO_FLEX2_TEST_ID_13",
                            "measurement time": "2021-02-18T10:41:08+00:00",
                            "sample document": {
                                "sample identifier": "SAMPLE 0004",
                                "description": "Simple"
                            },
                            "analyte aggregate document": {
                                "analyte document": [
                                    {
                                        "analyte name": "ammonium",
                                        "molar concentration": {
                                            "value": 0.29,
                                            "unit": "mmol/L"
                                        }
                                    },
                                    {
                                        "analyte name": "bicarbonate",
                                        "molar concentration": {
                                            "value": 7.3,
                                            "unit": "mmol/L"
                                        }
                                    },
                                    {
                                        "analyte name": "calcium",
                                        "molar concentration": {
                                            "value": 1.03,
                                            "unit": "mmol/L"
                                        }
                                    },
                                    {
                                        "analyte name": "glucose",
                                        "mass concentration": {
                                            "value": 0.73,
                                            "unit": "g/L"
                                        }
                                    },
                                    {
                                        "analyte name": "glutamate",
                                        "molar concentration": {
                                            "value": 0.17,
                                            "unit": "mmol/L"
                                        }
                                    },
                                    {
                                        "analyte name": "glutamine",
                                        "molar concentration": {
                                            "value": 0.59,
                                            "unit": "mmol/L"
                                        }
                                    },
                                    {
                                        "analyte name": "lactate",
                                        "mass concentration": {
                                            "value": 0.0,
                                            "unit": "g/L"
                                        }
                                    },
                                    {
                                        "analyte name": "potassium",
                                        "molar concentration": {
                                            "value": 4.66,
                                            "unit": "mmol/L"
                                        }
                                    },
                                    {
                                        "analyte name": "sodium",
                                        "molar concentration": {
                                            "value": 123.1,
                                            "unit": "mmol/L"
                                        }
                                    }
                                ]
                            }
                        },
                        {
                            "device control aggregate document": {
                                "device control document": [
                                    {
                                        "device type": "solution-analyzer",
                                        "detection type": "blood-gas-detection"
                                    }
                                ]
                            },
                            "measurement identifier": "NOVABIO_FLEX2_TEST_ID_14",
                            "measurement time": "2021-02-18T10:41:08+00:00",
                            "sample document": {
                                "sample identifier": "SAMPLE 0004",
                                "description": "Simple"
                            },
                            "pO2": {
                                "value": 154.6,
                                "unit": "mmHg"
                            },
                            "pCO2": {
                                "value": 17.9,
                                "unit": "mmHg"
                            },
                            "carbon dioxide saturation": {
                                "value": 2.5,
                                "unit": "%"
                            },
                            "oxygen saturation": {
                                "value": 100.0,
                                "unit": "%"
                            }
                        },
                        {
                            "device control aggregate document": {
                                "device control document": [
                                    {
                                        "device type": "solution-analyzer",
                                        "detection type": "ph-detection"
                                    }
                                ]
                            },
                            "measurement identifier": "NOVABIO_FLEX2_TEST_ID_15",
                            "measurement time": "2021-02-18T10:41:08+00:00",
                            "sample document": {
                                "sample identifier": "SAMPLE 0004",
                                "description": "Simple"
                            },
                            "pH": {
                                "value": 7.215,
                                "unit": "pH"
                            },
                            "temperature": {
                                "value": 37.0,
                                "unit": "degC"
                            }
                        }
                    ],
                    "data processing time": "2021-02-18T10:48:38+00:00"
                },
                "analyst": "Unither"
            },
            {
                "measurement aggregate document": {
                    "measurement document": [
                        {
                            "device control aggregate document": {
                                "device control document": [
                                    {
                                        "device type": "solution-analyzer",
                                        "detection type": "metabolite-detection"
                                    }
                                ]
                            },
                            "measurement identifier": "NOVABIO_FLEX2_TEST_ID_16",
                            "measurement time": "2021-02-18T10:43:33+00:00",
                            "sample document": {
                                "sample identifier": "SAMPLE 0005",
                                "description": "Simple"
                            },
                            "analyte aggregate document": {
                                "analyte document": [
                                    {
                                        "analyte name": "ammonium",
                                        "molar concentration": {
                                            "value": 0.34,
                                            "unit": "mmol/L"
                                        }
                                    },
                                    {
                                        "analyte name": "bicarbonate",
                                        "molar concentration": {
                                            "value": 6.7,
                                            "unit": "mmol/L"
                                        }
                                    },
                                    {
                                        "analyte name": "calcium",
                                        "molar concentration": {
                                            "value": 1.0,
                                            "unit": "mmol/L"
                                        }
                                    },
                                    {
                                        "analyte name": "glucose",
                                        "mass concentration": {
                                            "value": 0.67,
                                            "unit": "g/L"
                                        }
                                    },
                                    {
                                        "analyte name": "glutamate",
                                        "molar concentration": {
                                            "value": 0.22,
                                            "unit": "mmol/L"
                                        }
                                    },
                                    {
                                        "analyte name": "glutamine",
                                        "molar concentration": {
                                            "value": 0.8,
                                            "unit": "mmol/L"
                                        }
                                    },
                                    {
                                        "analyte name": "lactate",
                                        "mass concentration": {
                                            "value": 0.0,
                                            "unit": "g/L"
                                        }
                                    },
                                    {
                                        "analyte name": "potassium",
                                        "molar concentration": {
                                            "value": 5.18,
                                            "unit": "mmol/L"
                                        }
                                    },
                                    {
                                        "analyte name": "sodium",
                                        "molar concentration": {
                                            "value": 123.0,
                                            "unit": "mmol/L"
                                        }
                                    }
                                ]
                            }
                        },
                        {
                            "device control aggregate document": {
                                "device control document": [
                                    {
                                        "device type": "solution-analyzer",
                                        "detection type": "blood-gas-detection"
                                    }
                                ]
                            },
                            "measurement identifier": "NOVABIO_FLEX2_TEST_ID_17",
                            "measurement time": "2021-02-18T10:43:33+00:00",
                            "sample document": {
                                "sample identifier": "SAMPLE 0005",
                                "description": "Simple"
                            },
                            "pO2": {
                                "value": 158.3,
                                "unit": "mmHg"
                            },
                            "pCO2": {
                                "value": 15.1,
                                "unit": "mmHg"
                            },
                            "carbon dioxide saturation": {
                                "value": 2.1,
                                "unit": "%"
                            },
                            "oxygen saturation": {
                                "value": 100.0,
                                "unit": "%"
                            }
                        },
                        {
                            "device control aggregate document": {
                                "device control document": [
                                    {
                                        "device type": "solution-analyzer",
                                        "detection type": "ph-detection"
                                    }
                                ]
                            },
                            "measurement identifier": "NOVABIO_FLEX2_TEST_ID_18",
                            "measurement time": "2021-02-18T10:43:33+00:00",
                            "sample document": {
                                "sample identifier": "SAMPLE 0005",
                                "description": "Simple"
                            },
                            "pH": {
                                "value": 7.252,
                                "unit": "pH"
                            },
                            "temperature": {
                                "value": 37.0,
                                "unit": "degC"
                            }
                        }
                    ],
                    "data processing time": "2021-02-18T10:48:38+00:00"
                },
                "analyst": "Unither"
            },
            {
                "measurement aggregate document": {
                    "measurement document": [
                        {
                            "device control aggregate document": {
                                "device control document": [
                                    {
                                        "device type": "solution-analyzer",
                                        "detection type": "metabolite-detection"
                                    }
                                ]
                            },
                            "measurement identifier": "NOVABIO_FLEX2_TEST_ID_19",
                            "measurement time": "2021-02-18T10:46:05+00:00",
                            "sample document": {
                                "sample identifier": "SAMPLE 0006",
                                "description": "Simple"
                            },
                            "analyte aggregate document": {
                                "analyte document": [
                                    {
                                        "analyte name": "ammonium",
                                        "molar concentration": {
                                            "value": 0.25,
                                            "unit": "mmol/L"
                                        }
                                    },
                                    {
                                        "analyte name": "bicarbonate",
                                        "molar concentration": {
                                            "value": 4.8,
                                            "unit": "mmol/L"
                                        }
                                    },
                                    {
                                        "analyte name": "calcium",
                                        "molar concentration": {
                                            "value": 0.91,
                                            "unit": "mmol/L"
                                        }
                                    },
                                    {
                                        "analyte name": "glucose",
                                        "mass concentration": {
                                            "value": 0.59,
                                            "unit": "g/L"
                                        }
                                    },
                                    {
                                        "analyte name": "glutamate",
                                        "molar concentration": {
                                            "value": 0.14,
                                            "unit": "mmol/L"
                                        }
                                    },
                                    {
                                        "analyte name": "glutamine",
                                        "molar concentration": {
                                            "value": 0.47,
                                            "unit": "mmol/L"
                                        }
                                    },
                                    {
                                        "analyte name": "lactate",
                                        "mass concentration": {
                                            "value": 0.0,
                                            "unit": "g/L"
                                        }
                                    },
                                    {
                                        "analyte name": "potassium",
                                        "molar concentration": {
                                            "value": 4.36,
                                            "unit": "mmol/L"
                                        }
                                    },
                                    {
                                        "analyte name": "sodium",
                                        "molar concentration": {
                                            "value": 128.2,
                                            "unit": "mmol/L"
                                        }
                                    }
                                ]
                            }
                        },
                        {
                            "device control aggregate document": {
                                "device control document": [
                                    {
                                        "device type": "solution-analyzer",
                                        "detection type": "blood-gas-detection"
                                    }
                                ]
                            },
                            "measurement identifier": "NOVABIO_FLEX2_TEST_ID_20",
                            "measurement time": "2021-02-18T10:46:05+00:00",
                            "sample document": {
                                "sample identifier": "SAMPLE 0006",
                                "description": "Simple"
                            },
                            "pO2": {
                                "value": 176.2,
                                "unit": "mmHg"
                            },
                            "pCO2": {
                                "value": 10.1,
                                "unit": "mmHg"
                            },
                            "carbon dioxide saturation": {
                                "value": 1.4,
                                "unit": "%"
                            },
                            "oxygen saturation": {
                                "value": 100.0,
                                "unit": "%"
                            }
                        },
                        {
                            "device control aggregate document": {
                                "device control document": [
                                    {
                                        "device type": "solution-analyzer",
                                        "detection type": "ph-detection"
                                    }
                                ]
                            },
                            "measurement identifier": "NOVABIO_FLEX2_TEST_ID_21",
                            "measurement time": "2021-02-18T10:46:05+00:00",
                            "sample document": {
                                "sample identifier": "SAMPLE 0006",
                                "description": "Simple"
                            },
                            "pH": {
                                "value": 7.278,
                                "unit": "pH"
                            },
                            "temperature": {
                                "value": 37.0,
                                "unit": "degC"
                            }
                        }
                    ],
                    "data processing time": "2021-02-18T10:48:38+00:00"
                },
                "analyst": "Unither"
            }
        ],
        "data system document": {
            "ASM file identifier": "SampleResultsDEVICE1232021-02-18_104838.json",
            "data system instance identifier": "N/A",
            "file name": "SampleResultsDEVICE1232021-02-18_104838.csv",
<<<<<<< HEAD
            "UNC path": "test/path/SampleResultsDEVICE1232021-02-18_104838.csv",
            "software name": "NovaBio Flex",
            "ASM converter name": "allotropy_novabio_flex2",
            "ASM converter version": "0.1.61"
=======
            "UNC path": "N/A",
            "ASM converter name": "allotropy_novabio_flex2",
            "ASM converter version": "0.1.61",
            "software name": "NovaBio Flex"
        },
        "device system document": {
            "device identifier": "DEVICE123",
            "model number": "Flex2",
            "product manufacturer": "Nova Biomedical"
>>>>>>> 40ed75da
        }
    }
}<|MERGE_RESOLUTION|>--- conflicted
+++ resolved
@@ -1025,13 +1025,7 @@
             "ASM file identifier": "SampleResultsDEVICE1232021-02-18_104838.json",
             "data system instance identifier": "N/A",
             "file name": "SampleResultsDEVICE1232021-02-18_104838.csv",
-<<<<<<< HEAD
             "UNC path": "test/path/SampleResultsDEVICE1232021-02-18_104838.csv",
-            "software name": "NovaBio Flex",
-            "ASM converter name": "allotropy_novabio_flex2",
-            "ASM converter version": "0.1.61"
-=======
-            "UNC path": "N/A",
             "ASM converter name": "allotropy_novabio_flex2",
             "ASM converter version": "0.1.61",
             "software name": "NovaBio Flex"
@@ -1040,7 +1034,6 @@
             "device identifier": "DEVICE123",
             "model number": "Flex2",
             "product manufacturer": "Nova Biomedical"
->>>>>>> 40ed75da
         }
     }
 }