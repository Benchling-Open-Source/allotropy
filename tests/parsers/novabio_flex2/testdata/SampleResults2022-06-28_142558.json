--- conflicted
+++ resolved
@@ -157,13 +157,7 @@
             "ASM file identifier": "SampleResults2022-06-28_142558.json",
             "data system instance identifier": "N/A",
             "file name": "SampleResults2022-06-28_142558.csv",
-<<<<<<< HEAD
             "UNC path": "test/path/SampleResults2022-06-28_142558.csv",
-            "software name": "NovaBio Flex",
-            "ASM converter name": "allotropy_novabio_flex2",
-            "ASM converter version": "0.1.61"
-=======
-            "UNC path": "N/A",
             "ASM converter name": "allotropy_novabio_flex2",
             "ASM converter version": "0.1.61",
             "software name": "NovaBio Flex"
@@ -171,7 +165,6 @@
         "device system document": {
             "model number": "Flex2",
             "product manufacturer": "Nova Biomedical"
->>>>>>> 40ed75da
         }
     }
 }