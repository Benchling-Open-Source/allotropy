import pandas as pd
import pytest

from allotropy.allotrope.models.adm.plate_reader.benchling._2023._09.plate_reader import (
    ScanPositionSettingPlateReader,
)
from allotropy.allotrope.models.shared.definitions.definitions import InvalidJsonFloat
from allotropy.parsers.agilent_gen5.agilent_gen5_structure import (
    FilterSet,
    get_identifiers,
    HeaderData,
    ReadData,
)
from allotropy.parsers.agilent_gen5.constants import ReadMode
from allotropy.parsers.utils.pandas import SeriesData


@pytest.mark.short
def test_create_header_data_no_well_plate_id_in_filename() -> None:
<<<<<<< HEAD
    header_rows = [
        "Software Version\t3.12.08",
        "",
        "",
        "Experiment File Path:\tExperiments/singlePlate.xpt",
        "Protocol File Path:\tProtocols/defaultExport.prt",
        "",
        "Plate Number\tPlate 1",
        "Date\t10/10/2022",
        "Time\t9:00:04 PM",
        "Reader Type:\tSynergy H1",
        "Reader Serial Number:\tSerial01",
        "Reading Type\tManual",
    ]
    reader = LinesReader(header_rows)
    header_data = HeaderData.create(reader, "dummy_filename.txt")
=======
    data = SeriesData(
        pd.Series(
            {
                "Software Version": "3.12.08",
                "Experiment File Path:": "Experiments/singlePlate.xpt",
                "Protocol File Path:": "Protocols/defaultExport.prt",
                "Plate Number": "Plate 1",
                "Date": "10/10/2022",
                "Time": "9:00:04 PM",
                "Reader Type:": "Synergy H1",
                "Reader Serial Number:": "Serial01",
                "Reading Type": "Manual",
            }
        )
    )

    header_data = HeaderData.create(data, "dummy_filename.txt")
>>>>>>> ee71028a

    assert header_data == HeaderData(
        software_version="3.12.08",
        experiment_file_path="Experiments/singlePlate.xpt",
        protocol_file_path="Protocols/defaultExport.prt",
        datetime="10/10/2022 9:00:04 PM",
        well_plate_identifier="Plate 1",
        model_number="Synergy H1",
        equipment_serial_number="Serial01",
        file_name="dummy_filename.txt",
    )


@pytest.mark.short
def test_create_header_data_with_well_plate_id_from_filename() -> None:
<<<<<<< HEAD
    header_rows = [
        "Software Version\t3.12.08",
        "Experiment File Path:\tExperiments/singlePlate.xpt",
        "Protocol File Path:\tProtocols/defaultExport.prt",
        "Plate Number\tPlate 1",
        "Date\t10/10/2022",
        "Time\t9:00:04 PM",
        "Reader Type:\tSynergy H1",
        "Reader Serial Number:\tSerial01",
        "Reading Type\tManual",
    ]
=======
>>>>>>> ee71028a
    well_plate_id = "PLATEID123"
    matching_file_name = f"010307_114129_{well_plate_id}_std_01.txt"

    data = SeriesData(
        pd.Series(
            {
                "Software Version": "3.12.08",
                "Experiment File Path:": "Experiments/singlePlate.xpt",
                "Protocol File Path:": "Protocols/defaultExport.prt",
                "Date": "10/10/2022",
                "Time": "9:00:04 PM",
                "Reader Type:": "Synergy H1",
                "Reader Serial Number:": "Serial01",
                "Reading Type": "Manual",
            }
        )
    )
    header_data = HeaderData.create(data, matching_file_name)

    assert header_data.well_plate_identifier == well_plate_id


@pytest.mark.short
def test_create_read_data_with_step_label() -> None:
    absorbance_procedure_details = [
        "Procedure Details",
        "Read\tStepLabel",
        "\tAbsorbance Endpoint",
    ]
    read_data = ReadData.create(absorbance_procedure_details)

    assert read_data[0].step_label == "StepLabel"


@pytest.mark.short
def test_create_read_data_without_step_label() -> None:
    absorbance_procedure_details = [
        "Procedure Details",
        "Read\t",
        "\tAbsorbance Endpoint",
    ]
    read_data = ReadData.create(absorbance_procedure_details)

    assert read_data[0].step_label is None


@pytest.mark.short
def test_create_read_data_absorbance() -> None:
    absorbance_procedure_details = [
        "Procedure Details",
        "Read\t260",
        "\tAbsorbance Endpoint",
        "\tFull Plate",
        "\tWavelengths:  260, 280, 230",
        "\tPathlength Correction: 977 / 900",
        "\t    Absorbance at 1 cm: 0.18",
        "\tRead Speed: Normal,  Delay: 100 msec,  Measurements/Data Point: 8",
    ]
    read_data = ReadData.create(absorbance_procedure_details)

    assert read_data[0].read_mode == ReadMode.ABSORBANCE
    assert read_data[0].pathlength_correction == "977 / 900"
    assert read_data[0].step_label == "260"
    assert read_data[0].detector_carriage_speed == "Normal"  # Read Speed
    assert read_data[0].number_of_averages == 8  # Measurements/Data Point
    assert read_data[0].measurement_labels == [
        "260:260",
        "260:280",
        "260:230",
        "260:977 [Test]",
        "260:900 [Ref]",
    ]
    assert len(read_data) == 1


@pytest.mark.short
def test_create_read_data_luminescence_full_light() -> None:
    absorbance_procedure_details = [
        "Procedure Details",
        "Read\tLUM",
        "\tLuminescence Endpoint",
        "\tFull Plate",
        "\tIntegration Time: 0:01.00 (MM:SS.ss)",
        "\tFilter Set 1",
        "\t    Emission: Full light",
        "\t    Optics: Top,  Gain: 135",
        "\tRead Speed: Normal,  Delay: 100 msec",
        "\tExtended Dynamic Range",
        "\tRead Height: 4.5 mm",
    ]
    read_data = ReadData.create(absorbance_procedure_details)

    assert read_data[0].read_mode == ReadMode.LUMINESCENCE
    assert read_data[0].step_label == "LUM"
    assert read_data[0].detector_carriage_speed == "Normal"  # Read Speed
    assert read_data[0].detector_distance == 4.5  # Read Height
    assert read_data[0].measurement_labels == ["LUM:Lum"]
    assert read_data[0].filter_sets == {
        "LUM:Lum": FilterSet(emission="Full light", gain="135", optics="Top")
    }
    assert len(read_data) == 1


@pytest.mark.short
def test_create_read_data_luminescence_text_settings() -> None:
    absorbance_procedure_details = [
        "Procedure Details",
        "Read\t",
        "\tLuminescence Endpoint",
        "\tFull Plate",
        "\tIntegration Time: 0:01.00 (MM:SS.ss)",
        "\tFilter Set 1",
        "\t    Excitation: Plug,  Emission: Hole",
        "\t    Optics: Top,  Gain: 135",
        "\tRead Speed: Normal,  Delay: 100 msec",
        "\tExtended Dynamic Range",
        "\tRead Height: 4.5 mm",
    ]
    read_data = ReadData.create(absorbance_procedure_details)

    assert read_data[0].read_mode == ReadMode.LUMINESCENCE
    assert read_data[0].detector_carriage_speed == "Normal"  # Read Speed
    assert read_data[0].detector_distance == 4.5  # Read Height
    assert read_data[0].measurement_labels == ["Lum"]
    assert read_data[0].filter_sets == {
        "Lum": FilterSet(emission="Hole", gain="135", optics="Top", excitation="Plug")
    }
    assert len(read_data) == 1


@pytest.mark.short
def test_create_read_data_luminescence_with_filter() -> None:
    absorbance_procedure_details = [
        "Procedure Details",
        "Read\tLUM",
        "\tLuminescence Endpoint",
        "\tFull Plate",
        "\tIntegration Time: 0:01.00 (MM:SS.ss)",
        "\tFilter Set 2 (Blue)",
        "\t    Emission: 460/40",
        "\t    Mirror: Top 400 nm,  Gain: 136",
        "\tRead Speed: Normal,  Delay: 100 msec",
        "\tExtended Dynamic Range",
        "\tRead Height: 4.5 mm",
    ]
    read_data = ReadData.create(absorbance_procedure_details)

    assert read_data[0].read_mode == ReadMode.LUMINESCENCE
    assert read_data[0].step_label == "LUM"
    assert read_data[0].detector_carriage_speed == "Normal"  # Read Speed
    assert read_data[0].detector_distance == 4.5  # Read Height
    assert read_data[0].measurement_labels == ["LUM:460/40"]
    assert read_data[0].filter_sets == {
        "LUM:460/40": FilterSet(emission="460/40", gain="136")
    }
    assert len(read_data) == 1


@pytest.mark.short
def test_create_read_data_fluorescence() -> None:
    absorbance_procedure_details = [
        "Procedure Details",
        "Read\tDAPI/GFP",
        "\tFluorescence Endpoint",
        "\tFull Plate",
        "\tFilter Set 1 (Blue)",
        "\t    Excitation: 360/40,  Emission: 460/40",
        "\t    Mirror: Top 400 nm,  Gain: 35",
        "\tFilter Set 2 (Green)",
        "\t    Excitation: 485/20,  Emission: 528/20",
        "\t    Mirror: Top 510 nm,  Gain: 35",
        "\tLight Source: Xenon Flash,  Lamp Energy: High",
        "\tRead Speed: Normal,  Delay: 100 msec,  Measurements/Data Point: 10",
        "\tRead Height: 7 mm",
    ]
    read_data = ReadData.create(absorbance_procedure_details)

    assert read_data[0].read_mode == ReadMode.FLUORESCENCE
    assert read_data[0].step_label == "DAPI/GFP"
    assert read_data[0].detector_carriage_speed == "Normal"  # Read Speed
    assert read_data[0].detector_distance == 7  # Read Height
    assert read_data[0].number_of_averages == 10  # Measurements/Data Point
    assert read_data[0].measurement_labels == [
        "DAPI/GFP:360/40,460/40",
        "DAPI/GFP:485/20,528/20",
    ]
    assert read_data[0].filter_sets == {
        "DAPI/GFP:360/40,460/40": FilterSet(
            excitation="360/40",
            emission="460/40",
            mirror="Top 400 nm",
            gain="35",
        ),
        "DAPI/GFP:485/20,528/20": FilterSet(
            excitation="485/20",
            emission="528/20",
            mirror="Top 510 nm",
            gain="35",
        ),
    }
    assert len(read_data) == 1


@pytest.mark.short
def test_create_filter_set() -> None:
    filterset = FilterSet(
        excitation="485/20",
        emission="528/20",
        mirror="Top 510 nm",
        gain="35",
    )

    assert filterset.detector_wavelength_setting == 528
    assert filterset.detector_bandwidth_setting == 20
    assert filterset.excitation_wavelength_setting == 485
    assert filterset.excitation_bandwidth_setting == 20
    assert filterset.wavelength_filter_cutoff_setting == 510
    assert (
        filterset.scan_position_setting
        == ScanPositionSettingPlateReader.top_scan_position__plate_reader_
    )


@pytest.mark.short
def test_create_filter_set_with_mirror() -> None:
    filterset = FilterSet(
        excitation="485",
        emission="528",
        optics="Bottom",
        gain="35",
    )

    assert filterset.detector_wavelength_setting == 528
    assert filterset.detector_bandwidth_setting is None
    assert filterset.excitation_wavelength_setting == 485
    assert filterset.excitation_bandwidth_setting is None
    assert filterset.wavelength_filter_cutoff_setting is None
    assert (
        filterset.scan_position_setting
        == ScanPositionSettingPlateReader.bottom_scan_position__plate_reader_
    )


@pytest.mark.short
def test_create_filter_set_full_light() -> None:
    filterset = FilterSet(emission="Full light", gain="135", optics="Top")

    assert filterset.detector_wavelength_setting == InvalidJsonFloat.NaN
    assert filterset.detector_bandwidth_setting is None
    assert filterset.excitation_wavelength_setting is None
    assert filterset.excitation_bandwidth_setting is None
    assert filterset.gain == "135"
    assert (
        filterset.scan_position_setting
        == ScanPositionSettingPlateReader.top_scan_position__plate_reader_
    )


@pytest.mark.short
def test_create_layout_data() -> None:
    layout_rows = [
        "Layout",
        "\t1\t2\t3",
        "A\tSPL1\tSPL9\tSPL17\tWell ID",
        "B\tSPL2\tSPL10\tSPL18\tWell ID",
    ]

    sample_identifiers = get_identifiers(layout_rows)

    assert sample_identifiers == {
        "A1": "SPL1",
        "A2": "SPL9",
        "A3": "SPL17",
        "B1": "SPL2",
        "B2": "SPL10",
        "B3": "SPL18",
    }


@pytest.mark.short
def test_create_layout_data_with_name_rows() -> None:
    layout_rows = [
        "Layout",
        "\t1\t2\t3",
        "A\tSPL1\tSPL9\tSPL17\tWell ID",
        "\tName_A1\t\tName_A3\tName",
        "B\tSPL2\tSPL10\tSPL18\tWell ID",
        "\tName_B1\tName_B2\tName_B3\tName",
    ]

    sample_identifiers = get_identifiers(layout_rows)

    assert sample_identifiers == {
        "A1": "Name_A1",
        # NOTE: this tests that we fall back to Well ID if Name is not provided.
        "A2": "SPL9",
        "A3": "Name_A3",
        "B1": "Name_B1",
        "B2": "Name_B2",
        "B3": "Name_B3",
    }


@pytest.mark.short
def test_create_layout_data_with_name_rows_name_row_first() -> None:
    layout_rows = [
        "Layout",
        "\t1\t2\t3",
        "A\tName_A1\tName_A2\tName_A3\tName",
        "\tSPL1\tSPL9\tSPL17\tWell ID",
        "B\tName_B1\tName_B2\tName_B3\tName",
        "\tSPL2\tSPL10\tSPL18\tWell ID",
    ]

    sample_identifiers = get_identifiers(layout_rows)

    assert sample_identifiers == {
        "A1": "Name_A1",
        "A2": "Name_A2",
        "A3": "Name_A3",
        "B1": "Name_B1",
        "B2": "Name_B2",
        "B3": "Name_B3",
    }


@pytest.mark.short
def test_create_multiple_read_modes() -> None:
    multiple_read_modes = [
        "Procedure Details",
        "Plate Type\t96 WELL PLATE (Use plate lid)",
        "Read\tod",
        "\tAbsorbance Endpoint",
        "\tFull Plate",
        "\tWavelengths:  600",
        "\tRead Speed: Normal,  Delay: 100 msec,  Measurements/Data Point: 8",
        "Read\tfluor",
        "\tFluorescence Endpoint",
        "\tFull Plate",
        "\tFilter Set 1",
        "\t\tExcitation: 579,  Emission: 616",
        "\t\tOptics: Top,  Gain: extended",
        "\tFilter Set 2",
        "\t\tExcitation: 479,  Emission: 520",
        "\t\tOptics: Top,  Gain: extended",
    ]
    reader = LinesReader(multiple_read_modes)

    read_data = ReadData.create(reader)
    assert read_data[0].read_mode == ReadMode.ABSORBANCE
    assert read_data[0].step_label == "od"
    assert read_data[0].measurement_labels == ["od:600"]
    assert read_data[0].number_of_averages == 8
    assert read_data[0].detector_carriage_speed == "Normal"

    assert read_data[1].read_mode == ReadMode.FLUORESCENCE
    assert read_data[1].step_label == "fluor"
    assert read_data[1].filter_sets == {
        "fluor:579,616": FilterSet(
            excitation="579",
            emission="616",
            optics="Top",
            gain="extended",
        ),
        "fluor:479,520": FilterSet(
            excitation="479",
            emission="520",
            optics="Top",
            gain="extended",
        ),
    }
    assert len(read_data) == 2


@pytest.mark.short
def test_create_three_read_modes() -> None:
    multiple_read_modes = [
        "Procedure Details",
        "Plate Type\t96 WELL PLATE (Use plate lid)",
        "Read\tod",
        "\tAbsorbance Endpoint",
        "\tFull Plate",
        "\tWavelengths:  600",
        "\tRead Speed: Normal,  Delay: 100 msec,  Measurements/Data Point: 8",
        "Read\tfluor",
        "\tFluorescence Endpoint",
        "\tFull Plate",
        "\tFilter Set 1",
        "\t\tExcitation: 579,  Emission: 616",
        "\t\tOptics: Top,  Gain: extended",
        "\tFilter Set 2",
        "\t\tExcitation: 479,  Emission: 520",
        "\t\tOptics: Top,  Gain: extended",
        "Read\tLUM",
        "\tLuminescence Endpoint",
        "\tFull Plate",
        "\tIntegration Time: 0:01.00 (MM:SS.ss)",
        "\tFilter Set 2 (Blue)",
        "\t    Emission: 460/40",
        "\t    Mirror: Top 400 nm,  Gain: 136",
        "\tRead Speed: Normal,  Delay: 100 msec",
        "\tExtended Dynamic Range",
        "\tRead Height: 4.5 mm",
    ]
    reader = LinesReader(multiple_read_modes)

    read_data = ReadData.create(reader)
    assert read_data[0].read_mode == ReadMode.ABSORBANCE
    assert read_data[0].step_label == "od"
    assert read_data[0].measurement_labels == ["od:600"]
    assert read_data[0].number_of_averages == 8
    assert read_data[0].detector_carriage_speed == "Normal"

    assert read_data[1].read_mode == ReadMode.FLUORESCENCE
    assert read_data[1].step_label == "fluor"
    assert read_data[1].filter_sets == {
        "fluor:579,616": FilterSet(
            excitation="579",
            emission="616",
            optics="Top",
            gain="extended",
        ),
        "fluor:479,520": FilterSet(
            excitation="479",
            emission="520",
            optics="Top",
            gain="extended",
        ),
    }

    assert read_data[2].read_mode == ReadMode.LUMINESCENCE
    assert read_data[2].step_label == "LUM"
    assert read_data[2].measurement_labels == ["LUM:460/40"]
    assert read_data[2].filter_sets == {
        "LUM:460/40": FilterSet(
            emission="460/40",
            gain="136",
        )
    }
    assert read_data[2].detector_carriage_speed == "Normal"
    assert read_data[2].detector_distance == 4.5
    assert len(read_data) == 3


@pytest.mark.short
def test_create_two_same_read_modes() -> None:
    multiple_read_modes = [
        "Procedure Details",
        "Plate Type\t96 WELL PLATE (Use plate lid)",
        "Read\tod",
        "\tAbsorbance Endpoint",
        "\tFull Plate",
        "\tWavelengths:  600",
        "\tRead Speed: Normal,  Delay: 100 msec,  Measurements/Data Point: 8",
        "Read\t260",
        "\tAbsorbance Endpoint",
        "\tFull Plate",
        "\tWavelengths:  260, 280, 230",
        "\tPathlength Correction: 977 / 900",
        "\t    Absorbance at 1 cm: 0.18",
        "\tRead Speed: Normal,  Delay: 100 msec,  Measurements/Data Point: 8",
    ]
    reader = LinesReader(multiple_read_modes)

    read_data = ReadData.create(reader)
    assert read_data[0].read_mode == ReadMode.ABSORBANCE
    assert read_data[0].step_label == "od"
    assert read_data[0].measurement_labels == ["od:600"]
    assert read_data[0].number_of_averages == 8
    assert read_data[0].detector_carriage_speed == "Normal"

    assert read_data[1].read_mode == ReadMode.ABSORBANCE
    assert read_data[1].step_label == "260"
    assert read_data[1].detector_carriage_speed == "Normal"
    assert read_data[1].measurement_labels == [
        "260:260",
        "260:280",
        "260:230",
        "260:977 [Test]",
        "260:900 [Ref]",
    ]
    assert read_data[1].number_of_averages == 8
    assert read_data[1].pathlength_correction == "977 / 900"
    assert len(read_data) == 2


@pytest.mark.short
def test_create_two_same_read_modes_from_file() -> None:
    file_path = (
        "tests/parsers/agilent_gen5/testdata/multi_read_modes/two_same_read_modes.txt"
    )

    with open(file_path) as f:
        file_contents = f.readlines()

    reader = LinesReader(file_contents)
    read_data = ReadData.create(reader)

    # Assertions for the parsed data
    assert read_data[0].read_mode == ReadMode.ABSORBANCE
    assert read_data[0].step_label == "od"
    assert read_data[0].measurement_labels == ["od:600"]
    assert read_data[0].number_of_averages == 8
    assert read_data[0].detector_carriage_speed == "Normal"

    assert read_data[1].read_mode == ReadMode.ABSORBANCE
    assert read_data[1].step_label == "260"
    assert read_data[1].detector_carriage_speed == "Normal"
    assert read_data[1].measurement_labels == [
        "260:280",
        "260:977 [Test]",
        "260:900 [Ref]",
    ]
    assert read_data[1].number_of_averages == 8
    assert read_data[1].pathlength_correction == "977 / 900"
    assert len(read_data) == 2


@pytest.mark.short
def test_create_two_read_modes_from_file() -> None:
    file_path = "tests/parsers/agilent_gen5/testdata/multi_read_modes/agile_gen5_multiple_read_modes.txt"

    with open(file_path) as f:
        file_contents = f.readlines()

    reader = LinesReader(file_contents)
    read_data = ReadData.create(reader)

    # Assertions for the parsed data
    assert read_data[0].read_mode == ReadMode.ABSORBANCE
    assert read_data[0].step_label == "od"
    assert read_data[0].measurement_labels == ["od:600"]
    assert read_data[0].number_of_averages == 8
    assert read_data[0].detector_carriage_speed == "Normal"

    assert read_data[1].read_mode == ReadMode.FLUORESCENCE
    assert read_data[1].step_label == "fluor"
    assert read_data[1].filter_sets == {
        "fluor:579,616": FilterSet(
            excitation="579",
            emission="616",
            optics="Top",
            gain="extended",
        ),
        "fluor:479,520": FilterSet(
            excitation="479",
            emission="520",
            optics="Top",
            gain="extended",
        ),
    }
    assert len(read_data) == 2<|MERGE_RESOLUTION|>--- conflicted
+++ resolved
@@ -17,24 +17,6 @@
 
 @pytest.mark.short
 def test_create_header_data_no_well_plate_id_in_filename() -> None:
-<<<<<<< HEAD
-    header_rows = [
-        "Software Version\t3.12.08",
-        "",
-        "",
-        "Experiment File Path:\tExperiments/singlePlate.xpt",
-        "Protocol File Path:\tProtocols/defaultExport.prt",
-        "",
-        "Plate Number\tPlate 1",
-        "Date\t10/10/2022",
-        "Time\t9:00:04 PM",
-        "Reader Type:\tSynergy H1",
-        "Reader Serial Number:\tSerial01",
-        "Reading Type\tManual",
-    ]
-    reader = LinesReader(header_rows)
-    header_data = HeaderData.create(reader, "dummy_filename.txt")
-=======
     data = SeriesData(
         pd.Series(
             {
@@ -52,7 +34,6 @@
     )
 
     header_data = HeaderData.create(data, "dummy_filename.txt")
->>>>>>> ee71028a
 
     assert header_data == HeaderData(
         software_version="3.12.08",
@@ -68,20 +49,6 @@
 
 @pytest.mark.short
 def test_create_header_data_with_well_plate_id_from_filename() -> None:
-<<<<<<< HEAD
-    header_rows = [
-        "Software Version\t3.12.08",
-        "Experiment File Path:\tExperiments/singlePlate.xpt",
-        "Protocol File Path:\tProtocols/defaultExport.prt",
-        "Plate Number\tPlate 1",
-        "Date\t10/10/2022",
-        "Time\t9:00:04 PM",
-        "Reader Type:\tSynergy H1",
-        "Reader Serial Number:\tSerial01",
-        "Reading Type\tManual",
-    ]
-=======
->>>>>>> ee71028a
     well_plate_id = "PLATEID123"
     matching_file_name = f"010307_114129_{well_plate_id}_std_01.txt"
 
