--- conflicted
+++ resolved
@@ -8,50 +8,27 @@
 
 TIMESTAMP_PARSER = get_parser(Vendor.AGILENT_GEN5).timestamp_parser
 
-<<<<<<< HEAD
 
 @pytest.mark.parametrize(
     "date_,time_,expected",
     [
-        ("1/2/2024", "10:48:38", "2024-01-02T10:48:38+00:00"),
         ("1/2/2024", "10:48:38 AM", "2024-01-02T10:48:38+00:00"),
-    ],
-)
-def test_plate_number_parse_datetime(date_: str, time_: str, expected: str) -> None:
-    datetime_ = PlateNumber._parse_datetime(date_, time_, TIMESTAMP_PARSER)
-    assert datetime_ == expected
-
-
-def test_plate_number_parse_datetime_fails() -> None:
-    date_ = "mydate"
-    time_ = "mytime"
-    msg = "Could not parse time 'mydate mytime'"
-    with pytest.raises(AllotropeConversionError, match=msg):
-        PlateNumber._parse_datetime(date_, time_, TIMESTAMP_PARSER)
-=======
-@pytest.mark.parametrize(
-    "date_,time_,expected",
-    [
-        ("1/2/2024", "10:48:38 AM", "2024-01-02T10:48:38"),
-        ("1/31/2024", "10:48:38 AM", "2024-01-31T10:48:38"),
-        ("2/1/2024", "10:48:38 AM", "2024-02-01T10:48:38"),
-        ("1/31/2024", "10:48:38", None),
-        ("31/1/2024", "10:48:38", None),
-        ("2/1/2024", "10:48:38", None),
-        ("2/1/2024", "10:48:38 EST", None),
+        ("1/31/2024", "10:48:38 AM", "2024-01-31T10:48:38+00:00"),
+        ("2/1/2024", "10:48:38 AM", "2024-02-01T10:48:38+00:00"),
+        ("1/31/2024", "10:48:38", "2024-01-31T10:48:38+00:00"),
+        ("31/1/2024", "10:48:38", "2024-01-31T10:48:38+00:00"),
+        ("2/1/2024", "10:48:38", "2024-02-01T10:48:38+00:00"),
+        ("2/1/2024", "10:48:38 EST", "2024-02-01T10:48:38-05:00"),
+        ("mydate", "mytime", None),
     ],
 )
 def test_plate_number_parse_datetime(
     date_: str, time_: str, expected: Optional[str]
 ) -> None:
     if expected:
-        datetime_ = PlateNumber._parse_datetime(date_, time_)
+        datetime_ = PlateNumber._parse_datetime(date_, time_, TIMESTAMP_PARSER)
         assert datetime_ == expected
     else:
-        expected_error_message = (
-            f"time data '{date_} {time_}' does not match format '%m/%d/%Y %I:%M:%S %p'"
-        )
-        # TODO(brian): should raise AllotropeConversionError
-        with pytest.raises(ValueError, match=expected_error_message):
-            PlateNumber._parse_datetime(date_, time_)
->>>>>>> d90ad9a9
+        expected_error_message = f"Could not parse time '{date_} {time_}'"
+        with pytest.raises(AllotropeConversionError, match=expected_error_message):
+            PlateNumber._parse_datetime(date_, time_, TIMESTAMP_PARSER)