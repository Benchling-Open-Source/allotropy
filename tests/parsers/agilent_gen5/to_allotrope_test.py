from more_itertools import one
import pytest

<<<<<<< HEAD
=======
from allotropy.allotrope.models.shared.components.plate_reader import (
    ProcessedDataDocumentItem,
)
from allotropy.allotrope.models.shared.definitions.custom import (
    TQuantityValueDegreeCelsius,
    TQuantityValueNumber,
)
from allotropy.allotrope.models.shared.definitions.definitions import (
    FieldComponentDatatype,
    TDatacube,
    TDatacubeComponent,
    TDatacubeData,
    TDatacubeStructure,
)
>>>>>>> ecff66b5
from allotropy.allotrope.models.ultraviolet_absorbance_benchling_2023_09_ultraviolet_absorbance import (
    ContainerType,
    DeviceControlDocumentItem,
    Model,
)
from allotropy.exceptions import AllotropeConversionError
from allotropy.parser_factory import Vendor
from tests.parsers.test_utils import (
    from_file,
    generate_allotrope_and_validate,
    model_from_file,
)

VENDOR_TYPE = Vendor.AGILENT_GEN5
SCHEMA_FILE = "ultraviolet-absorbance/BENCHLING/2023/09/ultraviolet-absorbance.json"

ABSORBENCE_FILENAMES = [
    "endpoint_pathlength_correct_singleplate",
    "endpoint_stdcurve_singleplate",
    "endpoint_stdcurve_singleplate_2",
    "endpoint_stdcurve_multiplate",
    "kinetic_helper_gene_growth_curve",
    "kinetic_singleplate",
    "kinetic_multiplate",
]


<<<<<<< HEAD
=======
def _validate_allotrope_dict(allotrope_dict: DictType, expected_filepath: str) -> None:
    validate_schema(
        allotrope_dict,
        SCHEMA_FILE,
    )
    validate_contents(allotrope_dict, expected_filepath)


>>>>>>> ecff66b5
@pytest.mark.parametrize("filename", ABSORBENCE_FILENAMES)
def test_to_allotrope_absorbance(filename: str) -> None:
    test_filepath = f"tests/parsers/agilent_gen5/testdata/absorbance/{filename}.txt"
    expected_filepath = (
        f"tests/parsers/agilent_gen5/testdata/absorbance/{filename}.json"
    )
    generate_allotrope_and_validate(
        test_filepath, VENDOR_TYPE, SCHEMA_FILE, expected_filepath
    )


def test_to_allotrope_absorbance_no_pm_in_time() -> None:
    test_filepath = "tests/parsers/agilent_gen5/testdata/absorbance/endpoint_pathlength_correct_singleplate_no_pm_in_time.txt"
    expected_filepath = "tests/parsers/agilent_gen5/testdata/absorbance/endpoint_pathlength_correct_singleplate.json"
    generate_allotrope_and_validate(
        test_filepath, VENDOR_TYPE, SCHEMA_FILE, expected_filepath
    )


<<<<<<< HEAD
@pytest.mark.parametrize("filename", ABSORBENCE_FILENAMES)
def test_model_from_file_absorbance(filename: str) -> None:
    test_filepath = f"tests/parsers/agilent_gen5/testdata/absorbance/{filename}.txt"
    allotrope_model = model_from_file(test_filepath, VENDOR_TYPE)
    assert isinstance(allotrope_model, Model)
    assert (
        allotrope_model.manifest
        == "http://purl.allotrope.org/manifests/ultraviolet-absorbance/BENCHLING/2023/09/ultraviolet-absorbance.manifest"
=======
# Test allotrope_model_from_file().
def test_model_from_file_absorbance() -> None:
    filename = ABSORBENCE_FILENAMES[0]
    test_filepath = f"tests/parsers/agilent_gen5/testdata/absorbance/{filename}.txt"
    allotrope_model = model_from_file(test_filepath, VENDOR_TYPE)
    assert isinstance(allotrope_model, Model)

    # Test many model fields fully. Don't test everything as that would mean a lot of hardcoding (or not-human-readable
    # pickle-ing, or something similar). Full end-to-end serialization is tested in test_to_allotrope_absorbance().
    measurement_aggregate_document = allotrope_model.measurement_aggregate_document
    assert measurement_aggregate_document
    assert measurement_aggregate_document.measurement_identifier  # randomly generated
    assert measurement_aggregate_document.plate_well_count == TQuantityValueNumber(96)
    assert (
        measurement_aggregate_document.measurement_time == "2023-09-15T12:30:00+00:00"
    )
    assert measurement_aggregate_document.analyst is None
    assert (
        measurement_aggregate_document.analytical_method_identifier
        == "C:\\Users\\user\\Desktop\\Plate123.prt"
    )
    assert (
        measurement_aggregate_document.experimental_data_identifier
        == "\\\\Mac\\Home\\Downloads\\ExperimentFile.xpt"
    )
    assert measurement_aggregate_document.experiment_type is None
    assert measurement_aggregate_document.container_type == ContainerType.well_plate
    assert measurement_aggregate_document.well_volume is None
    assert measurement_aggregate_document.device_system_document is None

    measurement_document_items = measurement_aggregate_document.measurement_document
    assert measurement_document_items
    assert len(measurement_document_items) == 96
    item = measurement_document_items[0]
    assert item

    device_control_aggregate_document = item.device_control_aggregate_document
    assert device_control_aggregate_document
    data_cube = item.data_cube
    assert data_cube
    assert item.compartment_temperature == TQuantityValueDegreeCelsius(26.3)
    processed_data_aggregate_document = item.processed_data_aggregate_document
    assert processed_data_aggregate_document
    assert item.mass_concentration is None

    control_docs = device_control_aggregate_document.device_control_document
    assert control_docs
    control_doc = one(control_docs)
    assert control_doc == DeviceControlDocumentItem()

    assert data_cube == TDatacube(
        label="endpoint data",
        cube_structure=TDatacubeStructure(
            dimensions=[
                TDatacubeComponent(
                    field_componentDatatype=FieldComponentDatatype.int,
                    concept="wavelength",
                    unit="nm",
                )
            ],
            measures=[
                TDatacubeComponent(
                    field_componentDatatype=FieldComponentDatatype.double,
                    concept="absorbance",
                    unit="mAU",
                )
            ],
        ),
        data=TDatacubeData(
            dimensions=[["977 [Test]", "900 [Ref]", "260", "280", "230"]],
            measures=[[0.056, 0.035, 0.626, 0.345, 0.331]],  # type: ignore[list-item]
        ),
    )

    processed_items = processed_data_aggregate_document.processed_data_document
    assert processed_items
    assert len(processed_items) == 10

    processed_item = processed_items[0]
    assert processed_item == ProcessedDataDocumentItem(
        processed_data=0.114, data_processing_description="260:Pathlength"
>>>>>>> ecff66b5
    )


@pytest.mark.parametrize(
    "filename",
    [
        "endpoint_singleplate",
        "endpoint_multiplate",
    ],
)
def test_to_allotrope_fluorescence(filename: str) -> None:
    test_filepath = f"tests/parsers/agilent_gen5/testdata/fluorescence/{filename}.txt"
    expected_filepath = (
        f"tests/parsers/agilent_gen5/testdata/fluorescence/{filename}.json"
    )
    schema_file = "fluorescence/BENCHLING/2023/09/fluorescence.json"
    generate_allotrope_and_validate(
        test_filepath, VENDOR_TYPE, schema_file, expected_filepath
    )


@pytest.mark.parametrize(
    "filename",
    [
        "endpoint_singleplate",
        "endpoint_multiplate",
    ],
)
def test_to_allotrope_luminescence(filename: str) -> None:
    test_filepath = f"tests/parsers/agilent_gen5/testdata/luminescence/{filename}.txt"
    expected_filepath = (
        f"tests/parsers/agilent_gen5/testdata/luminescence/{filename}.json"
    )
    schema_file = "luminescence/BENCHLING/2023/09/luminescence.json"
    generate_allotrope_and_validate(
        test_filepath, VENDOR_TYPE, schema_file, expected_filepath
    )


def test_to_allotrope_invalid_plate_data() -> None:
    with pytest.raises(AllotropeConversionError, match="No plate data found in file."):
        from_file("tests/parsers/agilent_gen5/testdata/garbage.txt", VENDOR_TYPE)<|MERGE_RESOLUTION|>--- conflicted
+++ resolved
@@ -1,8 +1,6 @@
 from more_itertools import one
 import pytest
 
-<<<<<<< HEAD
-=======
 from allotropy.allotrope.models.shared.components.plate_reader import (
     ProcessedDataDocumentItem,
 )
@@ -17,7 +15,6 @@
     TDatacubeData,
     TDatacubeStructure,
 )
->>>>>>> ecff66b5
 from allotropy.allotrope.models.ultraviolet_absorbance_benchling_2023_09_ultraviolet_absorbance import (
     ContainerType,
     DeviceControlDocumentItem,
@@ -45,17 +42,6 @@
 ]
 
 
-<<<<<<< HEAD
-=======
-def _validate_allotrope_dict(allotrope_dict: DictType, expected_filepath: str) -> None:
-    validate_schema(
-        allotrope_dict,
-        SCHEMA_FILE,
-    )
-    validate_contents(allotrope_dict, expected_filepath)
-
-
->>>>>>> ecff66b5
 @pytest.mark.parametrize("filename", ABSORBENCE_FILENAMES)
 def test_to_allotrope_absorbance(filename: str) -> None:
     test_filepath = f"tests/parsers/agilent_gen5/testdata/absorbance/{filename}.txt"
@@ -75,16 +61,6 @@
     )
 
 
-<<<<<<< HEAD
-@pytest.mark.parametrize("filename", ABSORBENCE_FILENAMES)
-def test_model_from_file_absorbance(filename: str) -> None:
-    test_filepath = f"tests/parsers/agilent_gen5/testdata/absorbance/{filename}.txt"
-    allotrope_model = model_from_file(test_filepath, VENDOR_TYPE)
-    assert isinstance(allotrope_model, Model)
-    assert (
-        allotrope_model.manifest
-        == "http://purl.allotrope.org/manifests/ultraviolet-absorbance/BENCHLING/2023/09/ultraviolet-absorbance.manifest"
-=======
 # Test allotrope_model_from_file().
 def test_model_from_file_absorbance() -> None:
     filename = ABSORBENCE_FILENAMES[0]
@@ -166,7 +142,6 @@
     processed_item = processed_items[0]
     assert processed_item == ProcessedDataDocumentItem(
         processed_data=0.114, data_processing_description="260:Pathlength"
->>>>>>> ecff66b5
     )
 
 
