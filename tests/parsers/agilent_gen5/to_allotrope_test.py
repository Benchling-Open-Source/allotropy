from more_itertools import one
import pytest

from allotropy.allotrope.models.shared.components.plate_reader import (
    ProcessedDataDocumentItem,
)
from allotropy.allotrope.models.shared.definitions.custom import (
    TQuantityValueDegreeCelsius,
    TQuantityValueNumber,
)
from allotropy.allotrope.models.shared.definitions.definitions import (
    FieldComponentDatatype,
    TDatacube,
    TDatacubeComponent,
    TDatacubeData,
    TDatacubeStructure,
)
from allotropy.allotrope.models.ultraviolet_absorbance_benchling_2023_09_ultraviolet_absorbance import (
    ContainerType,
    DeviceControlDocumentItem,
    Model,
)
from allotropy.exceptions import AllotropeConversionError
from allotropy.parser_factory import Vendor
from allotropy.parsers.agilent_gen5.constants import (
    MULTIPLATE_FILE_ERROR,
    NO_PLATE_DATA_ERROR,
    UNSUPORTED_READ_TYPE_ERROR,
)
from allotropy.to_allotrope import allotrope_model_from_file
from tests.parsers.test_utils import (
    from_file,
    validate_contents,
)

VENDOR_TYPE = Vendor.AGILENT_GEN5
SCHEMA_FILE = "ultraviolet-absorbance/BENCHLING/2023/09/ultraviolet-absorbance.json"

# This file was manually changed to use UTF-16 encoding to test encoding code paths. git history doesn't show this.
UTF_16_FILENAME = "endpoint_stdcurve_multiplate"

ABSORBENCE_FILENAMES = [
    "endpoint_pathlength_correct_singleplate",
    "endpoint_stdcurve_singleplate",
    "endpoint_stdcurve_singleplate_2",
<<<<<<< HEAD
=======
    UTF_16_FILENAME,
    "kinetic_helper_gene_growth_curve",
    "kinetic_singleplate",
    "kinetic_multiplate",
>>>>>>> a09edb6e
]


@pytest.mark.parametrize("filename", ABSORBENCE_FILENAMES)
def test_to_allotrope_absorbance(filename: str) -> None:
    test_filepath = f"tests/parsers/agilent_gen5/testdata/absorbance/{filename}.txt"
    expected_filepath = (
        f"tests/parsers/agilent_gen5/testdata/absorbance/{filename}.json"
    )
    encoding = "UTF-16" if filename == UTF_16_FILENAME else None
    allotrope_dict = from_file(test_filepath, VENDOR_TYPE, encoding=encoding)
    validate_contents(allotrope_dict, expected_filepath)


def test_to_allotrope_absorbance_no_pm_in_time() -> None:
    test_filepath = "tests/parsers/agilent_gen5/testdata/absorbance/endpoint_pathlength_correct_singleplate_no_pm_in_time.txt"
    expected_filepath = "tests/parsers/agilent_gen5/testdata/absorbance/endpoint_pathlength_correct_singleplate.json"
    allotrope_dict = from_file(test_filepath, VENDOR_TYPE)
    validate_contents(allotrope_dict, expected_filepath)


# Test allotrope_model_from_file().
def test_model_from_file_absorbance() -> None:
    filename = ABSORBENCE_FILENAMES[0]
    test_filepath = f"tests/parsers/agilent_gen5/testdata/absorbance/{filename}.txt"
    allotrope_model = allotrope_model_from_file(test_filepath, VENDOR_TYPE)
    assert isinstance(allotrope_model, Model)

    # Test many model fields fully. Don't test everything as that would mean a lot of hardcoding (or not-human-readable
    # pickle-ing, or something similar). Full end-to-end serialization is tested in test_to_allotrope_absorbance().
    measurement_aggregate_document = allotrope_model.measurement_aggregate_document
    assert measurement_aggregate_document
    assert measurement_aggregate_document.measurement_identifier  # randomly generated
    assert measurement_aggregate_document.plate_well_count == TQuantityValueNumber(96)
    assert (
        measurement_aggregate_document.measurement_time == "2023-09-15T12:30:00+00:00"
    )
    assert measurement_aggregate_document.analyst is None
    assert (
        measurement_aggregate_document.analytical_method_identifier
        == "C:\\Users\\user\\Desktop\\Plate123.prt"
    )
    assert (
        measurement_aggregate_document.experimental_data_identifier
        == "\\\\Mac\\Home\\Downloads\\ExperimentFile.xpt"
    )
    assert measurement_aggregate_document.experiment_type is None
    assert measurement_aggregate_document.container_type == ContainerType.well_plate
    assert measurement_aggregate_document.well_volume is None
    assert measurement_aggregate_document.device_system_document is None

    measurement_document_items = measurement_aggregate_document.measurement_document
    assert measurement_document_items
    assert len(measurement_document_items) == 96
    item = measurement_document_items[0]
    assert item

    device_control_aggregate_document = item.device_control_aggregate_document
    assert device_control_aggregate_document
    data_cube = item.data_cube
    assert data_cube
    assert item.compartment_temperature == TQuantityValueDegreeCelsius(26.3)
    processed_data_aggregate_document = item.processed_data_aggregate_document
    assert processed_data_aggregate_document
    assert item.mass_concentration is None

    control_docs = device_control_aggregate_document.device_control_document
    assert control_docs
    control_doc = one(control_docs)
    assert control_doc == DeviceControlDocumentItem()

    assert data_cube == TDatacube(
        label="endpoint data",
        cube_structure=TDatacubeStructure(
            dimensions=[
                TDatacubeComponent(
                    field_componentDatatype=FieldComponentDatatype.int,
                    concept="wavelength",
                    unit="nm",
                )
            ],
            measures=[
                TDatacubeComponent(
                    field_componentDatatype=FieldComponentDatatype.double,
                    concept="absorbance",
                    unit="mAU",
                )
            ],
        ),
        data=TDatacubeData(
            dimensions=[["977 [Test]", "900 [Ref]", "260", "280", "230"]],
            measures=[[0.056, 0.035, 0.626, 0.345, 0.331]],  # type: ignore[list-item]
        ),
    )

    processed_items = processed_data_aggregate_document.processed_data_document
    assert processed_items
    assert len(processed_items) == 10

    processed_item = processed_items[0]
    assert processed_item == ProcessedDataDocumentItem(
        processed_data=0.114, data_processing_description="260:Pathlength"
    )


def test_to_allotrope_fluorescence() -> None:
    fluorescence_path = "tests/parsers/agilent_gen5/testdata/fluorescence"
    test_filepath = f"{fluorescence_path}/endpoint_singleplate.txt"

    allotrope_dict = from_file(test_filepath, VENDOR_TYPE)
    validate_contents(allotrope_dict, test_filepath.replace(".txt", ".json"))


def test_to_allotrope_luminescence() -> None:
    luminescence_path = "tests/parsers/agilent_gen5/testdata/luminescence"
    test_filepath = f"{luminescence_path}/endpoint_singleplate.txt"

    allotrope_dict = from_file(test_filepath, VENDOR_TYPE)
    validate_contents(allotrope_dict, test_filepath.replace(".txt", ".json"))


@pytest.mark.parametrize(
    "filepath",
    [
        "tests/parsers/agilent_gen5/testdata/absorbance/kinetic_helper_gene_growth_curve.txt",
        "tests/parsers/agilent_gen5/testdata/absorbance/kinetic_singleplate.txt",
    ],
)
def test_to_allotrope_unsupported_kinetic_file(filepath: str) -> None:
    with pytest.raises(AllotropeConversionError, match=UNSUPORTED_READ_TYPE_ERROR):
        from_file(filepath, VENDOR_TYPE)


def test_to_allotrope_unsupported_spectral_scan_file() -> None:
    filepath = "tests/parsers/agilent_gen5/testdata/absorbance/240307_114129_BNCH654563_spectralScan_example01.txt"
    with pytest.raises(AllotropeConversionError, match=UNSUPORTED_READ_TYPE_ERROR):
        from_file(filepath, VENDOR_TYPE)


def test_to_allotrope_unsupported_area_scan_file() -> None:
    filepath = "tests/parsers/agilent_gen5/testdata/absorbance/240307_125255_BNCH786865_areaScan_example01.txt"
    with pytest.raises(AllotropeConversionError, match=UNSUPORTED_READ_TYPE_ERROR):
        from_file(filepath, VENDOR_TYPE)


@pytest.mark.parametrize(
    "filepath",
    [
        "tests/parsers/agilent_gen5/testdata/absorbance/endpoint_stdcurve_multiplate.txt",
        "tests/parsers/agilent_gen5/testdata/absorbance/kinetic_multiplate.txt",
        "tests/parsers/agilent_gen5/testdata/fluorescence/endpoint_multiplate.txt",
        "tests/parsers/agilent_gen5/testdata/luminescence/endpoint_multiplate.txt",
    ],
)
def test_to_allotrope_invalid_multiplate_file(filepath: str) -> None:
    with pytest.raises(AllotropeConversionError, match=MULTIPLATE_FILE_ERROR):
        from_file(filepath, VENDOR_TYPE)


def test_to_allotrope_invalid_plate_data() -> None:
    with pytest.raises(AllotropeConversionError, match=NO_PLATE_DATA_ERROR):
        from_file("tests/parsers/agilent_gen5/testdata/garbage.txt", VENDOR_TYPE)<|MERGE_RESOLUTION|>--- conflicted
+++ resolved
@@ -36,20 +36,10 @@
 VENDOR_TYPE = Vendor.AGILENT_GEN5
 SCHEMA_FILE = "ultraviolet-absorbance/BENCHLING/2023/09/ultraviolet-absorbance.json"
 
-# This file was manually changed to use UTF-16 encoding to test encoding code paths. git history doesn't show this.
-UTF_16_FILENAME = "endpoint_stdcurve_multiplate"
-
 ABSORBENCE_FILENAMES = [
     "endpoint_pathlength_correct_singleplate",
     "endpoint_stdcurve_singleplate",
     "endpoint_stdcurve_singleplate_2",
-<<<<<<< HEAD
-=======
-    UTF_16_FILENAME,
-    "kinetic_helper_gene_growth_curve",
-    "kinetic_singleplate",
-    "kinetic_multiplate",
->>>>>>> a09edb6e
 ]
 
 
@@ -59,8 +49,7 @@
     expected_filepath = (
         f"tests/parsers/agilent_gen5/testdata/absorbance/{filename}.json"
     )
-    encoding = "UTF-16" if filename == UTF_16_FILENAME else None
-    allotrope_dict = from_file(test_filepath, VENDOR_TYPE, encoding=encoding)
+    allotrope_dict = from_file(test_filepath)
     validate_contents(allotrope_dict, expected_filepath)
 
 
