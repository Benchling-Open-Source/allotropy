--- conflicted
+++ resolved
@@ -178,13 +178,8 @@
 
     assert calculated_data_item.name == "Concentration"
     assert calculated_data_item.value == 4.5
-<<<<<<< HEAD
-    assert calculated_data_item.unit == "ng/uL"
+    assert calculated_data_item.unit == "ng/µL"
     assert calculated_data_item.data_sources[0].feature == "absorbance"
-=======
-    assert calculated_data_item.unit == "ng/µL"
-    assert calculated_data_item.data_source_document[0].feature == "absorbance"
->>>>>>> 67003eb0
 
 
 @pytest.mark.short
