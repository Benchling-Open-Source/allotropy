--- conflicted
+++ resolved
@@ -9661,11 +9661,7 @@
             "file name": "2024-07-12_CW288_Plate1.xlsx",
             "UNC path": "tests/parsers/unchained_labs_lunatic/testdata/2024-07-12_CW288_Plate1.xlsx",
             "ASM converter name": "allotropy_unchained_labs_lunatic",
-<<<<<<< HEAD
             "ASM converter version": "0.1.87",
-=======
-            "ASM converter version": "0.1.82",
->>>>>>> 5e08c00d
             "software name": "Lunatic and Stunner Analysis",
             "software version": "6.0.0.99"
         },
