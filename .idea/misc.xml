<?xml version="1.0" encoding="UTF-8"?>
<project version="4">
  <component name="Black">
    <option name="sdkName" value="Python 3.9 (allotropy)" />
  </component>
  <component name="ProjectRootManager" version="2" project-jdk-name="Python 3.11 (benchling-allotropy)" project-jdk-type="Python SDK" />
<<<<<<< HEAD
=======
  <component name="PythonCompatibilityInspectionAdvertiser">
    <option name="version" value="3" />
  </component>
>>>>>>> f8cd694f
</project><|MERGE_RESOLUTION|>--- conflicted
+++ resolved
@@ -4,10 +4,7 @@
     <option name="sdkName" value="Python 3.9 (allotropy)" />
   </component>
   <component name="ProjectRootManager" version="2" project-jdk-name="Python 3.11 (benchling-allotropy)" project-jdk-type="Python SDK" />
-<<<<<<< HEAD
-=======
   <component name="PythonCompatibilityInspectionAdvertiser">
     <option name="version" value="3" />
   </component>
->>>>>>> f8cd694f
 </project>